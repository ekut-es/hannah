--- conflicted
+++ resolved
@@ -218,8 +218,7 @@
 
      pre-commit install
 
-<<<<<<< HEAD
-Try to follow (pep8)[https://pep8.org/#naming-conventions] and the rest of pep8 to the
+Try to follow [pep8](https://pep8.org/#naming-conventions) and the rest of pep8 to the
 best of your abilities.
 
 ## Resolving merge conflicts in `poetry.lock`
@@ -231,8 +230,4 @@
 ```
 git checkout --theirs poetry.lock
 poetry update
-```
-=======
-Try to follow [pep8](https://pep8.org/#naming-conventions) and the rest of pep8 to the
-best of your abilities.
->>>>>>> 7d714182
+```