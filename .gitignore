--- conflicted
+++ resolved
@@ -43,12 +43,10 @@
 doc/_build/
 nas_results/
 
-<<<<<<< HEAD
 #
 .python_history
 .bash_history
 .cache
-=======
 #exclude datasets as file for symlinks
 datasets
 
@@ -56,4 +54,4 @@
 tmp/
 .python_history
 .bash_history
->>>>>>> 6bbc48f2
+.nv/