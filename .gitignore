.python-version
*.simg
*.sif
*~
*.pyc
.DS_Store
*.tar.gz
*.err
*.out
datasets/
datasets/speech_commands_v0.02/
datasets/speech_files/
datasets/noise_files/
datasets/vad_balanced/
datasets/vad/
datasets/timit/
datasets/vad_speech/
datasets/getrennt/
datasets/downloads/
datasets/noise_files/
datasets/downsampled/
datasets/hey_snips_research_6k_en_train_eval_clean_ter/
datasets/atrial_fibrillation
datasets/atrial_fibrillation_prepared
datasets/cinc_2017
datasets/cinc_2017_prepared
datasets/pamap
datasets/*.lock
datasets/*.csv
.vscode/.ropeproject
trained_models
\#*
tcml_config.json
.project
.pydevproject
speech_recognition.egg-info/
.coverage
.idea/
.envrc
.ropeproject
.ModelCheckpoint

venv/
srf-venv/

distillation/lorenzfe/

outputs/

# eclipse
.settings/

# lightning
lightning_logs/

# poetry
srf-poetry/README.rst
srf-poetry/srf_poetry/
srf-poetry/tests/

#doc
doc/_build/
nas_results/

<<<<<<< HEAD
tmp/
out/

.python_history
.cache/

*.sqlite
*.pkl

build/
=======
#exclude datasets as file for symlinks
datasets

# Delete tmp
tmp/
.python_history
.bash_history
>>>>>>> f79acccd
<|MERGE_RESOLUTION|>--- conflicted
+++ resolved
@@ -53,16 +53,10 @@
 # lightning
 lightning_logs/
 
-# poetry
-srf-poetry/README.rst
-srf-poetry/srf_poetry/
-srf-poetry/tests/
-
 #doc
 doc/_build/
 nas_results/
 
-<<<<<<< HEAD
 tmp/
 out/
 
@@ -73,12 +67,8 @@
 *.pkl
 
 build/
-=======
-#exclude datasets as file for symlinks
-datasets
 
 # Delete tmp
 tmp/
 .python_history
-.bash_history
->>>>>>> f79acccd
+.bash_history