--- conflicted
+++ resolved
@@ -25,16 +25,11 @@
    python3.9 get-pip.py
 
    export TORCH_CUDA_ARCH_LIST="5.0;5.2;5.3;6.0;6.1;6.2;7.0"
-<<<<<<< HEAD
-   python3 -m pip install -r /requirements.txt
-   python3 -m pip install --force-reinstall setuptools==59.5.0
-=======
    python3 -m pip install --force-reinstall setuptools==59.5.0
    python3 -m pip install -r /requirements.txt
    python3 -m pip install numpy==1.20
-   python3 -m pip install SharedArray llvmlite numba
->>>>>>> 60c9d64f
-   python3 -m pip install git+https://github.com/cgerum/OpenPCDet.git@fix/missing_init_py
+   python3 -m pip install SharedArray llvmlite numba spconv-cu102
+   python3 -m pip install git+https://github.com/open-mmlab/OpenPCDet.git
 
    rm -rf ~/.cache
    apt-get clean -y