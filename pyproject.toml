--- conflicted
+++ resolved
@@ -33,7 +33,6 @@
 hydra-nevergrad-sweeper = ">=1.1.5"
 hydra-joblib-launcher = ">1.1.0"
 hannah-optimizer = {path = "plugins/hannah-optimizer", develop=true}
-hydra-submitit-launcher = ">1.1.0"
 tabulate = "^0.8.3"
 torchvision = "^0.10.0"
 GitPython = "^3.1.14"
@@ -45,18 +44,13 @@
 onnx-tf = {git = "https://github.com/onnx/onnx-tensorflow.git", optional = true}
 tensorflow-addons = {version = "^0.11.2", optional = true}
 onnxruntime = {version = "^1.4.0", optional = true}
+hydra-optuna-sweeper = {version = "^1.1.1", optional = true}
 
 libsvm="^3.23.0.4"
 imagecorruptions = "^1.1.2"
 timm = "^0.4.12"
-<<<<<<< HEAD
-=======
-hydra-optuna-sweeper = {version = "^1.1.1", optional = true}
->>>>>>> ef55eb4f
 albumentations = "^1.0.1"
 pycocotools = "^2.0.2"
-#opencv-python= "^4.5.2.52"
-
 
 [tool.poetry.dev-dependencies]
 pytest = "^6.2.0"
