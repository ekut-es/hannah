--- conflicted
+++ resolved
@@ -26,11 +26,8 @@
 zipp = "^3.3.1"
 bitstring = "^3.1.7"
 hydra-unas-sweeper = {path = "plugins/hydra_unas_sweeper", develop=true}
-<<<<<<< HEAD
+hydra-submitit-launcher = "^1.0.1"
 wfdb = "^3.2.0"
-=======
-hydra-submitit-launcher = "^1.0.1"
->>>>>>> 7a529e53
 
 
 [tool.poetry.dev-dependencies]
