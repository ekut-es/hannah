--- conflicted
+++ resolved
@@ -44,6 +44,7 @@
 fairscale = "^0.4.5"
 numpy = "^1.22.2"
 scikit-learn = "^1.1.1"
+hydra-colorlog = "^1.2.0"
 
 # optional dependencies
 onnxruntime = {version = "^1.4.0", optional = true}
@@ -55,15 +56,9 @@
 pycocotools = {version="^2.0.2", optional = true}
 gdown = {version="^4.4.0", optional = true}
 albumentations = {version = "^1.1.0", optional = true}
-<<<<<<< HEAD
 kornia = {version="^0.6.4", optional=true}
 
-=======
-opencv-python = {version="4.5.5.64", optional=true}
-opencv-python-headless = {version="4.5.5.64", optional=true}
-scikit-learn = "^1.1.1"
-hydra-colorlog = "^1.2.0"
->>>>>>> fcd05bfa
+
 
 [tool.poetry.dev-dependencies]
 pytest = "^6.2.0"
