--- conflicted
+++ resolved
@@ -47,12 +47,6 @@
 # optional dependencies
 onnxruntime = {version = "^1.4.0", optional = true}
 onnx-tf = {version = "^1.9.0", optional = true}
-<<<<<<< HEAD
-gdown = "^4.4.0"
-setuptools = "<59.6.0"
-kornia = "^0.6.4"
-=======
-
 
 # Dependencies for vision tasks
 imagecorruptions = {version="^1.1.2", optional = true}
@@ -60,9 +54,9 @@
 pycocotools = {version="^2.0.2", optional = true}
 gdown = {version="^4.4.0", optional = true}
 albumentations = {version = "^1.1.0", optional = true}
-opencv-python = {version="4.5.5.64", optional=true}
+kornia = {version="^0.6.4", optional=true}
+opencv-python = {version="4.5.5.64", optional=true} #FIXME: workaround for version #
 opencv-python-headless = {version="4.5.5.64", optional=true}
->>>>>>> 0c13a89d
 
 [tool.poetry.dev-dependencies]
 pytest = "^6.2.0"
