[tool.poetry]
name = "hannah"
version = "0.1.0"
description = ""
authors = [
    "Christoph Gerum <christoph.gerum@uni-tuebingen.de>",
    "Adrian Frischknecht <adrian.frischknecht@uni-tuebingen.de>",
    "Felix Lorenz <felix.lorenz@student.uni-tuebingen.de>",
    "Tobias Hald <tobias.hald@student.uni-tuebingen.de>"
]

[tool.poetry.dependencies]
python = ">=3.8 <3.10"
pwlf = "^2.0.0"
gitdb2 = "2.0.6"
chainmap = "^1.0.3"
torch = "1.10.1"
pytorch-lightning = "^1.5.9"
torchaudio = "^0.10.0"
torchvision = "^0.11.0"
SoundFile = "^0.10.3"
zipp = "^3.3.1"
bitstring = "^3.1.7"
wfdb = "^3.2.0"
typing-extensions = "^3.7.4"
lightning-bolts = "^0.3.2"
scipy="^1.6.3"
tqdm="^4.60.0"
seaborn="^0.11.1"
pandas="^1.2.4"
thop="^0.0.31-2005241907"
hydra-optuna-sweeper = {version = "^1.1.1"}

hydra-core = "^1.1.0"
hydra-joblib-launcher = ">1.1.0"
hannah-optimizer = {path = "plugins/hannah-optimizer", develop=true}
tabulate = "^0.8.3"
GitPython = "^3.1.14"
h5py = "^3.2.1"
sympy = "^1.7.1"
nvsmi = "^0.4.2"

# optional dependencies
onnxruntime = {version = "^1.4.0", optional = true}

libsvm="^3.23.0.4"
imagecorruptions = "^1.1.2"
timm = "^0.4.12"
albumentations = "^1.0.1"
pycocotools = "^2.0.2"
fairscale = "^0.4.5"
numpy = "^1.22.2"
<<<<<<< HEAD
=======
onnx-tf = {version = "^1.9.0", optional = true}
>>>>>>> 34298e8f

[tool.poetry.dev-dependencies]
pytest = "^6.2.0"
flake8 = "^3.8.3"
pre_commit = "^2.7.1"
pytest-cov = ">2.10.1"
rope = "^0.19.0"
mypy = "^0.910"
torch-tb-profiler = "^0.2.0"
black = "^21.7b0"
pydoc-markdown = "^4.5.0"
mkdocs = "^1.2.3"
pymdown-extensions = "^9.1"

[tool.poetry.extras]
tf-backend = ["onnx-tf"]
onnxrt-backend = ["onnxruntime"]

[tool.poetry.scripts]
hannah-train = 'hannah.train:main'
hannah-nas = 'hannah.train:nas'
hannah-eval = 'hannah.eval:main'
hannah-objectdetection-eval = 'hannah.objectdetection_eval:main'
hannah-nas-eval = "hannah.nas.eval.__main__:main"

[build-system]
requires = ["poetry>=0.12"]
build-backend = "poetry.masonry.api"<|MERGE_RESOLUTION|>--- conflicted
+++ resolved
@@ -50,10 +50,7 @@
 pycocotools = "^2.0.2"
 fairscale = "^0.4.5"
 numpy = "^1.22.2"
-<<<<<<< HEAD
-=======
 onnx-tf = {version = "^1.9.0", optional = true}
->>>>>>> 34298e8f
 
 [tool.poetry.dev-dependencies]
 pytest = "^6.2.0"
