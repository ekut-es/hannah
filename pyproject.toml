[tool.poetry]
name = "hannah"
version = "0.1.0"
description = "Hardware Accelerator and Neural Network Architecture seArcH"
authors = [
    "Christoph Gerum <christoph.gerum@uni-tuebingen.de>",
    "Adrian Frischknecht <adrian.frischknecht@uni-tuebingen.de>",
    "Felix Lorenz <felix.lorenz@student.uni-tuebingen.de>",
    "Tobias Hald <tobias.hald@student.uni-tuebingen.de>"
]
packages = [
    {include='hydra_plugins'}
]


[tool.poetry.dependencies]
python = ">=3.8 <3.11"
pwlf = "^2.0.0"
gitdb2 = "2.0.6"
chainmap = "^1.0.3"
torch = "1.12.0+cu113"
pytorch-lightning = "^1.6.4"
torchaudio = ">0.10.0+cu113"
torchvision = ">0.11.0+cu113"
SoundFile = "^0.10.3"
zipp = "^3.3.1"
bitstring = "^3.1.7"
wfdb = "^3.2.0"
lightning-bolts = "^0.3.2"
tqdm="^4.60.0"
seaborn="^0.11.2"
pandas="^1.2.4"
hydra-optuna-sweeper = {version = "^1.1.1"}

hydra-core = "^1.1.0"
hydra-joblib-launcher = ">1.1.0"
hydra-submitit-launcher = ">=1.2.0"

tabulate = "^0.8.3"
GitPython = "^3.1.14"
h5py = "^3.2.1"
sympy = "^1.7.1"
nvsmi = "^0.4.2"
libsvm="^3.23.0.4"
fairscale = "^0.4.5"
numpy = "^1.22.2"
scikit-learn = "^1.1.1"
hydra-colorlog = "^1.2.0"

# optional dependencies
onnxruntime = {version = "^1.4.0", optional = true}
onnx-tf = {version = "^1.9.0", optional = true}

<<<<<<< HEAD
# Dependencies for vision tasks
imagecorruptions = {version="^1.1.2", optional = true}
timm = {version="^0.4.12", optional = true}
pycocotools = {version="^2.0.2", optional = true}
gdown = {version="^4.4.0", optional = true}
albumentations = {version = "^1.1.0", optional = true}
kornia = {version="^0.6.4", optional=true}


=======
>>>>>>> 69daab58
# optional dependencies for tvm backend
hannah-tvm = {path = "external/hannah-tvm", optional = true, extras = ["automate", "micro"], develop=true}
networkx = "^2.8.8"
dgl = "^0.9.1"

#dependencies for vision tasks
imagecorruptions = {version="^1.1.2", optional = true}
timm = {version = "^0.6.11", optional = true}
pycocotools = {version = "^2.0.6", optional = true}
gdown = {version = "^4.5.3", optional = true}
albumentations = {version = "^1.3.0", optional = true}
z3-solver = "^4.11.2.0"


[tool.poetry.dev-dependencies]
pytest = "^7.2.0"
pre_commit = "^2.7.1"
pytest-cov = ">2.10.1"
rope = "^0.19.0"
mypy = "^0.910"
torch-tb-profiler = "^0.2.0"
black = "^22.6.0"
coverage = "^6.3.2"
isort = "^5.10.1"
pyment = "^0.3.3"
mkdocstrings = {version = "^0.19.0", extras = ["python"]}
mkdocs-gen-files = "^0.3.4"
mkdocs-literate-nav = "^0.4.1"

[tool.poetry.extras]
tf-backend = ["onnx-tf"]
onnxrt-backend = ["onnxruntime"]
tvm = ["hannah-tvm"]
vision = ["pycocotools", "albumentations", "imagecorruptions", "timm", "gdown", "kornia"]

[tool.poetry.scripts]
hannah-train = 'hannah.tools.train:main'
hannah-characterize = 'hannah.tools.characterize:main'
hannah-eval = 'hannah.tools.eval:main'
hannah-objectdetection-eval = 'hannah.tools.objectdetection_eval:main'
hannah-nas-eval = "hannah.nas.eval.__main__:main"

[[tool.poetry.source]]
name = "pytorch"
url = "https://download.pytorch.org/whl/cu113"
default = false
secondary = true


<<<<<<< HEAD
=======
#[[tool.poetry.source]]
#name = "dgl"
#url = "https://data.dgl.ai/wheels/repo.html"
#default = false
#secondary = false


[tool.poetry.group.dev.dependencies]
flaky = "^3.7.0"
>>>>>>> 69daab58

[build-system]
requires = ["poetry>=0.12"]
build-backend = "poetry.masonry.api"

[tool.isort]
profile = "black"<|MERGE_RESOLUTION|>--- conflicted
+++ resolved
@@ -46,23 +46,13 @@
 numpy = "^1.22.2"
 scikit-learn = "^1.1.1"
 hydra-colorlog = "^1.2.0"
+z3-solver = "^4.11.2.0"
 
-# optional dependencies
+
+# optional dependencies for onnx, and onnxtf backends
 onnxruntime = {version = "^1.4.0", optional = true}
 onnx-tf = {version = "^1.9.0", optional = true}
 
-<<<<<<< HEAD
-# Dependencies for vision tasks
-imagecorruptions = {version="^1.1.2", optional = true}
-timm = {version="^0.4.12", optional = true}
-pycocotools = {version="^2.0.2", optional = true}
-gdown = {version="^4.4.0", optional = true}
-albumentations = {version = "^1.1.0", optional = true}
-kornia = {version="^0.6.4", optional=true}
-
-
-=======
->>>>>>> 69daab58
 # optional dependencies for tvm backend
 hannah-tvm = {path = "external/hannah-tvm", optional = true, extras = ["automate", "micro"], develop=true}
 networkx = "^2.8.8"
@@ -74,7 +64,8 @@
 pycocotools = {version = "^2.0.6", optional = true}
 gdown = {version = "^4.5.3", optional = true}
 albumentations = {version = "^1.3.0", optional = true}
-z3-solver = "^4.11.2.0"
+kornia = {version="^0.6.4", optional=true}
+
 
 
 [tool.poetry.dev-dependencies]
@@ -91,6 +82,8 @@
 mkdocstrings = {version = "^0.19.0", extras = ["python"]}
 mkdocs-gen-files = "^0.3.4"
 mkdocs-literate-nav = "^0.4.1"
+flaky = "^3.7.0"
+
 
 [tool.poetry.extras]
 tf-backend = ["onnx-tf"]
@@ -112,8 +105,7 @@
 secondary = true
 
 
-<<<<<<< HEAD
-=======
+# FIXME (gerum): enable dgl with cuda support again
 #[[tool.poetry.source]]
 #name = "dgl"
 #url = "https://data.dgl.ai/wheels/repo.html"
@@ -121,10 +113,6 @@
 #secondary = false
 
 
-[tool.poetry.group.dev.dependencies]
-flaky = "^3.7.0"
->>>>>>> 69daab58
-
 [build-system]
 requires = ["poetry>=0.12"]
 build-backend = "poetry.masonry.api"
