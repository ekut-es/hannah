--- conflicted
+++ resolved
@@ -29,7 +29,6 @@
 pandas="^1.2.4"
 thop="^0.0.31-2005241907"
 hydra-optuna-sweeper = {version = "^1.1.1"}
-
 hydra-core = "^1.1.0"
 hydra-joblib-launcher = ">1.1.0"
 tabulate = "^0.8.3"
@@ -37,11 +36,6 @@
 h5py = "^3.2.1"
 sympy = "^1.7.1"
 nvsmi = "^0.4.2"
-
-# optional dependencies
-onnx-tf = {git = "https://github.com/onnx/onnx-tensorflow.git", optional = true}
-tensorflow-addons = {version = "^0.11.2", optional = true}
-onnxruntime = {version = "^1.4.0", optional = true}
 timm = "^0.4.12"
 albumentations = "^1.0.1"
 pycocotools = "^2.0.2"
@@ -50,13 +44,16 @@
 xgboost = "^1.4.2"
 jupyter = "^1.0.0"
 fairscale = "^0.4.5"
-<<<<<<< HEAD
 imagecorruptions = "^1.1.2"
+numpy = "^1.22.2"
 libsvm = "^3.23.0"
 
-=======
-numpy = "^1.22.2"
->>>>>>> 49665381
+# optional dependencies
+onnx-tf = {git = "https://github.com/onnx/onnx-tensorflow.git", optional = true}
+tensorflow-addons = {version = "^0.11.2", optional = true}
+onnxruntime = {version = "^1.4.0", optional = true}
+
+
 
 [tool.poetry.dev-dependencies]
 pytest = "^6.2.0"
