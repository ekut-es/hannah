[tool.poetry]
name = "hannah"
version = "0.1.0"
description = "Hardware Accelerator and Neural Network Architecture seArcH"
authors = [
    "Christoph Gerum <christoph.gerum@uni-tuebingen.de>",
    "Adrian Frischknecht <adrian.frischknecht@uni-tuebingen.de>",
    "Felix Lorenz <felix.lorenz@student.uni-tuebingen.de>",
    "Tobias Hald <tobias.hald@student.uni-tuebingen.de>"
]
packages = [
    {include='hydra_plugins'}
]

[tool.poetry.dependencies]
python = ">=3.8 <3.11"
pwlf = "^2.0.0"
gitdb2 = "2.0.6"
chainmap = "^1.0.3"
torch = "1.12.0+cu113"
pytorch-lightning = "^1.6.4"
torchaudio = ">0.10.0+cu113"
torchvision = ">0.11.0+cu113"
SoundFile = "^0.10.3"
zipp = "^3.3.1"
bitstring = "^3.1.7"
wfdb = "^3.2.0"
lightning-bolts = "^0.3.2"
tqdm="^4.60.0"
seaborn="^0.11.2"
pandas="^1.2.4"
hydra-optuna-sweeper = {version = "^1.1.1"}
hydra-core = "^1.1.0"
hydra-joblib-launcher = ">1.1.0"
hydra-submitit-launcher = ">=1.2.0"

tabulate = "^0.8.3"
GitPython = "^3.1.14"
h5py = "^3.2.1"
sympy = "^1.7.1"
nvsmi = "^0.4.2"
libsvm="^3.23.0.4"
fairscale = "^0.4.5"
numpy = "^1.22.2"
scikit-learn = "^1.1.1"
hydra-colorlog = "^1.2.0"

# optional dependencies
onnxruntime = {version = "^1.4.0", optional = true}
onnx-tf = {version = "^1.9.0", optional = true}


# Dependencies for vision tasks
imagecorruptions = {version="^1.1.2", optional = true}
timm = {version="^0.4.12", optional = true}
pycocotools = {version="^2.0.2", optional = true}
gdown = {version="^4.4.0", optional = true}
albumentations = {version = "^1.1.0", optional = true}

# optional dependencies for tvm backend
hannah-tvm = {path = "external/hannah-tvm", optional = true, extras = ["automate", "micro"], develop=true}
<<<<<<< HEAD
networkx = "^2.8.8"
=======
dgl = "^0.9.1"
>>>>>>> ef3e988b

[tool.poetry.dev-dependencies]
pytest = "^6.2.0"
pre_commit = "^2.7.1"
pytest-cov = ">2.10.1"
rope = "^0.19.0"
mypy = "^0.910"
torch-tb-profiler = "^0.2.0"
black = "^22.6.0"
coverage = "^6.3.2"
isort = "^5.10.1"
pyment = "^0.3.3"
mkdocstrings = {version = "^0.19.0", extras = ["python"]}
mkdocs-gen-files = "^0.3.4"
mkdocs-literate-nav = "^0.4.1"

[tool.poetry.extras]
tf-backend = ["onnx-tf"]
onnxrt-backend = ["onnxruntime"]
tvm = ["hannah-tvm"]
vision = ["pycocotools", "albumentations", "imagecorruptions", "timm", "gdown"]

[tool.poetry.scripts]
hannah-train = 'hannah.tools.train:main'
hannah-characterize = 'hannah.tools.characterize:main'
hannah-eval = 'hannah.tools.eval:main'
hannah-objectdetection-eval = 'hannah.tools.objectdetection_eval:main'
hannah-nas-eval = "hannah.nas.eval.__main__:main"

[[tool.poetry.source]]
<<<<<<< HEAD
name = "torch"
=======
name = "pytorch"
>>>>>>> ef3e988b
url = "https://download.pytorch.org/whl/cu113"
default = false
secondary = true


<<<<<<< HEAD
[[tool.poetry.source]]
name = "dgl"
url = "https://data.dgl.ai/wheels/repo.html"
default = false
secondary = false

=======
>>>>>>> ef3e988b
[build-system]
requires = ["poetry>=0.12"]
build-backend = "poetry.masonry.api"

[tool.isort]
profile = "black"<|MERGE_RESOLUTION|>--- conflicted
+++ resolved
@@ -59,11 +59,8 @@
 
 # optional dependencies for tvm backend
 hannah-tvm = {path = "external/hannah-tvm", optional = true, extras = ["automate", "micro"], develop=true}
-<<<<<<< HEAD
 networkx = "^2.8.8"
-=======
 dgl = "^0.9.1"
->>>>>>> ef3e988b
 
 [tool.poetry.dev-dependencies]
 pytest = "^6.2.0"
@@ -94,25 +91,18 @@
 hannah-nas-eval = "hannah.nas.eval.__main__:main"
 
 [[tool.poetry.source]]
-<<<<<<< HEAD
-name = "torch"
-=======
 name = "pytorch"
->>>>>>> ef3e988b
 url = "https://download.pytorch.org/whl/cu113"
 default = false
 secondary = true
 
 
-<<<<<<< HEAD
-[[tool.poetry.source]]
-name = "dgl"
-url = "https://data.dgl.ai/wheels/repo.html"
-default = false
-secondary = false
+#[[tool.poetry.source]]
+#name = "dgl"
+#url = "https://data.dgl.ai/wheels/repo.html"
+#default = false
+#secondary = false
 
-=======
->>>>>>> ef3e988b
 [build-system]
 requires = ["poetry>=0.12"]
 build-backend = "poetry.masonry.api"
