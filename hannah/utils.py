--- conflicted
+++ resolved
@@ -223,18 +223,12 @@
     lr_monitor = LearningRateMonitor()
     callbacks.append(lr_monitor)
 
-<<<<<<< HEAD
     if config.get("device_stats", None) or config.get("gpu_stats", None):
         if config.get("gpu_stats", None):
             msglogger.warning(
                 "config option gpu_stats has been deprecated use device_stats instead"
             )
-        device_stats = DeviceStatsMonitor(cpu_stats=True)
-=======
-    if config.get("device_stats", None):
-        device_stats = DeviceStatsMonitor()
->>>>>>> 85abf6c4
-        callbacks.append(device_stats)
+        device_stats = DeviceStatsMonitor(cpu_stats=config.get("device_stats", False))
 
     if config.get("data_monitor", False):
         data_monitor = ModuleDataMonitor(submodules=True)
