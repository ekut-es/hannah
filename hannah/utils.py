import importlib
import logging
import os
import pathlib
import platform
import random
import shutil
import sys
import time
from contextlib import contextmanager
from pathlib import Path
<<<<<<< HEAD
from typing import Any, Callable
=======
from typing import Any, Callable, List
>>>>>>> 4a5230c6

import numpy as np
import nvsmi
import pytorch_lightning
import torch
import torch.nn as nn
from git import InvalidGitRepositoryError, Repo
from omegaconf import DictConfig
from pl_bolts.callbacks import ModuleDataMonitor, PrintTableMetricsCallback
from pytorch_lightning.callbacks import (
<<<<<<< HEAD
=======
    Callback,
>>>>>>> 4a5230c6
    DeviceStatsMonitor,
    GPUStatsMonitor,
    LearningRateMonitor,
)
from pytorch_lightning.loggers import CSVLogger, TensorBoardLogger
from pytorch_lightning.utilities.distributed import rank_zero_only
from torchvision.datasets.utils import (
    download_and_extract_archive,
    extract_archive,
    list_dir,
    list_files,
)

import hydra

<<<<<<< HEAD
from .callbacks.optimization import HydraOptCallback
from .callbacks.pruning import PruningAmountScheduler
from .callbacks.summaries import MacSummaryCallback
=======
from .callbacks.clustering import kMeans
from .callbacks.optimization import HydraOptCallback
from .callbacks.pruning import PruningAmountScheduler
from .callbacks.summaries import MacSummaryCallback
from .callbacks.svd_compress import SVD
>>>>>>> 4a5230c6

try:
    import lsb_release  # pytype: disable=import-error

    HAVE_LSB = True
except ImportError:
    HAVE_LSB = False


def config_pylogger(log_cfg_file, experiment_name, output_dir="logs"):
    """Configure the Python logger.
    For each execution of the application, we'd like to create a unique log directory.
    By default this directory is named using the date and time of day, so that directories
    can be sorted by recency.  You can also name your experiments and prefix the log
    directory with this name.  This can be useful when accessing experiment data from
    TensorBoard, for example.
    """
    exp_full_name = "logfile" if experiment_name is None else str(experiment_name)
    logdir = output_dir

    if not os.path.exists(logdir):
        os.makedirs(logdir)

    log_filename = os.path.join(logdir, exp_full_name + ".log")
    if os.path.isfile(log_cfg_file):
        logging.config.fileConfig(log_cfg_file, defaults={"logfilename": log_filename})

    msglogger = logging.getLogger()
    msglogger.logdir = logdir
    msglogger.log_filename = log_filename
    msglogger.info("Log file for this run: " + os.path.realpath(log_filename))

    return msglogger


def log_execution_env_state():
    """Log information about the execution environment.
    File 'config_path' will be copied to directory 'logdir'. A common use-case
    is passing the path to a (compression) schedule YAML file. Storing a copy
    of the schedule file, with the experiment logs, is useful in order to
    reproduce experiments.
    Args:
        config_path: path to config file, used only when logdir is set
        logdir: log directory
        git_root: the path to the .git root directory
    """

    logger = logging.getLogger()

    logger.info("Environment info:")

    def log_git_state(gitroot):
        """Log the state of the git repository.
        It is useful to know what git tag we're using, and if we have outstanding code.
        """
        try:
            repo = Repo(gitroot)
            assert not repo.bare
        except InvalidGitRepositoryError:
            logger.info(
                "    Cannot find a Git repository.  You probably downloaded an archive"
            )
            return

        if repo.is_dirty():
            logger.info("    Git is dirty")
        try:
            branch_name = repo.active_branch.name
        except TypeError:
            branch_name = "None, Git is in 'detached HEAD' state"
        logger.info("    Active Git branch: %s", branch_name)
        logger.info("    Git commit: %s" % repo.head.commit.hexsha)

    # logger.info("  Number of CPUs: %d", len(os.sched_getaffinity(0)))
    logger.info("  Number of GPUs: %d", torch.cuda.device_count())
    logger.info("  CUDA version: %s", torch.version.cuda)
    logger.info("  CUDNN version: %s", torch.backends.cudnn.version())
    logger.info("  Kernel: %s", platform.release())
    if HAVE_LSB:
        try:
            logger.info("  OS: %s", lsb_release.get_lsb_information()["DESCRIPTION"])
        except:
            pass
    logger.info("  Python: %s", sys.version.replace("\n", "").replace("\r", ""))
    logger.info("  PyTorch: %s", torch.__version__)
    logger.info("  Pytorch Lightning: %s", pytorch_lightning.__version__)
    logger.info("  Numpy: %s", np.__version__)
    logger.info("  Hannah version info:")
    log_git_state(os.path.join(os.path.dirname(__file__), ".."))
    logger.info("  Command line: %s", " ".join(sys.argv))
    logger.info("  ")


def list_all_files(path, file_suffix, file_prefix=False, remove_file_beginning=""):
    subfolder = list_dir(path, prefix=True)
    files_in_folder = list_files(path, file_suffix, prefix=file_prefix)
    for subfold in subfolder:
        subfolder.extend(list_dir(subfold, prefix=True))
        if len(remove_file_beginning):
            tmp = list_files(subfold, file_suffix, prefix=False)
            tmp = [
                element
                for element in tmp
                if not element.startswith(remove_file_beginning)
            ]
            for filename in tmp:
                files_in_folder.append(os.path.join(subfold, filename))
        else:
            files_in_folder.extend(list_files(subfold, file_suffix, prefix=file_prefix))

    return files_in_folder


def extract_from_download_cache(
    filename,
    url,
    cached_files,
    target_cache,
    target_folder,
    target_test_folder="",
    clear_download=False,
    no_exist_check=False,
):
    """extracts given file from cache or donwloads first from url

    Args:
        filename (str): name of the file to download or extract
        url (str): possible url to download the file
        cached_files (list(str)): cached files in download cache
        target_cache (str): path to the folder to cache file if download necessary
        target_folder (str): path where to extract file
        target_test_folder (str, optional): folder to check if data are already there
        clear_download (bool): clear download after usage
        no_exist_check (bool): disables the check if folder exists
    """
    if len(target_test_folder) == 0:
        target_test_folder = target_folder
    if filename not in cached_files and (
        not os.path.isdir(target_test_folder) or no_exist_check
    ):
        logging.info("download and extract: " + str(filename))
        download_and_extract_archive(
            url,
            target_cache,
            target_folder,
            filename=filename,
            remove_finished=clear_download,
        )
    elif filename in cached_files and (
        not os.path.isdir(target_test_folder) or no_exist_check
    ):
        logging.info("extract from download_cache: " + str(filename))
        extract_archive(
            os.path.join(target_cache, filename),
            target_folder,
            remove_finished=clear_download,
        )


def auto_select_gpus(gpus=1):
    num_gpus = gpus

    gpus = list(nvsmi.get_gpus())

    gpus = list(
        sorted(gpus, key=lambda gpu: (gpu.mem_free, 1.0 - gpu.gpu_util), reverse=True)
    )

    job_num = hydra.core.hydra_config.HydraConfig.get().job.get("num", 0)

    result = []
    for i in range(num_gpus):
        num = (i + job_num) % len(gpus)
        result.append(int(gpus[num].id))

    return result


def common_callbacks(config: DictConfig):
    callbacks: List[Callback] = []

    lr_monitor = LearningRateMonitor()
    callbacks.append(lr_monitor)

    if config.get("gpu_stats", None):
        gpu_stats = GPUStatsMonitor()
        callbacks.append(gpu_stats)

    if config.get("device_stats", None):
        device_stats = DeviceStatsMonitor()
        callbacks.append(device_stats)

    if config.get("data_monitor", False):
        data_monitor = ModuleDataMonitor(submodules=True)
        callbacks.append(data_monitor)

    if config.get("print_metrics", False):
        metrics_printer = PrintTableMetricsCallback()
        callbacks.append(metrics_printer)

    mac_summary_callback = MacSummaryCallback()
    callbacks.append(mac_summary_callback)

    if config.get("early_stopping", None):
        stop_callback = hydra.utils.instantiate(config.early_stopping)
        callbacks.append(stop_callback)

    if config.get("compression", None):
        config_compression = config.get("compression")
        if config_compression.get("pruning", None):
            pruning_scheduler = PruningAmountScheduler(
                config.compression.pruning.amount, config.trainer.max_epochs
            )
            pruning_config = dict(config.compression.pruning)
            del pruning_config["amount"]
            pruning_callback = hydra.utils.instantiate(
                pruning_config, amount=pruning_scheduler
            )
            callbacks.append(pruning_callback)

        if config_compression.get("decomposition", None):
            compress_after_epoch = config.trainer.max_epochs
            if (
                compress_after_epoch % 2 == 1
            ):  # SVD compression occurs max_epochs/2 epochs. If max_epochs is an odd number, SVD not called
                compress_after_epoch -= 1
            svd = SVD(
                rank_compression=config.compression.decomposition.rank_compression,
                compress_after=compress_after_epoch,
            )
            callbacks.append(svd)

        if config_compression.get("clustering", None):
            kmeans = kMeans(
                cluster=config.compression.clustering.amount,
            )
            callbacks.append(kmeans)

    return callbacks


@rank_zero_only
def clear_outputs():
    current_path = pathlib.Path(".")
    for component in current_path.iterdir():
        if component.name == "checkpoints":
            shutil.rmtree(component)
        elif component.name.startswith("version_"):
            shutil.rmtree(component)
        elif component.name == "profile":
            shutil.rmtree(component)


def fullname(o):
    klass = o.__class__
    module = klass.__module__
    if module == "builtins":
        return klass.__qualname__  # avoid outputs like 'builtins.str'
    return module + "." + klass.__qualname__


@contextmanager
def set_deterministic(mode):
    "A contextmanager to set deterministic algorithms"

    old_mode = torch.are_deterministic_algorithms_enabled()

    try:
        torch.use_deterministic_algorithms(mode)
        yield
    finally:
        torch.use_deterministic_algorithms(old_mode)<|MERGE_RESOLUTION|>--- conflicted
+++ resolved
@@ -9,12 +9,9 @@
 import time
 from contextlib import contextmanager
 from pathlib import Path
-<<<<<<< HEAD
-from typing import Any, Callable
-=======
 from typing import Any, Callable, List
->>>>>>> 4a5230c6
-
+
+import hydra
 import numpy as np
 import nvsmi
 import pytorch_lightning
@@ -24,10 +21,7 @@
 from omegaconf import DictConfig
 from pl_bolts.callbacks import ModuleDataMonitor, PrintTableMetricsCallback
 from pytorch_lightning.callbacks import (
-<<<<<<< HEAD
-=======
     Callback,
->>>>>>> 4a5230c6
     DeviceStatsMonitor,
     GPUStatsMonitor,
     LearningRateMonitor,
@@ -41,19 +35,11 @@
     list_files,
 )
 
-import hydra
-
-<<<<<<< HEAD
-from .callbacks.optimization import HydraOptCallback
-from .callbacks.pruning import PruningAmountScheduler
-from .callbacks.summaries import MacSummaryCallback
-=======
 from .callbacks.clustering import kMeans
 from .callbacks.optimization import HydraOptCallback
 from .callbacks.pruning import PruningAmountScheduler
 from .callbacks.summaries import MacSummaryCallback
 from .callbacks.svd_compress import SVD
->>>>>>> 4a5230c6
 
 try:
     import lsb_release  # pytype: disable=import-error
