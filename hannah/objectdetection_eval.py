import logging


from pathlib import Path

import hydra
import torch

from hannah.datasets.Kitti import Kitti, object_collate_fn

from omegaconf import open_dict, OmegaConf

from hydra.utils import to_absolute_path, instantiate
from omegaconf import DictConfig
from pytorch_lightning import Trainer
from pytorch_lightning.utilities.seed import reset_seed, seed_everything


def eval_train(config, module, test=True):
    gpus = config["gpus"] if len(config["gpus"]) > 0 else 0
    trainer = Trainer(gpus=gpus, deterministic=True, logger=False)
    val = trainer.validate(model=module, ckpt_path=None, verbose=test)

    return val


def eval_steps(config, module, hparams, checkpoint):
    methods = config["methods"]
    folder = hparams["dataset"]["kitti_folder"]

    retval = dict()
    if "original" in methods:
        module.augmentation.setEvalAttribs(val_pct=0)
        hparams["dataset"]["dev_pct"] = 100
        retval["original"] = eval_train(config, module)

    if "full_augmented" in methods:
        module.augmentation.setEvalAttribs(val_pct=100, wait=True, out=True)
        hparams["dataset"]["dev_pct"] = 100
        retval["full_augmented"] = eval_train(config, module)

    if "real_rain" in methods:
        hparams["dataset"]["kitti_folder"] = folder[: folder.rfind("/")] + "/real_rain"
<<<<<<< HEAD
        hparams["dataset"]["test_pct"] = 50
        hparams["dataset"]["dev_pct"] = 50
        real_module = instantiate(hparams, _recursive_=False)
=======
        hparams["dataset"]["dev_pct"] = 100
        real_module = instantiate(hparams)
        real_module.setup("test")
        real_module.load_state_dict(checkpoint["state_dict"])
        real_module.augmentation.setEvalAttribs(val_pct=0)
        retval["real_rain"] = eval_train(config, real_module)

    if "dawn_rain" in methods:
        hparams["dataset"]["kitti_folder"] = folder[: folder.rfind("/")] + "/DAWN/Rain"
        hparams["dataset"]["dev_pct"] = 100
        real_module = instantiate(hparams)
>>>>>>> 126e3ad9
        real_module.setup("test")
        real_module.load_state_dict(checkpoint["state_dict"])
        real_module.augmentation.setEvalAttribs(val_pct=0)
        retval["dawn_rain"] = eval_train(config, real_module)

    if "dawn_snow" in methods:
        hparams["dataset"]["kitti_folder"] = folder[: folder.rfind("/")] + "/DAWN/Snow"
        hparams["dataset"]["dev_pct"] = 100
        real_module = instantiate(hparams)
        real_module.setup("test")
        real_module.load_state_dict(checkpoint["state_dict"])
        real_module.augmentation.setEvalAttribs(val_pct=0)
        retval["dawn_snow"] = eval_train(config, real_module)

    if "dawn_fog" in methods:
        hparams["dataset"]["kitti_folder"] = folder[: folder.rfind("/")] + "/DAWN/Fog"
        real_module = instantiate(hparams)
        real_module.setup("test")
        real_module.load_state_dict(checkpoint["state_dict"])
        real_module.augmentation.setEvalAttribs(val_pct=0)
        retval["dawn_fog"] = eval_train(config, real_module)

    if "bordersearch" in methods:
        module.augmentation.setEvalAttribs(val_pct=100, reaugment=False)
        retval["bordersearch"] = eval_train(config, module, False)

    return retval


def eval_checkpoint(config: DictConfig, checkpoint):
    seed_everything(1234, workers=True)
    checkpoint_path = to_absolute_path(checkpoint)

    # FIXME: remove when snapshots use new modules
    import sys
    import hannah

    sys.modules["speech_recognition"] = hannah
    ##

    checkpoint = torch.load(checkpoint_path, map_location="cpu")

    hparams = checkpoint["hyper_parameters"]

    if "_target_" not in hparams:
        target = "hannah.modules.object_detection.ObjectDetectionModule"
        logging.warning("Target class not given in checkpoint assuming: %s", target)
        hparams["_target_"] = target

    hparams["num_workers"] = 0
    hparams["augmentation"] = config["augmentation"]
    module = instantiate(hparams)
    module.setup("test")
    module.load_state_dict(checkpoint["state_dict"])
    module.first_step = False

    return eval_steps(config, module, hparams, checkpoint)


def eval(config: DictConfig):
    retval = list()
    checkpoints = (
        config.checkpoints if hasattr(config, "checkpoints") else config["checkpoints"]
    )
    if isinstance(checkpoints, str):
        checkpoints = [checkpoints]

    if not checkpoints:
        logging.error(
            "Please give at least one path for model checkpoints checkpoints=[<checkpoint path>]"
        )
        return False

    for checkpoint in checkpoints:
        retval.append(eval_checkpoint(config, checkpoint))
    return retval


@hydra.main(config_name="objectdetection_eval", config_path="conf")
def main(config: DictConfig):
    return eval(config)


if __name__ == "__main__":
    main()<|MERGE_RESOLUTION|>--- conflicted
+++ resolved
@@ -41,13 +41,8 @@
 
     if "real_rain" in methods:
         hparams["dataset"]["kitti_folder"] = folder[: folder.rfind("/")] + "/real_rain"
-<<<<<<< HEAD
-        hparams["dataset"]["test_pct"] = 50
-        hparams["dataset"]["dev_pct"] = 50
+        hparams["dataset"]["dev_pct"] = 100
         real_module = instantiate(hparams, _recursive_=False)
-=======
-        hparams["dataset"]["dev_pct"] = 100
-        real_module = instantiate(hparams)
         real_module.setup("test")
         real_module.load_state_dict(checkpoint["state_dict"])
         real_module.augmentation.setEvalAttribs(val_pct=0)
@@ -57,7 +52,6 @@
         hparams["dataset"]["kitti_folder"] = folder[: folder.rfind("/")] + "/DAWN/Rain"
         hparams["dataset"]["dev_pct"] = 100
         real_module = instantiate(hparams)
->>>>>>> 126e3ad9
         real_module.setup("test")
         real_module.load_state_dict(checkpoint["state_dict"])
         real_module.augmentation.setEvalAttribs(val_pct=0)
