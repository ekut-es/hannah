<<<<<<< HEAD
=======
#
# Copyright (c) 2022 University of Tübingen.
#
# This file is part of hannah.
# See https://atreus.informatik.uni-tuebingen.de/ties/ai/hannah/hannah for further info.
#
# Licensed under the Apache License, Version 2.0 (the "License");
# you may not use this file except in compliance with the License.
# You may obtain a copy of the License at
#
#     http://www.apache.org/licenses/LICENSE-2.0
#
# Unless required by applicable law or agreed to in writing, software
# distributed under the License is distributed on an "AS IS" BASIS,
# WITHOUT WARRANTIES OR CONDITIONS OF ANY KIND, either express or implied.
# See the License for the specific language governing permissions and
# limitations under the License.
#
>>>>>>> f79acccd
import collections
import logging
import os
import pathlib
import tarfile
<<<<<<< HEAD
from logging import config
=======
>>>>>>> f79acccd
from posixpath import split
from typing import List

import numpy as np
import requests
import torch.utils.data as data
import torchvision
import torchvision.datasets as datasets
from albumentations.pytorch.transforms import ToTensorV2
<<<<<<< HEAD
from hydra.utils import get_original_cwd
=======
>>>>>>> f79acccd
from torchvision import transforms

import albumentations as A

from .base import AbstractDataset
from .utils import csv_dataset

logger = logging.getLogger(__name__)


class VisionDatasetBase(AbstractDataset):
    """Wrapper around torchvision classification datasets"""

    def __init__(self, config, dataset, transform=None):
        self.config = config
        self.dataset = dataset
        self.transform = transform

    @property
    def class_counts(self):
        return None

    def __getitem__(self, index):
        data, target = self.dataset[index]
        data = np.array(data)
        if self.transform:
            data = self.transform(image=data)["image"]
        return data, target

    def size(self):
        dim = self[0][0].size()

        return list(dim)

    def __len__(self):
        return len(self.dataset)


class Cifar10Dataset(VisionDatasetBase):
    @classmethod
    def prepare(cls, config):
        data_folder = config.data_folder
        root_folder = os.path.join(data_folder, "CIFAR10")
        _ = datasets.CIFAR10(root_folder, train=False, download=True)

    @property
    def class_names(self):
        q = [
            "airplane",
            "automobile",
            "bird",
            "cat",
            "deer",
            "dog",
            "frog",
            "horse",
            "ship",
            "truck",
        ]
        return q

    @classmethod
    def splits(cls, config):
        data_folder = config.data_folder
        root_folder = os.path.join(data_folder, "CIFAR10")

        # print(loaded_transform)
        train_transform = A.Compose(
            [
                A.SmallestMaxSize(max_size=32),
                A.ShiftScaleRotate(
                    shift_limit=0.05, scale_limit=0.05, rotate_limit=15, p=0.5
                ),
                A.RandomCrop(height=32, width=32),
                A.RGBShift(r_shift_limit=15, g_shift_limit=15, b_shift_limit=15, p=0.5),
                A.RandomBrightnessContrast(p=0.5),
                A.Normalize(mean=(0.4914, 0.4822, 0.4465), std=(0.247, 0.243, 0.261)),
                ToTensorV2(),
            ]
        )

        val_transform = A.Compose(
            [
                A.SmallestMaxSize(max_size=32),
                A.Normalize(mean=(0.4914, 0.4822, 0.4465), std=(0.247, 0.243, 0.261)),
                ToTensorV2(),
            ]
        )

        test_set = datasets.CIFAR10(root_folder, train=False, download=False)
        train_val_set = datasets.CIFAR10(root_folder, train=True, download=False)
        train_val_len = len(train_val_set)

        split_sizes = [
            int(train_val_len * (1.0 - config.val_percent)),
            int(train_val_len * config.val_percent),
        ]
        train_set, val_set = data.random_split(train_val_set, split_sizes)

        return (
            cls(config, train_set, train_transform),
            cls(config, val_set, val_transform),
            cls(config, test_set, val_transform),
        )


class FakeDataset(VisionDatasetBase):
    @classmethod
    def prepare(cls, config):
        pass

    @classmethod
    def splits(cls, config):
        transform = torchvision.transforms.Compose([torchvision.transforms.ToTensor()])

        test_data = torchvision.datasets.FakeData(
            size=128,
            image_size=(3, 32, 32),
            num_classes=config.num_classes,
            transform=transform,
        )
        val_data = torchvision.datasets.FakeData(
            size=128,
            image_size=(3, 32, 32),
            num_classes=config.num_classes,
            transform=transform,
        )
        train_data = torchvision.datasets.FakeData(
            size=512,
            image_size=(3, 32, 32),
            num_classes=config.num_classes,
            transform=transform,
        )

        return cls(config, train_data), cls(config, val_data), cls(config, test_data)

    @property
    def class_names(self):
        return [f"class{n}" for n in range(self.config.num_classes)]


class KvasirCapsuleDataset(VisionDatasetBase):

    # Kvasir_Capsule
    DOWNLOAD_URL = "https://files.osf.io/v1/resources/dv2ag/providers/googledrive/labelled_images/?zip="

    @classmethod
    def prepare(cls, config):
        download_folder = os.path.join(config.data_folder, "downloads")
        extract_root = os.path.join(
            config.data_folder, "kvasir_capsule", "labelled_images"
        )
        resolution = config.resolution

        # download and extract dataset
        if not os.path.isdir(extract_root):
            datasets.utils.download_and_extract_archive(
                cls.DOWNLOAD_URL,
                download_folder,
                extract_root=extract_root,
                filename="labelled_images.zip",
            )

            for tar_file in pathlib.Path(extract_root).glob("*.tar.gz"):
                # ampulla , hematin and polyp removed from official_splits due to small findings
                if str(tar_file) in [
                    extract_root + "/ampulla_of_vater.tar.gz",
                    extract_root + "/blood_hematin.tar.gz",
                    extract_root + "/polyp.tar.gz",
                ]:
                    tar_file.unlink()
                    continue
                logger.info("Extracting: %s", str(tar_file))
                with tarfile.open(tar_file) as archive:
                    archive.extractall(path=extract_root)
                tar_file.unlink()
            # rename dataset image labels to match official splits csv
            class_names = {
                "Angiectasia": "Angiectasia",
                "Erosion": "Erosion",
                "Pylorus": "Pylorus",
                "Blood - fresh": "Blood",
                "Erythema": "Erythematous",
                "Foreign body": "Foreign Bodies",
                "Ileocecal valve": "Ileo-cecal valve",
                "Lymphangiectasia": "Lymphangiectasia",
                "Normal clean mucosa": "Normal",
                "Pylorus": "Pylorus",
                "Reduced mucosal view": "Reduced Mucosal View",
                "Ulcer": "Ulcer",
            }
            for c_name in class_names:
                new_file = os.path.join(extract_root, class_names[c_name])
                old_file = os.path.join(extract_root, c_name)
                os.rename(old_file, new_file)

        # downlaod splits
        official_splits_path = os.path.join(
            config.data_folder, "kvasir_capsule", "official_splits"
        )
        if not os.path.isdir(official_splits_path):
            os.mkdir(official_splits_path)
            s0 = requests.get(
                "https://raw.githubusercontent.com/simula/kvasir-capsule/master/official_splits/split_0.csv"
            )
            with open(os.path.join(official_splits_path, "split_0.csv"), "wb") as f:
                f.write(s0.content)
            s1 = requests.get(
                "https://raw.githubusercontent.com/simula/kvasir-capsule/master/official_splits/split_1.csv"
            )
            with open(os.path.join(official_splits_path, "split_1.csv"), "wb") as f:
                f.write(s1.content)

    @classmethod
    def splits(cls, config):
        data_root = os.path.join(
            config.data_folder, "kvasir_capsule", "labelled_images"
        )

        resolution = config.resolution 
        
        # Todo: test und train transforms from kvasir capsule github
        train_transform = transforms.Compose(
            [
                transforms.Resize(resolution+32),
                transforms.CenterCrop(resolution+32),
                transforms.Resize(resolution),
                transforms.RandomHorizontalFlip(),
                transforms.RandomVerticalFlip(),
                transforms.RandomRotation(90),
                transforms.ToTensor(),
                transforms.Normalize([0.5, 0.5, 0.5], [0.5, 0.5, 0.5]),
            ]
        )

        test_transofrm = transforms.Compose(
            [
                transforms.Resize(resolution+32),
                transforms.CenterCrop(resolution+32),
                transforms.Resize(resolution),
                transforms.ToTensor(),
                transforms.Normalize([0.5, 0.5, 0.5], [0.5, 0.5, 0.5]),
            ]
        )

        train_val_set = csv_dataset.DatasetCSV(
            config.train_val_split, data_root, transform=train_transform
        )
        test_set = csv_dataset.DatasetCSV(
            config.test_split, data_root, transform=test_transofrm
        )
        train_val_len = len(train_val_set)
        split_sizes = [
            int(train_val_len * config.train_percent),
            int(train_val_len * config.val_percent),
        ]

        # split_1 has odd number
        if train_val_len != split_sizes[0] + split_sizes[1]:
            split_sizes[0] = split_sizes[0] + 1

        train_set, val_set = data.random_split(train_val_set, split_sizes)

        return (
            cls(config, train_set),
            cls(config, val_set),
            cls(config, test_set),
        )

    @property
    def class_names(self):
        data_root = os.path.join(
            self.config.data_folder, "kvasir_capsule", "labelled_images"
        )
        Dataset = csv_dataset.DatasetCSV(self.config.train_val_split, data_root)
        return Dataset.classes

    @property
    def class_names_abbreviated(self) -> List[str]:
        return [cn[0:3] for cn in self.class_names]<|MERGE_RESOLUTION|>--- conflicted
+++ resolved
@@ -1,5 +1,3 @@
-<<<<<<< HEAD
-=======
 #
 # Copyright (c) 2022 University of Tübingen.
 #
@@ -18,16 +16,11 @@
 # See the License for the specific language governing permissions and
 # limitations under the License.
 #
->>>>>>> f79acccd
 import collections
 import logging
 import os
 import pathlib
 import tarfile
-<<<<<<< HEAD
-from logging import config
-=======
->>>>>>> f79acccd
 from posixpath import split
 from typing import List
 
@@ -37,10 +30,6 @@
 import torchvision
 import torchvision.datasets as datasets
 from albumentations.pytorch.transforms import ToTensorV2
-<<<<<<< HEAD
-from hydra.utils import get_original_cwd
-=======
->>>>>>> f79acccd
 from torchvision import transforms
 
 import albumentations as A
@@ -260,13 +249,13 @@
             config.data_folder, "kvasir_capsule", "labelled_images"
         )
 
-        resolution = config.resolution 
-        
+        resolution = config.resolution
+
         # Todo: test und train transforms from kvasir capsule github
         train_transform = transforms.Compose(
             [
-                transforms.Resize(resolution+32),
-                transforms.CenterCrop(resolution+32),
+                transforms.Resize(resolution + 32),
+                transforms.CenterCrop(resolution + 32),
                 transforms.Resize(resolution),
                 transforms.RandomHorizontalFlip(),
                 transforms.RandomVerticalFlip(),
@@ -278,8 +267,8 @@
 
         test_transofrm = transforms.Compose(
             [
-                transforms.Resize(resolution+32),
-                transforms.CenterCrop(resolution+32),
+                transforms.Resize(resolution + 32),
+                transforms.CenterCrop(resolution + 32),
                 transforms.Resize(resolution),
                 transforms.ToTensor(),
                 transforms.Normalize([0.5, 0.5, 0.5], [0.5, 0.5, 0.5]),
