--- conflicted
+++ resolved
@@ -1,27 +1,25 @@
+import collections
+import logging
+import os
+import pathlib
+import tarfile
 from logging import config
-import collections
-import os
-import logging
-import pathlib
 from posixpath import split
-import tarfile
+from typing import List
+
+import numpy as np
 import requests
-
-from typing import List
-
+import torch.utils.data as data
+import torchvision
+import torchvision.datasets as datasets
+from albumentations.pytorch.transforms import ToTensorV2
 from hydra.utils import get_original_cwd
-import numpy as np
-import torchvision
 from torchvision import transforms
-import torchvision.datasets as datasets
-import torch.utils.data as data
+
 import albumentations as A
-from albumentations.pytorch.transforms import ToTensorV2
 
 from .base import AbstractDataset
-
 from .utils import csv_dataset
-
 
 logger = logging.getLogger(__name__)
 
@@ -108,18 +106,11 @@
         test_set = datasets.CIFAR10(root_folder, train=False, download=False)
         train_val_set = datasets.CIFAR10(root_folder, train=True, download=False)
         train_val_len = len(train_val_set)
-<<<<<<< HEAD
-        if 'train_val_split' in config:
-            split_sizes = [int(train_val_len * config.train_val_split[0]), int(train_val_len * config.train_val_split[1])]
-        else:
-            split_sizes = [int(train_val_len * 0.9), int(train_val_len * 0.1)]
-=======
 
         split_sizes = [
             int(train_val_len * (1.0 - config.val_percent)),
             int(train_val_len * config.val_percent),
         ]
->>>>>>> 7d714182
         train_set, val_set = data.random_split(train_val_set, split_sizes)
 
         return (
