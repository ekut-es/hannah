<<<<<<< HEAD
=======
import logging
from typing import Any, Iterable, Mapping, Union

>>>>>>> 4a5230c6
from pytorch_lightning.callbacks import Callback
from torch import Tensor

logger = logging.getLogger(__name__)

monitor_type = Union[Iterable[Mapping[str, Any]], Mapping[str, Any], Iterable[str], str]


class HydraOptCallback(Callback):
    def __init__(self, monitor: monitor_type = ["val_loss"]):
        self.values = {}
        self.val_values = {}
        self.test_values = {}
        self.monitor: List[str] = []
        self.directions: List[int] = []

        self._extract_monitor(monitor)

        logger.info("Monitoring the following values for optimization")
        for m, d in zip(self.monitor, self.directions):
            logger.info(
                "  - %s direction: %s(%d)", m, "maximize" if d < 0 else "minimize", d
            )

    def _extract_monitor(self, monitor):
        if isinstance(monitor, Mapping):
            self._add_monitor_mapping(monitor)
        elif isinstance(monitor, Iterable):
            for m in monitor:
                if isinstance(m, Mapping):
                    self._add_monitor_mapping(m)
                else:
                    self.monitor.append(m)
                    self.directions.append(1)
        elif isinstance(monitor, str):
            self.monitor.append(monitor)
            self.directions.append(1)

    def _add_monitor_mapping(self, monitor):
        self.monitor.append(monitor["metric"])
        if "direction" in monitor:
            direction = monitor["direction"]
            if direction in ["maximize", "maximise"]:
                direction = -1.0
            elif direction in ["minimise", "minimize"]:
                direction = 1.0
            self.directions.append(float(direction))
        else:
            self.directions.append(-1.0)

    def on_test_end(self, trainer, pl_module):
        callback_metrics = trainer.callback_metrics

        for k, v in callback_metrics.items():
            if k.startswith("test"):
                value = v
                if isinstance(v, Tensor):
                    if v.numel() == 1:
                        value = v.item()
                    else:
                        continue
                value = float(value)
                self.test_values[k] = value

        for monitor, direction in zip(self.monitor, self.directions):
            if monitor in callback_metrics:
                self.values[monitor] = callback_metrics[monitor] * direction

    def on_validation_end(self, trainer, pl_module):
        callback_metrics = trainer.callback_metrics

        for k, v in callback_metrics.items():
            if k.startswith("val"):
                self.val_values[k] = v

<<<<<<< HEAD
        for monitor in self.monitor:
=======
        for monitor, direction in zip(self.monitor, self.directions):
>>>>>>> 4a5230c6
            if monitor in callback_metrics:
                self.values[monitor] = callback_metrics[monitor] * direction

    def test_result(self):
        return self.test_values

    def val_result(self):
        return self.val_values

    def result(self, dict=False):

        return_values = {}
        for key, value in self.values.items():
            if isinstance(value, Tensor):
                value = float(value.cpu())
            else:
                value = float(value)

            return_values[key] = value

        if len(return_values) == 1 and dict is False:
            return list(return_values.values())[0]

        return return_values<|MERGE_RESOLUTION|>--- conflicted
+++ resolved
@@ -1,9 +1,6 @@
-<<<<<<< HEAD
-=======
 import logging
 from typing import Any, Iterable, Mapping, Union
 
->>>>>>> 4a5230c6
 from pytorch_lightning.callbacks import Callback
 from torch import Tensor
 
@@ -79,11 +76,7 @@
             if k.startswith("val"):
                 self.val_values[k] = v
 
-<<<<<<< HEAD
-        for monitor in self.monitor:
-=======
         for monitor, direction in zip(self.monitor, self.directions):
->>>>>>> 4a5230c6
             if monitor in callback_metrics:
                 self.values[monitor] = callback_metrics[monitor] * direction
 
