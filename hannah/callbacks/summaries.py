import logging
from collections import OrderedDict

import pandas as pd
from pytorch_lightning.utilities.distributed import rank_zero_only
import torch

import hannah.torch_extensions.nn.SNNActivationLayer
from ..torch_extensions.nn import SNNLayers
from ..models.sinc import SincNet
from ..models.factory import qat

import torchvision

from pytorch_lightning.callbacks import Callback
from tabulate import tabulate


msglogger = logging.getLogger("mac_summary")


def walk_model(model, dummy_input):
    """Adapted from IntelLabs Distiller"""

    data = {
        "Name": [],
        "Type": [],
        "Attrs": [],
        "IFM": [],
        "IFM volume": [],
        "OFM": [],
        "OFM volume": [],
        "Weights volume": [],
        "MACs": [],
    }

    def prod(seq):
        result = 1.0
        for number in seq:
            result *= number
        return int(result)

    def get_name_by_module(m):
        for module_name, mod in model.named_modules():
            if m == mod:
                return module_name

    def collect(module, input, output):
        # if len(list(module.children())) != 0:
        #    return
        try:
            if isinstance(output, tuple):
                output = output[0]

            volume_ifm = prod(input[0].size())
            volume_ofm = prod(output.size())
            extra = get_extra(module, volume_ofm, output)
            if extra is not None:
                weights, macs, attrs = extra
            else:
                weights, macs, attrs = 0, 0, 0
            data["Name"] += [get_name_by_module(module)]
            data["Type"] += [module.__class__.__name__]
            data["Attrs"] += [attrs]
            data["IFM"] += [tuple(input[0].size())]
            data["IFM volume"] += [volume_ifm]
            data["OFM"] += [tuple(output.size())]
            data["OFM volume"] += [volume_ofm]
            data["Weights volume"] += [int(weights)]
            data["MACs"] += [int(macs)]
        except Exception as e:
            pass

    def get_extra(module, volume_ofm, output):
        classes = {
            torch.nn.Conv1d: get_conv,
            torch.nn.Conv2d: get_conv,
            qat.Conv1d: get_conv,
            qat.Conv2d: get_conv,
            qat.ConvBn1d: get_conv,
            qat.ConvBn2d: get_conv,
            qat.ConvBnReLU1d: get_conv,
            qat.ConvBnReLU2d: get_conv,
            SincNet: get_sinc_conv,
            torch.nn.Linear: get_fc,
            hannah.torch_extensions.nn.SNNActivationLayer.Spiking1DeLIFLayer: get_1DSpikeLayer,
            hannah.torch_extensions.nn.SNNActivationLayer.Spiking1DLIFLayer: get_1DSpikeLayer,
            hannah.torch_extensions.nn.SNNActivationLayer.Spiking1DeALIFLayer: get_1DSpikeLayer,
            hannah.torch_extensions.nn.SNNActivationLayer.Spiking1DALIFLayer: get_1DSpikeLayer,
        }

        for _class, method in classes.items():
            if isinstance(module, _class):
                return method(module, volume_ofm, output)

        return get_generic(module)

    def get_conv_macs(module, volume_ofm):
        return volume_ofm * (
            module.in_channels / module.groups * prod(module.kernel_size)
        )

    def get_1DSpiking_macs(module, output):
        neuron_macs = {"eLIF": 4, "LIF": 5, "eALIF": 5, "ALIF": 6}
        if module.flatten_output == False:
            return module.channels * output.shape[2] * neuron_macs[module.type]
        elif module.flatten_output == True:
            return module.channels * output.shape[1] * neuron_macs[module.type]

    def get_conv_attrs(module):
        attrs = "k=" + "(" + (", ").join(["%d" % v for v in module.kernel_size]) + ")"
        attrs += ", s=" + "(" + (", ").join(["%d" % v for v in module.stride]) + ")"
        attrs += ", g=%d" % module.groups
        attrs += ", d=" + "(" + ", ".join(["%d" % v for v in module.dilation]) + ")"
        return attrs

    def get_spike_attrs(module):
        attrs = ""
        if module.type in ["LIF", "ALIF"]:
            if len(module.alpha.shape) == 0:
                attrs += "alpha=" + str(module.alpha.item()) + " "
        if len(module.beta.shape) == 0:
            attrs += "beta=" + str(module.beta.item()) + " "
        if module.type in ["ALIF", "eALIF"]:
            if len(module.gamma.shape) == 0 and len(module.rho.shape) == 0:
                attrs += "gamma=" + str(module.gamma.item()) + " "
                attrs += "rho=" + str(module.rho.item()) + " "
        return attrs

    def get_1DSpikeLayer(module, volume_ofm, output):
        neuron_memory = {"eLIF": 3, "LIF": 4, "eALIF": 6, "ALIF": 7}
        weights = module.channels * neuron_memory[module.type]
        macs = get_1DSpiking_macs(module, output)
        attrs = get_spike_attrs(module)
        return weights, macs, attrs

    def get_conv(module, volume_ofm, output):
        weights = (
            module.out_channels
            * module.in_channels
            / module.groups
            * prod(module.kernel_size)
        )
        macs = get_conv_macs(module, volume_ofm)
        attrs = get_conv_attrs(module)
        return weights, macs, attrs

    def get_sinc_conv(module, volume_ofm, output):
        weights = 2 * module.out_channels * module.in_channels / module.groups
        macs = get_conv_macs(module, volume_ofm)
        attrs = get_conv_attrs(module)
        return weights, macs, attrs

    def get_fc(module, volume_ofm, output):
        weights = macs = module.in_features * module.out_features
        attrs = ""
        return weights, macs, attrs

    def get_generic(module):
        if isinstance(module, torch.nn.Dropout):
            return
        weights = macs = 0
        attrs = ""
        return weights, macs, attrs

    hooks = list()

    for name, module in model.named_modules():
        if module != model:
            hooks += [module.register_forward_hook(collect)]

    _ = model(dummy_input)

    for hook in hooks:
        hook.remove()

    df = pd.DataFrame(data=data)
    return df


class MacSummaryCallback(Callback):
    def _do_summary(self, pl_module, print_log=True):
        dummy_input = pl_module.example_feature_array
        dummy_input = dummy_input.to(pl_module.device)

        total_macs = 0.0
        total_acts = 0.0
        total_weights = 0.0
        estimated_acts = 0.0

        try:
            df = walk_model(pl_module.model, dummy_input)
            t = tabulate(df, headers="keys", tablefmt="psql", floatfmt=".5f")
            total_macs = df["MACs"].sum()
            total_acts = df["IFM volume"][0] + df["OFM volume"].sum()
            total_weights = df["Weights volume"].sum()
            estimated_acts = 2 * max(df["IFM volume"].max(), df["OFM volume"].max())
            if print_log:
                msglogger.info("\n" + str(t))
                msglogger.info("Total MACs: " + "{:,}".format(total_macs))
                msglogger.info("Total Weights: " + "{:,}".format(total_weights))
                msglogger.info("Total Activations: " + "{:,}".format(total_acts))
                msglogger.info(
                    "Estimated Activations: " + "{:,}".format(estimated_acts)
                )
        except RuntimeError as e:
            msglogger.warning("Could not create performance summary: %s", str(e))
            return OrderedDict()

        res = OrderedDict()
        res["total_macs"] = total_macs
        res["total_weights"] = total_weights
        res["total_act"] = total_acts
        res["est_act"] = estimated_acts

        return res

<<<<<<< HEAD
    def predict(self, pl_module):
        pl_module.eval()
        res = self._do_summary(pl_module, print_log=False)
        pl_module.train()

        return res

=======
    @rank_zero_only
>>>>>>> 45f0e05f
    def on_train_start(self, trainer, pl_module):
        pl_module.eval()
        try:
            self._do_summary(pl_module)
        except Exception as e:
            msglogger.critical("_do_summary failed")
            msglogger.critical(str(e))
        pl_module.train()

    @rank_zero_only
    def on_test_end(self, trainer, pl_module):
        pl_module.eval()
        self._do_summary(pl_module)

    @rank_zero_only
    def on_validation_epoch_end(self, trainer, pl_module):
        res = {}
        try:
            res = self._do_summary(pl_module, print_log=False)
        except Exception as e:
            msglogger.critical("_do_summary failed")
            msglogger.critical(str(e))

        for k, v in res.items():
            pl_module.log(k, float(v), rank_zero_only=True)<|MERGE_RESOLUTION|>--- conflicted
+++ resolved
@@ -215,7 +215,6 @@
 
         return res
 
-<<<<<<< HEAD
     def predict(self, pl_module):
         pl_module.eval()
         res = self._do_summary(pl_module, print_log=False)
@@ -223,9 +222,7 @@
 
         return res
 
-=======
     @rank_zero_only
->>>>>>> 45f0e05f
     def on_train_start(self, trainer, pl_module):
         pl_module.eval()
         try:
