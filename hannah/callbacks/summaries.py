import logging
from collections import OrderedDict

import pandas as pd
import torch
from pytorch_lightning.callbacks import Callback
from pytorch_lightning.utilities.distributed import rank_zero_only
from tabulate import tabulate

from ..models.factory import qat
from ..models.ofa import OFAModel
from ..models.ofa.submodules.elastickernelconv import ConvBn1d, ConvBnReLu1d, ConvRelu1d

from ..models.ofa.type_utils import elastic_conv_type, elastic_Linear_type
from ..models.sinc import SincNet
from ..torch_extensions.nn import SNNActivationLayer, SNNLayers

msglogger = logging.getLogger(__name__)


def walk_model(model, dummy_input):
    """Adapted from IntelLabs Distiller"""

    data = {
        "Name": [],
        "Type": [],
        "Attrs": [],
        "IFM": [],
        "IFM volume": [],
        "OFM": [],
        "OFM volume": [],
        "Weights volume": [],
        "MACs": [],
    }

    def prod(seq):
        result = 1.0
        for number in seq:
            result *= number
        return int(result)

    def get_name_by_module(m):
        for module_name, mod in model.named_modules():
            if m == mod:
                return module_name

    def collect(module, input, output):
        # if len(list(module.children())) != 0:
        #    return
        try:
            if isinstance(output, tuple):
                output = output[0]

            volume_ifm = prod(input[0].size())
            volume_ofm = prod(output.size())
            extra = get_extra(module, volume_ofm, output)
            if extra is not None:
                weights, macs, attrs = extra
            else:
                weights, macs, attrs = 0, 0, 0
            data["Name"] += [get_name_by_module(module)]
            data["Type"] += [module.__class__.__name__]
            data["Attrs"] += [attrs]
            data["IFM"] += [tuple(input[0].size())]
            data["IFM volume"] += [volume_ifm]
            data["OFM"] += [tuple(output.size())]
            data["OFM volume"] += [volume_ofm]
            data["Weights volume"] += [int(weights)]
            data["MACs"] += [int(macs)]
        except Exception as e:
            msglogger.error("Could not get summary from %s", str(module))
            msglogger.error(str(e))

    def get_extra(module, volume_ofm, output):
        classes = {
            elastic_conv_type: get_elastic_conv,
            elastic_Linear_type: get_elastic_linear,
            ConvBn1d: get_conv,
            ConvRelu1d: get_conv,
            ConvBnReLu1d: get_conv,
            torch.nn.Conv1d: get_conv,
            torch.nn.Conv2d: get_conv,
            qat.Conv1d: get_conv,
            qat.Conv2d: get_conv,
            qat.ConvBn1d: get_conv,
            qat.ConvBn2d: get_conv,
            qat.ConvBnReLU1d: get_conv,
            qat.ConvBnReLU2d: get_conv,
            SincNet: get_sinc_conv,
            torch.nn.Linear: get_fc,
            qat.Linear: get_fc,
            SNNActivationLayer.Spiking1DeLIFLayer: get_1DSpikeLayer,
            SNNActivationLayer.Spiking1DLIFLayer: get_1DSpikeLayer,
            SNNActivationLayer.Spiking1DeALIFLayer: get_1DSpikeLayer,
            SNNActivationLayer.Spiking1DALIFLayer: get_1DSpikeLayer,
        }
        if type(module) in classes.keys():
            return classes[type(module)](module, volume_ofm, output)
        else:
            return get_generic(module)

    def get_conv_macs(module, volume_ofm):
        return volume_ofm * (
            module.in_channels / module.groups * prod(module.kernel_size)
        )

    def get_1DSpiking_macs(module, output):
        neuron_macs = {"eLIF": 4, "LIF": 5, "eALIF": 5, "ALIF": 6}
        if module.flatten_output == False:
            return module.channels * output.shape[2] * neuron_macs[module.type]
        elif module.flatten_output == True:
            return module.channels * output.shape[1] * neuron_macs[module.type]

    def get_conv_attrs(module):
        attrs = "k=" + "(" + (", ").join(["%d" % v for v in module.kernel_size]) + ")"
        attrs += ", s=" + "(" + (", ").join(["%d" % v for v in module.stride]) + ")"
        attrs += ", g=%d" % module.groups
        attrs += ", d=" + "(" + ", ".join(["%d" % v for v in module.dilation]) + ")"
        return attrs

    def get_spike_attrs(module):
        attrs = ""
        if module.type in ["LIF", "ALIF"]:
            if len(module.alpha.shape) == 0:
                attrs += "alpha=" + str(module.alpha.item()) + " "
        if len(module.beta.shape) == 0:
            attrs += "beta=" + str(module.beta.item()) + " "
        if module.type in ["ALIF", "eALIF"]:
            if len(module.gamma.shape) == 0 and len(module.rho.shape) == 0:
                attrs += "gamma=" + str(module.gamma.item()) + " "
                attrs += "rho=" + str(module.rho.item()) + " "
        return attrs

    def get_1DSpikeLayer(module, volume_ofm, output):
        neuron_memory = {"eLIF": 3, "LIF": 4, "eALIF": 6, "ALIF": 7}
        weights = module.channels * neuron_memory[module.type]
        macs = get_1DSpiking_macs(module, output)
        attrs = get_spike_attrs(module)
        return weights, macs, attrs

    def get_elastic_conv(module, volume_ofm, output):
        tmp = module.assemble_basic_module()
        return get_conv(tmp, volume_ofm, output)

    def get_elastic_linear(module, volume_ofm, output):
        tmp = module.assemble_basic_module()
        return get_fc(tmp, volume_ofm, output)

    def get_conv(module, volume_ofm, output):
        weights = (
            module.out_channels
            * module.in_channels
            / module.groups
            * prod(module.kernel_size)
        )
        macs = get_conv_macs(module, volume_ofm)
        attrs = get_conv_attrs(module)
        return weights, macs, attrs

    def get_sinc_conv(module, volume_ofm, output):
        weights = 2 * module.out_channels * module.in_channels / module.groups
        macs = get_conv_macs(module, volume_ofm)
        attrs = get_conv_attrs(module)
        return weights, macs, attrs

    def get_fc(module, volume_ofm, output):
        weights = macs = module.in_features * module.out_features
        attrs = ""
        return weights, macs, attrs

    def get_generic(module):
        if isinstance(module, torch.nn.Dropout):
            return
        weights = macs = 0
        attrs = ""
        return weights, macs, attrs

    hooks = list()

    for name, module in model.named_modules():
        if module != model:
            hooks += [module.register_forward_hook(collect)]

    _ = model(dummy_input)

    for hook in hooks:
        hook.remove()

    df = pd.DataFrame(data=data)
    return df


class MacSummaryCallback(Callback):
    def _do_summary(self, pl_module, print_log=True):
        dummy_input = pl_module.example_feature_array
        dummy_input = dummy_input.to(pl_module.device)

        total_macs = 0.0
        total_acts = 0.0
        total_weights = 0.0
        estimated_acts = 0.0
        model = pl_module.model
        ofamodel = isinstance(model, OFAModel)
        if ofamodel:
            if model.validation_model == None:
                model.build_validation_model()
            model = model.validation_model

        try:
            df = walk_model(model, dummy_input)
            if ofamodel:
                pl_module.model.reset_validation_model()
            t = tabulate(df, headers="keys", tablefmt="psql", floatfmt=".5f")
            total_macs = df["MACs"].sum()
            total_acts = df["IFM volume"][0] + df["OFM volume"].sum()
            total_weights = df["Weights volume"].sum()
            estimated_acts = 2 * max(df["IFM volume"].max(), df["OFM volume"].max())
            if print_log:
                msglogger.info("\n" + str(t))
                msglogger.info("Total MACs: " + "{:,}".format(total_macs))
                msglogger.info("Total Weights: " + "{:,}".format(total_weights))
                msglogger.info("Total Activations: " + "{:,}".format(total_acts))
                msglogger.info(
                    "Estimated Activations: " + "{:,}".format(estimated_acts)
                )
        except RuntimeError as e:
            if ofamodel:
                pl_module.model.reset_validation_model()
            msglogger.warning("Could not create performance summary: %s", str(e))
            return OrderedDict()

        res = OrderedDict()
        res["total_macs"] = total_macs
        res["total_weights"] = total_weights
        res["total_act"] = total_acts
        res["est_act"] = estimated_acts

        return res

<<<<<<< HEAD
    def predict(self, pl_module):
        pl_module.eval()
        res = self._do_summary(pl_module, print_log=False)
        pl_module.train()

        return res

=======
    @rank_zero_only
>>>>>>> 7d714182
    def on_train_start(self, trainer, pl_module):
        pl_module.eval()
        try:
            self._do_summary(pl_module)
        except Exception as e:
            msglogger.critical("_do_summary failed")
            msglogger.critical(str(e))
        pl_module.train()

    @rank_zero_only
    def on_test_end(self, trainer, pl_module):
        pl_module.eval()
        self._do_summary(pl_module)

    @rank_zero_only
    def on_validation_epoch_end(self, trainer, pl_module):
        res = {}
        try:
            res = self._do_summary(pl_module, print_log=False)
        except Exception as e:
            msglogger.critical("_do_summary failed")
            msglogger.critical(str(e))

        for k, v in res.items():
            pl_module.log(k, float(v), rank_zero_only=True)

    def estimate(self, pl_module):
        pl_module.eval()
        res = {}
        try:
            res = self._do_summary(pl_module, print_log=False)
        except Exception as e:
            msglogger.critical("_do_summary failed")
            msglogger.critical(str(e))

        pl_module.train()
        return res<|MERGE_RESOLUTION|>--- conflicted
+++ resolved
@@ -10,7 +10,6 @@
 from ..models.factory import qat
 from ..models.ofa import OFAModel
 from ..models.ofa.submodules.elastickernelconv import ConvBn1d, ConvBnReLu1d, ConvRelu1d
-
 from ..models.ofa.type_utils import elastic_conv_type, elastic_Linear_type
 from ..models.sinc import SincNet
 from ..torch_extensions.nn import SNNActivationLayer, SNNLayers
@@ -237,7 +236,6 @@
 
         return res
 
-<<<<<<< HEAD
     def predict(self, pl_module):
         pl_module.eval()
         res = self._do_summary(pl_module, print_log=False)
@@ -245,9 +243,7 @@
 
         return res
 
-=======
     @rank_zero_only
->>>>>>> 7d714182
     def on_train_start(self, trainer, pl_module):
         pl_module.eval()
         try:
