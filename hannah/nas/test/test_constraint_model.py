#
# Copyright (c) 2022 University of Tübingen.
#
# This file is part of hannah.
# See https://atreus.informatik.uni-tuebingen.de/ties/ai/hannah/hannah for further info.
#
# Licensed under the Apache License, Version 2.0 (the "License");
# you may not use this file except in compliance with the License.
# You may obtain a copy of the License at
#
#     http://www.apache.org/licenses/LICENSE-2.0
#
# Unless required by applicable law or agreed to in writing, software
# distributed under the License is distributed on an "AS IS" BASIS,
# WITHOUT WARRANTIES OR CONDITIONS OF ANY KIND, either express or implied.
# See the License for the specific language governing permissions and
# limitations under the License.
#
from z3 import And

from hannah.nas.constraints.constraint_model import ConstraintModel
from hannah.nas.dataflow.dataflow_graph import flatten
from hannah.nas.ops import batched_image_tensor
from hannah.nas.parameters.parameters import IntScalarParameter
<<<<<<< HEAD
from hannah.nas.test.network import residual_block
=======
from hannah.nas.expressions.placeholder import DefaultInt
from hannah.nas.dataflow.dataflow_graph import flatten
from z3 import And
>>>>>>> acc31a98


def test_constraint_model():
    # Create a network and flatten the graph
<<<<<<< HEAD
    input = batched_image_tensor(name="input")
    graph = residual_block(
        input,
        stride=IntScalarParameter(1, 2),
        output_channel=IntScalarParameter(4, 512, 4),
    )
=======
    input = batched_image_tensor(shape=(1, 3, 32, 32), name='input')
    graph = residual_block(input, stride=DefaultInt(1), output_channel=IntScalarParameter(4, 512, 4))
>>>>>>> acc31a98
    graph = flatten(graph)

    # build a constraint model
    cm = ConstraintModel()
    cm.build_model(graph)

    # retrieve constraint vars from cm for better clarity
    out_channel_main = cm.vars[
        "residual_block.0.block.0.conv_relu.2.Conv2d.0.weight.0.axis.o.size"
    ]
    out_channel_residual = cm.vars[
        "residual_block.0.residual.0.conv_relu.0.Conv2d.0.weight.0.axis.o.size"
    ]

    # Check assumptions for satisfiability
    assert cm.solver.check(out_channel_main <= 256).r > 0
    assert cm.solver.check(out_channel_main >= 1024).r < 0
    assert cm.solver.check(out_channel_main == 128).r > 0
    assert cm.solver.check(out_channel_main == 129).r < 0

    assert (
        cm.solver.check(And(out_channel_main >= 64), (out_channel_residual <= 128)).r
        > 0
    )
    assert (
        cm.solver.check(And(out_channel_main <= 64), (out_channel_residual >= 128)).r
        < 0
    )

    # one can find a possible (if current constraints SAT) configuration with .model()
    # cm.solver.check()
    # model = cm.solver.model()
    # print(model)

    # Iterative solving
    cm.solver.push()
    cm.solver.add(out_channel_main <= 256)

    assert cm.solver.check(out_channel_residual == 128).r > 0
    assert cm.solver.check(out_channel_residual == 512).r < 0

    # restore previous model
    cm.solver.pop()

    assert cm.solver.check(out_channel_residual == 128).r > 0
    assert cm.solver.check(out_channel_residual == 512).r > 0


def test_constraint_model_parameters():
    input = batched_image_tensor(name="input")
    graph = residual_block(
        input,
        stride=IntScalarParameter(1, 2),
        output_channel=IntScalarParameter(4, 512, 4),
    )
    graph = flatten(graph)

    # build a constraint model
    cm = ConstraintModel()
    cm.build_model(graph)

    params = graph.parameters(flatten=True)

    for i in range(1):
        cm.solver.push()
        for name, param in params.items():
            assert name in cm.vars
            cm.solver.add(cm.vars[name] == param.sample().item())

        print("Sat: ", cm.solver.check())
        cm.solver.pop()


if __name__ == "__main__":
    test_constraint_model()
    test_constraint_model_parameters()<|MERGE_RESOLUTION|>--- conflicted
+++ resolved
@@ -22,28 +22,17 @@
 from hannah.nas.dataflow.dataflow_graph import flatten
 from hannah.nas.ops import batched_image_tensor
 from hannah.nas.parameters.parameters import IntScalarParameter
-<<<<<<< HEAD
 from hannah.nas.test.network import residual_block
-=======
-from hannah.nas.expressions.placeholder import DefaultInt
-from hannah.nas.dataflow.dataflow_graph import flatten
-from z3 import And
->>>>>>> acc31a98
 
 
 def test_constraint_model():
     # Create a network and flatten the graph
-<<<<<<< HEAD
     input = batched_image_tensor(name="input")
     graph = residual_block(
         input,
         stride=IntScalarParameter(1, 2),
         output_channel=IntScalarParameter(4, 512, 4),
     )
-=======
-    input = batched_image_tensor(shape=(1, 3, 32, 32), name='input')
-    graph = residual_block(input, stride=DefaultInt(1), output_channel=IntScalarParameter(4, 512, 4))
->>>>>>> acc31a98
     graph = flatten(graph)
 
     # build a constraint model
