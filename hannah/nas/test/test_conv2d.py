#
# Copyright (c) 2022 University of Tübingen.
#
# This file is part of hannah.
# See https://atreus.informatik.uni-tuebingen.de/ties/ai/hannah/hannah for further info.
#
# Licensed under the Apache License, Version 2.0 (the "License");
# you may not use this file except in compliance with the License.
# You may obtain a copy of the License at
#
#     http://www.apache.org/licenses/LICENSE-2.0
#
# Unless required by applicable law or agreed to in writing, software
# distributed under the License is distributed on an "AS IS" BASIS,
# WITHOUT WARRANTIES OR CONDITIONS OF ANY KIND, either express or implied.
# See the License for the specific language governing permissions and
# limitations under the License.
#
import pytest

from hannah.nas.dataflow.dataflow_graph import dataflow
from hannah.nas.dataflow.ops import conv2d  # noqa  #Import to load in registry
from hannah.nas.dataflow.registry import op
from hannah.nas.expressions.placeholder import DefaultInt
from hannah.nas.ops import batched_image_tensor, weight_tensor
from hannah.nas.parameters.parameters import CategoricalParameter, IntScalarParameter


@dataflow
<<<<<<< HEAD
def conv2d(  # noqa
    input,
    channel,
    kernel_size=DefaultInt(1),
    stride=DefaultInt(1),
    dilation=DefaultInt(1),
):
    weight = weight_tensor(
        shape=(channel, input["c"], kernel_size, kernel_size), name="weight"
    )
=======
def conv2d(input, channel, kernel_size=DefaultInt(1), stride=DefaultInt(1), dilation=DefaultInt(1)):
    input_tensor = input.tensor_type()
    weight = weight_tensor(shape=(channel, input_tensor['c'], kernel_size, kernel_size), name='weight')
>>>>>>> acc31a98
    padding = kernel_size // 2
    return op(
        "Conv2d", input, weight, dilation=dilation, stride=stride, padding=padding
    )


@dataflow
def chained_convs(
    input,
    channel,
    kernel_size=DefaultInt(1),
    stride=DefaultInt(1),
    dilation=DefaultInt(1),
):
    padding = kernel_size // 2
<<<<<<< HEAD
    weight1 = weight_tensor(
        shape=(channel, input["c"], kernel_size, kernel_size), name="weight"
    )
    conv1 = op(
        "Conv2d", input, weight1, dilation=dilation, stride=stride, padding=padding
    )

    weight2 = weight_tensor(
        shape=(channel, input["c"], kernel_size, kernel_size), name="weight"
    )
    conv2 = op(
        "Conv2d", conv1, weight2, dilation=dilation, stride=stride, padding=padding
    )
=======
    input_tensor = input.tensor_type()
    weight1 = weight_tensor(shape=(channel, input_tensor['c'], kernel_size, kernel_size), name='weight')
    conv1 = op("Conv2d", input, weight1, dilation=dilation, stride=stride, padding=padding)

    weight2 = weight_tensor(shape=(channel, input_tensor['c'], kernel_size, kernel_size), name='weight')
    conv2 = op("Conv2d", conv1, weight2, dilation=dilation, stride=stride, padding=padding)
>>>>>>> acc31a98

    return conv2


@pytest.mark.xfail()
def test_conv2d():
    inp = batched_image_tensor(name="input")

    kernel_size = CategoricalParameter([1, 3, 5])
    stride = CategoricalParameter([1, 2])

    conv = conv2d(
        inp, channel=IntScalarParameter(4, 64), kernel_size=kernel_size, stride=stride
    )

    conv["conv2d.0.Conv2d.0"].kernel_size.set_current(3)
    conv["conv2d.0.Conv2d.0"].stride.set_current(2)

    returned_tensor = conv.output.tensor_type()
    for name, ax in returned_tensor.tensor_type.axis.items():
        print("{}: {}".format(name, ax.size.evaluate()))
    print()


def test_chained_conv2d():
    inp = batched_image_tensor(name="input")

    ks = CategoricalParameter([1, 3, 5])
    ks.set_current(3)
    convs = chained_convs(inp, channel=IntScalarParameter(4, 64), kernel_size=ks)
    returned_tensor = convs.output.tensor_type()

    for name, ax in returned_tensor.axis.items():
        print("{}: {}".format(name, ax.size.evaluate()))
    print()


if __name__ == "__main__":
    # test_conv2d()
    test_chained_conv2d()
    print()<|MERGE_RESOLUTION|>--- conflicted
+++ resolved
@@ -27,7 +27,6 @@
 
 
 @dataflow
-<<<<<<< HEAD
 def conv2d(  # noqa
     input,
     channel,
@@ -38,11 +37,6 @@
     weight = weight_tensor(
         shape=(channel, input["c"], kernel_size, kernel_size), name="weight"
     )
-=======
-def conv2d(input, channel, kernel_size=DefaultInt(1), stride=DefaultInt(1), dilation=DefaultInt(1)):
-    input_tensor = input.tensor_type()
-    weight = weight_tensor(shape=(channel, input_tensor['c'], kernel_size, kernel_size), name='weight')
->>>>>>> acc31a98
     padding = kernel_size // 2
     return op(
         "Conv2d", input, weight, dilation=dilation, stride=stride, padding=padding
@@ -58,7 +52,6 @@
     dilation=DefaultInt(1),
 ):
     padding = kernel_size // 2
-<<<<<<< HEAD
     weight1 = weight_tensor(
         shape=(channel, input["c"], kernel_size, kernel_size), name="weight"
     )
@@ -72,14 +65,6 @@
     conv2 = op(
         "Conv2d", conv1, weight2, dilation=dilation, stride=stride, padding=padding
     )
-=======
-    input_tensor = input.tensor_type()
-    weight1 = weight_tensor(shape=(channel, input_tensor['c'], kernel_size, kernel_size), name='weight')
-    conv1 = op("Conv2d", input, weight1, dilation=dilation, stride=stride, padding=padding)
-
-    weight2 = weight_tensor(shape=(channel, input_tensor['c'], kernel_size, kernel_size), name='weight')
-    conv2 = op("Conv2d", conv1, weight2, dilation=dilation, stride=stride, padding=padding)
->>>>>>> acc31a98
 
     return conv2
 
