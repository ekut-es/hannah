--- conflicted
+++ resolved
@@ -68,7 +68,7 @@
 
 def test_set_params():
     rng = default_rng(seed=321)
-    parametrized_test = Test(a=IntScalarParameter(min=10, max=20, rng=rng))
+    parametrized_test = ParametrizedTest(a=IntScalarParameter(min=10, max=20, rng=rng))
     parametrized_test.set_params(a=16)
 
     assert parametrized_test.a.current_value == 16
@@ -76,8 +76,8 @@
 
 def test_set_params_nested():
     rng = default_rng(seed=321)
-    parametrized_test = NestedTest(t=Test(a=IntScalarParameter(min=10, max=20, rng=rng)))
-    other_test_object = Test(a=IntScalarParameter(min=0, max=3, rng=rng))
+    parametrized_test = NestedParametrizedTest(t=ParametrizedTest(a=IntScalarParameter(min=10, max=20, rng=rng)))
+    other_test_object = ParametrizedTest(a=IntScalarParameter(min=0, max=3, rng=rng))
 
     parametrized_test.set_params(t=other_test_object)
     assert parametrized_test.t == other_test_object
@@ -89,13 +89,8 @@
         marker = True
     assert marker
 
-<<<<<<< HEAD
     parametrized_test.set_params(t={'a': 2})
     assert parametrized_test.t.a.current_value == 2
-=======
-# parametrized_test = ParametrizedTest(a=IntScalarParameter(min=10, max=20))
-# parametrized_test.set_params(a=5, b=7)
->>>>>>> d8e11c30
 
     marker = False
     try:
@@ -105,36 +100,31 @@
     assert marker
 
 
-<<<<<<< HEAD
 def test_instantiate():
     rng = default_rng(seed=321)
-    parametrized_test = Test(a=IntScalarParameter(min=10, max=20, rng=rng))
+    parametrized_test = ParametrizedTest(a=IntScalarParameter(min=10, max=20, rng=rng))
     parametrized_test.sample()
     instance = parametrized_test.instantiate()
     assert instance.a == 13
-=======
-# test2_parametrized = ParametrizedTest2(a2=IntScalarParameter(2, 6))
-# parametrized_test_hierarchical = ParametrizedTest(a=IntScalarParameter(32, 54), test2=test2)
->>>>>>> d8e11c30
 
     parametrized_test.set_params(a=16)
     instance = parametrized_test.instantiate()
 
-    assert isinstance(instance, Test)
+    assert isinstance(instance, ParametrizedTest)
     assert instance._parametrized is False
     assert instance.a == 16
 
     rng = default_rng(seed=321)
-    parametrized_test = NestedTest(t=Test(a=IntScalarParameter(min=10, max=20, rng=rng)))
-    other_test_object = Test(a=IntScalarParameter(min=0, max=3, rng=rng))
+    parametrized_test = NestedParametrizedTest(t=ParametrizedTest(a=IntScalarParameter(min=10, max=20, rng=rng)))
+    other_test_object = ParametrizedTest(a=IntScalarParameter(min=0, max=3, rng=rng))
 
     parametrized_test.set_params(t=other_test_object)
     parametrized_test.set_params(t={'a': 2})
 
     instance = parametrized_test.instantiate()
 
-    assert isinstance(instance, NestedTest)
-    assert isinstance(instance.t, Test)
+    assert isinstance(instance, NestedParametrizedTest)
+    assert isinstance(instance.t, ParametrizedTest)
     assert instance._parametrized is False
     assert instance.t._parametrized is False
     assert instance.t.a == 2
