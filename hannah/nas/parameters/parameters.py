--- conflicted
+++ resolved
@@ -1,8 +1,4 @@
-<<<<<<< HEAD
-from copy import deepcopy
-=======
 from abc import ABC, abstractmethod
->>>>>>> d8e11c30
 from typing import Optional, Union
 
 import numpy as np
@@ -242,97 +238,5 @@
                         choice.check(value)
 
     def set_current(self, value):
-<<<<<<< HEAD
-        self.check(value)
-        self.current_value = value
-
-
-def _create_parametrize_wrapper(parameters, cls):
-    parameter_list = list(parameters.values())
-    old_init_fn = cls.__init__
-
-    def init_fn(self, *args, **kwargs):
-        self._PARAMETERS = {}
-        self._annotations = {}
-
-        for num, arg in enumerate(args):
-            if is_parametrized(arg):
-                name = parameter_list[num + 1].name
-                self._PARAMETERS[name] = arg
-                self._annotations[name] = parameter_list[num + 1]._annotation
-        for name, arg in kwargs.items():
-            if is_parametrized(arg):
-                self._PARAMETERS[name] = arg
-                self._annotations[name] = parameters[name]._annotation
-
-        # TODO:
-        cls.sample = sample
-        cls.set_current = set_current
-        cls.instantiate = instantiate
-        cls.check = check
-        cls.set_params = set_params
-        self._parametrized = True
-        old_init_fn(self, *args, **kwargs)
-
-    return init_fn
-
-
-def parametrize(cls=None):
-    def parametrize_function(cls):
-        init_fn = cls.__init__
-        init_sig = inspect.signature(init_fn)
-
-        new_init_fn = _create_parametrize_wrapper(init_sig.parameters, cls)
-        cls.__init__ = new_init_fn
-
-        return cls
-
-    if cls:
-        return parametrize_function(cls)
-
-    return parametrize_function
-
-
-def sample(self):
-    for _key, param in self._PARAMETERS.items():
-        param.sample()
-
-
-def set_current(self, value):
-    self.set_params(**value)
-
-
-def set_params(self, **kwargs):
-    for key, value in kwargs.items():
-        assert key in self._PARAMETERS, "{} has no parameter {}".format(self, key)
-
-        if not isinstance(value, dict) and key in self._annotations and not isinstance(value, self._annotations[key]):
-            raise TypeError('Value must be of type {} but is {}'.format(self._annotations[key], type(value)))
-        if is_parametrized(value):
-            self._PARAMETERS[key] = value
-            setattr(self, key, value)  # TODO: Do we want this to work?
-        else:
-            self._PARAMETERS[key].set_current(value)
-
-
-# required for Protocol
-def check(self, value):
-    # TODO:
-    pass
-
-
-def instantiate(self):
-    instance = deepcopy(self)
-    instance._parametrized = False
-
-    for key, param in instance._PARAMETERS.items():
-        instantiated_value = param.instantiate()
-        instance._PARAMETERS[key] = instantiated_value
-        setattr(instance, key, instantiated_value)
-    return instance
-=======
-        assert value in self.choices, "Desired value {} not a valid choice".format(
-            value
-        )
-        self.current_value = value
->>>>>>> d8e11c30
+        self.check(value)
+        self.current_value = value