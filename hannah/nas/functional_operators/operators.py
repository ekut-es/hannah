#
# Copyright (c) 2023 Hannah contributors.
#
# This file is part of hannah.
# See https://github.com/ekut-es/hannah for further info.
#
# Licensed under the Apache License, Version 2.0 (the "License");
# you may not use this file except in compliance with the License.
# You may obtain a copy of the License at
#
#     http://www.apache.org/licenses/LICENSE-2.0
#
# Unless required by applicable law or agreed to in writing, software
# distributed under the License is distributed on an "AS IS" BASIS,
# WITHOUT WARRANTIES OR CONDITIONS OF ANY KIND, either express or implied.
# See the License for the specific language governing permissions and
# limitations under the License.
#
import sys
from abc import ABC, abstractmethod
from copy import deepcopy
from typing import Any

import torch
import torch.fx as fx
import torch.nn.functional as F

from hannah.models.functional_net_test.expressions import padding_expression
from hannah.nas.core.parametrized import is_parametrized
from hannah.nas.functional_operators.lazy import lazy
from hannah.nas.functional_operators.op import Choice, Op, Tensor
from hannah.nas.functional_operators.shapes import adaptive_average_pooling_shape, conv_shape, identity_shape, linear_shape, padding_expression, pool_shape

from hannah.nas.parameters.parametrize import parametrize
from hannah.nas.parameters.parameters import IntScalarParameter, CategoricalParameter

@torch.fx.wrap
def conv1d(input, weight, stride, padding, dilation, groups, *, id):
    return F.conv1d(input=input,
                    weight=weight,
                    stride=lazy(stride),
                    padding=lazy(padding),
                    dilation=lazy(dilation),
                    groups=lazy(groups))


@torch.fx.wrap
def conv2d(input, weight, stride, padding, dilation, groups, *, id):
    return F.conv2d(
        input=input,
        weight=weight,
        stride=lazy(stride),
        padding=lazy(padding),
        dilation=lazy(dilation),
        groups=lazy(groups),
    )


@torch.fx.wrap
def linear(input, weight, *, id):
    return F.linear(input=input, weight=weight.T)


@torch.fx.wrap
def batch_norm(input, running_mu, running_std, *, id, training, track_running_stats):
    if not training or track_running_stats:
        running_mu = running_mu.to(input.device)
        running_std = running_std.to(input.device)
    else:
        running_mu = None
        running_std = None
    res = F.batch_norm(input, running_mu, running_std, training=training)
    return res


@torch.fx.wrap
def relu(input, *, id):
    return F.relu(input)


@torch.fx.wrap
def add(input, other, *, id):
    return torch.add(input, other)


@torch.fx.wrap
def adaptive_avg_pooling2d(input, output_size=(1, 1), *, id):
    return F.adaptive_avg_pool2d(input, output_size=output_size)


@torch.fx.wrap
def adaptive_avg_pooling1d(input, output_size=(1, 1), *, id):
    return F.adaptive_avg_pool1d(input, output_size=output_size)


@torch.fx.wrap
def max_pool(input, kernel_size, stride, padding, dilation):
    return F.max_pool2d(input, kernel_size, stride, padding, dilation)


@torch.fx.wrap
def avg_pool(input, kernel_size, stride, padding):
    return F.avg_pool2d(input, kernel_size, stride, padding)


@torch.fx.wrap
def interleave(input, step_size):
    # Assuming NCHW layout!! Maybe change later to use named axis of Tensor?
    return torch.concat([input[:, shift_pos::step_size, :, :] for shift_pos in range(step_size)], dim=1)


@parametrize
class Conv1d(Op):
<<<<<<< HEAD
    def __init__(self, out_channels, kernel_size=1, stride=1, dilation=1) -> None:
        super().__init__(name="Conv1d")
        self.out_channels = out_channels
=======
    def __init__(self, kernel_size=1, stride=1, dilation=1, groups=1) -> None:
        super().__init__(name='Conv1d')
>>>>>>> 0aa2705b
        self.kernel_size = kernel_size
        self.stride = stride
        self.dilation = dilation
        self.groups = groups
        self.padding = padding_expression(self.kernel_size, self.stride, self.dilation)

    def __call__(self, *operands) -> Any:
        new_conv = super().__call__(*operands)
        input_shape = operands[0].shape()
        weight_shape = operands[1].shape()
        operands[1].id = f"{new_conv.id}.{operands[1].id}"

        new_conv.in_channels = input_shape[1]
        new_conv.out_channels = weight_shape[0]
        new_conv.kernel_size = weight_shape[2]

        new_conv.padding = padding_expression(
            new_conv.kernel_size, new_conv.stride, new_conv.dilation
        )
        return new_conv

    def _forward_implementation(self, *operands):
        x = operands[0]
        weight = operands[1]
        return conv1d(x, weight, stride=lazy(self.stride), padding=lazy(self.padding), dilation=lazy(self.dilation), groups=lazy(self.groups), id=self.id)

    def shape_fun(self):
<<<<<<< HEAD
        return conv_shape(
            *self.operands,
            dims=2,
            stride=self.stride,
            padding=self.padding,
            dilation=self.dilation,
        )
=======
        return conv_shape(*self.operands, dims=1, stride=self.stride, padding=self.padding, dilation=self.dilation)
>>>>>>> 0aa2705b


@parametrize
class Conv2d(Op):
    def __init__(self, stride=1, dilation=1, groups=1, padding=None) -> None:
        super().__init__(name="Conv2d", stride=stride, dilation=dilation, groups=groups)
        self.stride = stride
        self.dilation = dilation
        self.groups = groups
        self.padding = padding

    def __call__(self, *operands) -> Any:
        new_conv = super().__call__(*operands)
        input_shape = operands[0].shape()
        weight_shape = operands[1].shape()
        operands[1].id = f"{new_conv.id}.{operands[1].id}"

        new_conv.in_channels = input_shape[1]
        new_conv.out_channels = weight_shape[0]
        new_conv.kernel_size = weight_shape[2]
        if self.padding is None:
<<<<<<< HEAD
            new_conv.padding = padding_expression(
                new_conv.kernel_size, new_conv.stride, new_conv.dilation
            )

        # new_conv.weight = Tensor(name=self.id + '.weight',
        #                          shape=(self.out_channels, new_conv.in_channels, self.kernel_size, self.kernel_size),
        #                          axis=('O', 'I', 'kH', 'kW'))

        # new_conv.operands.append(new_conv.weight)
        # if is_parametrized(new_conv.weight):
        #     new_conv._PARAMETERS[new_conv.weight.name] = new_conv.weight
        # new_conv._verify_operands(new_conv.operands)
=======
            new_conv.padding = padding_expression(new_conv.kernel_size, new_conv.stride, new_conv.dilation)
            
>>>>>>> 0aa2705b
        return new_conv

    def _forward_implementation(self, x, weight):
        return conv2d(
            x,
            weight,
            stride=lazy(self.stride),
            padding=lazy(self.padding),
            dilation=lazy(self.dilation),
            groups=lazy(self.groups),
            id=self.id,
        )

    def shape_fun(self):
        return conv_shape(
            *self.operands,
            dims=2,
            stride=self.stride,
            padding=self.padding,
            dilation=self.dilation,
        )


@parametrize
class Linear(Op):
    def __init__(self) -> None:
        super().__init__(name="Linear")

    def __call__(self, *operands) -> Any:
        new_linear = super().__call__(*operands)
        new_linear.in_features = operands[1].shape()[0]
        new_linear.out_features = operands[1].shape()[1]
        return new_linear

    def shape_fun(self):
        return linear_shape(*self.operands)

    def _forward_implementation(self, input, weight):
        input = torch.flatten(input, start_dim=1)
        return linear(input, weight, id=self.id)


@parametrize
class Relu(Op):
    def __init__(self) -> None:
        super().__init__(name="Relu")

    # def _verify_operands(self, operands):
    #     assert len(operands) == 1

    def _forward_implementation(self, *operands):
        return relu(operands[0], id=self.id)

    def shape_fun(self):
        return identity_shape(*self.operands)


@parametrize
class Add(Op):
    def __init__(self, *args, **kwargs) -> None:
        super().__init__(name="Add")

    # def _verify_operands(self, operands):
    #     assert len(operands) == 2

    def __call__(self, *operands) -> Any:
        op = super().__call__(*operands)
        # self._verify_operands(op.operands)
        return op

    def _forward_implementation(self, input, other):
        return add(input, other, id=self.id)

    def shape_fun(self):
        return identity_shape(*self.operands)


# TODO: Add a version where the OP vanishes after it is connected and just leaves an edge between operands and successor
@parametrize
class Identity(Op):
    def __init__(self, *args, **kwargs) -> None:
        super().__init__(name="Identity")

    # def _verify_operands(self, *operands):
    #     assert len(operands) == 1

    def __call__(self, *operands) -> Any:
        op = super().__call__(*operands)
        # self._verify_operands(op.operands)
        return op

    def shape_fun(self):
        return self.operands[0].shape()

    def _forward_implementation(self, *operands):
        return operands[0]


@parametrize
class Quantize(Op):
    def __init__(self, *args, **kwargs) -> None:
        super().__init__(name="Quantize")

    def __call__(self, *operands) -> Any:
        op = super().__call__(*operands)
        return op

    def shape_fun(self):
        return self.operands[0].shape()

    def _forward_implementation(self, *operands):
        return operands[0]  # TODO: Implement real quantization functionality


@parametrize
class BatchNorm(Op):
    def __init__(self, track_running_stats=True) -> None:
        super().__init__(name="BatchNorm")
        self.track_running_stats = track_running_stats

    def __call__(self, *operands) -> Any:
        return super().__call__(*operands)

    def shape_fun(self):
        return self.operands[0].shape()

    def _forward_implementation(self, *operands):
        return batch_norm(
            operands[0],
            operands[1],
            operands[2],
            id=self.id,
            training=self._train,
            track_running_stats=self.track_running_stats,
        )


@parametrize
class MaxPooling(Op):
    def __init__(self, kernel_size, stride, dilation=1) -> None:
        super().__init__(name="MaxPooling")
        self.kernel_size = kernel_size
        self.stride = stride
        self.dilation = dilation
        self.padding = padding_expression(self.kernel_size, self.stride, self.dilation)

    def shape_fun(self):
        return pool_shape(*self.operands, dims=2, kernel_size=self.kernel_size, stride=self.stride, padding=self.padding, dilation=self.dilation)

    def _forward_implementation(self, *operands):
        return max_pool(operands[0], kernel_size=lazy(self.kernel_size), stride=lazy(self.stride), padding=lazy(self.padding), dilation=lazy(self.dilation))


@parametrize
class AvgPooling(Op):
    def __init__(self, kernel_size, stride, dilation=1) -> None:
        super().__init__(name="AvgPooling")
        self.kernel_size = kernel_size
        self.stride = stride
        self.dilation = dilation
        self.padding = padding_expression(self.kernel_size, self.stride, self.dilation)

    def shape_fun(self):
        return pool_shape(*self.operands, dims=2, kernel_size=self.kernel_size, stride=self.stride, padding=self.padding, dilation=self.dilation)

    def _forward_implementation(self, *operands):
        return avg_pool(operands[0], kernel_size=lazy(self.kernel_size), stride=lazy(self.stride), padding=lazy(self.padding))


@parametrize
class MaxPooling(Op):
    def __init__(self, kernel_size, stride, dilation=1) -> None:
        super().__init__(name="MaxPooling")
        self.kernel_size = kernel_size
        self.stride = stride
        self.dilation = dilation
        self.padding = padding_expression(self.kernel_size, self.stride, self.dilation)

    def shape_fun(self):
        return pool_shape(*self.operands, dims=2, kernel_size=self.kernel_size, stride=self.stride, padding=self.padding, dilation=self.dilation)

    def _forward_implementation(self, *operands):
        return max_pool(operands[0], kernel_size=lazy(self.kernel_size), stride=lazy(self.stride), padding=lazy(self.padding), dilation=lazy(self.dilation))


@parametrize
class AvgPooling(Op):
    def __init__(self, kernel_size, stride, dilation=1) -> None:
        super().__init__(name="AvgPooling")
        self.kernel_size = kernel_size
        self.stride = stride
        self.dilation = dilation
        self.padding = padding_expression(self.kernel_size, self.stride, self.dilation)

    def shape_fun(self):
        return pool_shape(*self.operands, dims=2, kernel_size=self.kernel_size, stride=self.stride, padding=self.padding, dilation=self.dilation)

    def _forward_implementation(self, *operands):
        return avg_pool(operands[0], kernel_size=lazy(self.kernel_size), stride=lazy(self.stride), padding=lazy(self.padding))


@parametrize
class AdaptiveAvgPooling(Op):
    def __init__(self, output_size=(1, 1)) -> None:
        super().__init__(name="AvgPooling")
        self.output_size = output_size
        if isinstance(output_size, int):
            self.dim = 1
        else:
            self.dim = len(output_size)

    def shape_fun(self):
<<<<<<< HEAD
        return adaptive_average_pooling2d_shape(
            *self.operands, output_size=self.output_size
        )

    def _forward_implementation(self, *operands):
        return adaptive_avg_pooling(
            operands[0], output_size=self.output_size, id=self.id
        )


@parametrize
class MaxPool2d(Op):
    def __init__(
        self, kernel_size=3, stride=1, padding=0, dilation=1, ceil_mode=False
    ) -> None:
        super().__init__(name="MaxPool2d")
        self.kernel_size = kernel_size
        self.stride = stride
        self.padding = padding
        self.dilation = dilation
        self.ceil_mode = ceil_mode

    def shape_fun(self):
        return conv_shape(
            *self.operands,
            dims=2,
            stride=self.stride,
            padding=self.padding,
            dilation=self.dilation,
        )
=======
        return adaptive_average_pooling_shape(*self.operands, output_size=self.output_size)
>>>>>>> 0aa2705b

    def _forward_implementation(self, *operands):
        if self.dim == 1:
            return adaptive_avg_pooling1d(operands[0], output_size=self.output_size, id=self.id)
        else:
            return adaptive_avg_pooling2d(operands[0], output_size=self.output_size, id=self.id)


@parametrize
class InterleaveChannels(Op):
    def __init__(self, step_size) -> None:
        super().__init__(name='InterleaveChannels')
        self.step_size = step_size

    def shape_fun(self):
        return self.operands[0].shape()

    def _forward_implementation(self, *operands):
        return interleave(operands[0], step_size=lazy(self.step_size))<|MERGE_RESOLUTION|>--- conflicted
+++ resolved
@@ -1,5 +1,5 @@
 #
-# Copyright (c) 2023 Hannah contributors.
+# Copyright (c) 2024 Hannah contributors.
 #
 # This file is part of hannah.
 # See https://github.com/ekut-es/hannah for further info.
@@ -25,23 +25,31 @@
 import torch.fx as fx
 import torch.nn.functional as F
 
-from hannah.models.functional_net_test.expressions import padding_expression
 from hannah.nas.core.parametrized import is_parametrized
 from hannah.nas.functional_operators.lazy import lazy
 from hannah.nas.functional_operators.op import Choice, Op, Tensor
-from hannah.nas.functional_operators.shapes import adaptive_average_pooling_shape, conv_shape, identity_shape, linear_shape, padding_expression, pool_shape
-
+from hannah.nas.functional_operators.shapes import (
+    adaptive_average_pooling_shape,
+    conv_shape,
+    identity_shape,
+    linear_shape,
+    padding_expression,
+    pool_shape,
+)
+from hannah.nas.parameters.parameters import CategoricalParameter, IntScalarParameter
 from hannah.nas.parameters.parametrize import parametrize
-from hannah.nas.parameters.parameters import IntScalarParameter, CategoricalParameter
+
 
 @torch.fx.wrap
 def conv1d(input, weight, stride, padding, dilation, groups, *, id):
-    return F.conv1d(input=input,
-                    weight=weight,
-                    stride=lazy(stride),
-                    padding=lazy(padding),
-                    dilation=lazy(dilation),
-                    groups=lazy(groups))
+    return F.conv1d(
+        input=input,
+        weight=weight,
+        stride=lazy(stride),
+        padding=lazy(padding),
+        dilation=lazy(dilation),
+        groups=lazy(groups),
+    )
 
 
 @torch.fx.wrap
@@ -106,19 +114,15 @@
 @torch.fx.wrap
 def interleave(input, step_size):
     # Assuming NCHW layout!! Maybe change later to use named axis of Tensor?
-    return torch.concat([input[:, shift_pos::step_size, :, :] for shift_pos in range(step_size)], dim=1)
+    return torch.concat(
+        [input[:, shift_pos::step_size, :, :] for shift_pos in range(step_size)], dim=1
+    )
 
 
 @parametrize
 class Conv1d(Op):
-<<<<<<< HEAD
-    def __init__(self, out_channels, kernel_size=1, stride=1, dilation=1) -> None:
+    def __init__(self, kernel_size=1, stride=1, dilation=1, groups=1) -> None:
         super().__init__(name="Conv1d")
-        self.out_channels = out_channels
-=======
-    def __init__(self, kernel_size=1, stride=1, dilation=1, groups=1) -> None:
-        super().__init__(name='Conv1d')
->>>>>>> 0aa2705b
         self.kernel_size = kernel_size
         self.stride = stride
         self.dilation = dilation
@@ -143,20 +147,24 @@
     def _forward_implementation(self, *operands):
         x = operands[0]
         weight = operands[1]
-        return conv1d(x, weight, stride=lazy(self.stride), padding=lazy(self.padding), dilation=lazy(self.dilation), groups=lazy(self.groups), id=self.id)
-
-    def shape_fun(self):
-<<<<<<< HEAD
+        return conv1d(
+            x,
+            weight,
+            stride=lazy(self.stride),
+            padding=lazy(self.padding),
+            dilation=lazy(self.dilation),
+            groups=lazy(self.groups),
+            id=self.id,
+        )
+
+    def shape_fun(self):
         return conv_shape(
             *self.operands,
-            dims=2,
+            dims=1,
             stride=self.stride,
             padding=self.padding,
             dilation=self.dilation,
         )
-=======
-        return conv_shape(*self.operands, dims=1, stride=self.stride, padding=self.padding, dilation=self.dilation)
->>>>>>> 0aa2705b
 
 
 @parametrize
@@ -178,23 +186,10 @@
         new_conv.out_channels = weight_shape[0]
         new_conv.kernel_size = weight_shape[2]
         if self.padding is None:
-<<<<<<< HEAD
             new_conv.padding = padding_expression(
                 new_conv.kernel_size, new_conv.stride, new_conv.dilation
             )
 
-        # new_conv.weight = Tensor(name=self.id + '.weight',
-        #                          shape=(self.out_channels, new_conv.in_channels, self.kernel_size, self.kernel_size),
-        #                          axis=('O', 'I', 'kH', 'kW'))
-
-        # new_conv.operands.append(new_conv.weight)
-        # if is_parametrized(new_conv.weight):
-        #     new_conv._PARAMETERS[new_conv.weight.name] = new_conv.weight
-        # new_conv._verify_operands(new_conv.operands)
-=======
-            new_conv.padding = padding_expression(new_conv.kernel_size, new_conv.stride, new_conv.dilation)
-            
->>>>>>> 0aa2705b
         return new_conv
 
     def _forward_implementation(self, x, weight):
@@ -342,10 +337,23 @@
         self.padding = padding_expression(self.kernel_size, self.stride, self.dilation)
 
     def shape_fun(self):
-        return pool_shape(*self.operands, dims=2, kernel_size=self.kernel_size, stride=self.stride, padding=self.padding, dilation=self.dilation)
-
-    def _forward_implementation(self, *operands):
-        return max_pool(operands[0], kernel_size=lazy(self.kernel_size), stride=lazy(self.stride), padding=lazy(self.padding), dilation=lazy(self.dilation))
+        return pool_shape(
+            *self.operands,
+            dims=2,
+            kernel_size=self.kernel_size,
+            stride=self.stride,
+            padding=self.padding,
+            dilation=self.dilation,
+        )
+
+    def _forward_implementation(self, *operands):
+        return max_pool(
+            operands[0],
+            kernel_size=lazy(self.kernel_size),
+            stride=lazy(self.stride),
+            padding=lazy(self.padding),
+            dilation=lazy(self.dilation),
+        )
 
 
 @parametrize
@@ -358,42 +366,22 @@
         self.padding = padding_expression(self.kernel_size, self.stride, self.dilation)
 
     def shape_fun(self):
-        return pool_shape(*self.operands, dims=2, kernel_size=self.kernel_size, stride=self.stride, padding=self.padding, dilation=self.dilation)
-
-    def _forward_implementation(self, *operands):
-        return avg_pool(operands[0], kernel_size=lazy(self.kernel_size), stride=lazy(self.stride), padding=lazy(self.padding))
-
-
-@parametrize
-class MaxPooling(Op):
-    def __init__(self, kernel_size, stride, dilation=1) -> None:
-        super().__init__(name="MaxPooling")
-        self.kernel_size = kernel_size
-        self.stride = stride
-        self.dilation = dilation
-        self.padding = padding_expression(self.kernel_size, self.stride, self.dilation)
-
-    def shape_fun(self):
-        return pool_shape(*self.operands, dims=2, kernel_size=self.kernel_size, stride=self.stride, padding=self.padding, dilation=self.dilation)
-
-    def _forward_implementation(self, *operands):
-        return max_pool(operands[0], kernel_size=lazy(self.kernel_size), stride=lazy(self.stride), padding=lazy(self.padding), dilation=lazy(self.dilation))
-
-
-@parametrize
-class AvgPooling(Op):
-    def __init__(self, kernel_size, stride, dilation=1) -> None:
-        super().__init__(name="AvgPooling")
-        self.kernel_size = kernel_size
-        self.stride = stride
-        self.dilation = dilation
-        self.padding = padding_expression(self.kernel_size, self.stride, self.dilation)
-
-    def shape_fun(self):
-        return pool_shape(*self.operands, dims=2, kernel_size=self.kernel_size, stride=self.stride, padding=self.padding, dilation=self.dilation)
-
-    def _forward_implementation(self, *operands):
-        return avg_pool(operands[0], kernel_size=lazy(self.kernel_size), stride=lazy(self.stride), padding=lazy(self.padding))
+        return pool_shape(
+            *self.operands,
+            dims=2,
+            kernel_size=self.kernel_size,
+            stride=self.stride,
+            padding=self.padding,
+            dilation=self.dilation,
+        )
+
+    def _forward_implementation(self, *operands):
+        return avg_pool(
+            operands[0],
+            kernel_size=lazy(self.kernel_size),
+            stride=lazy(self.stride),
+            padding=lazy(self.padding),
+        )
 
 
 @parametrize
@@ -407,15 +395,19 @@
             self.dim = len(output_size)
 
     def shape_fun(self):
-<<<<<<< HEAD
-        return adaptive_average_pooling2d_shape(
+        return adaptive_average_pooling_shape(
             *self.operands, output_size=self.output_size
         )
 
     def _forward_implementation(self, *operands):
-        return adaptive_avg_pooling(
-            operands[0], output_size=self.output_size, id=self.id
-        )
+        if self.dim == 1:
+            return adaptive_avg_pooling1d(
+                operands[0], output_size=self.output_size, id=self.id
+            )
+        else:
+            return adaptive_avg_pooling2d(
+                operands[0], output_size=self.output_size, id=self.id
+            )
 
 
 @parametrize
@@ -438,21 +430,22 @@
             padding=self.padding,
             dilation=self.dilation,
         )
-=======
-        return adaptive_average_pooling_shape(*self.operands, output_size=self.output_size)
->>>>>>> 0aa2705b
 
     def _forward_implementation(self, *operands):
         if self.dim == 1:
-            return adaptive_avg_pooling1d(operands[0], output_size=self.output_size, id=self.id)
+            return adaptive_avg_pooling1d(
+                operands[0], output_size=self.output_size, id=self.id
+            )
         else:
-            return adaptive_avg_pooling2d(operands[0], output_size=self.output_size, id=self.id)
+            return adaptive_avg_pooling2d(
+                operands[0], output_size=self.output_size, id=self.id
+            )
 
 
 @parametrize
 class InterleaveChannels(Op):
     def __init__(self, step_size) -> None:
-        super().__init__(name='InterleaveChannels')
+        super().__init__(name="InterleaveChannels")
         self.step_size = step_size
 
     def shape_fun(self):
