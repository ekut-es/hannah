#
# Copyright (c) 2022 University of Tübingen.
#
# This file is part of hannah.
# See https://atreus.informatik.uni-tuebingen.de/ties/ai/hannah/hannah for further info.
#
# Licensed under the Apache License, Version 2.0 (the "License");
# you may not use this file except in compliance with the License.
# You may obtain a copy of the License at
#
#     http://www.apache.org/licenses/LICENSE-2.0
#
# Unless required by applicable law or agreed to in writing, software
# distributed under the License is distributed on an "AS IS" BASIS,
# WITHOUT WARRANTIES OR CONDITIONS OF ANY KIND, either express or implied.
# See the License for the specific language governing permissions and
# limitations under the License.
#

import copy
import logging
import os
import shutil
from abc import ABC, abstractmethod
from dataclasses import dataclass
from pathlib import Path
from typing import Any, Dict

import numpy as np
import omegaconf
import torch
import torch.package as package
import yaml
from hydra.utils import instantiate
from joblib import Parallel, delayed
from omegaconf import OmegaConf
from pytorch_lightning import LightningModule, Trainer
from pytorch_lightning.loggers import CSVLogger, TensorBoardLogger
from pytorch_lightning.utilities.seed import reset_seed, seed_everything

from ..callbacks.optimization import HydraOptCallback
from ..callbacks.summaries import MacSummaryCallback
from ..utils import clear_outputs, common_callbacks, fullname
from .aging_evolution import AgingEvolution
from .graph_conversion import model_to_graph

msglogger = logging.getLogger(__name__)


@dataclass
class WorklistItem:
    parameters: Any
    results: Dict[str, float]


def run_training(
    num, global_num, config
):  # num is the number of jobs global_num is the number of models to be created
    if os.path.exists(str(num)):
        shutil.rmtree(str(num))

    os.makedirs(str(num), exist_ok=True)

    try:
        os.chdir(str(num))
        config = OmegaConf.create(config)
        logger = TensorBoardLogger(".")

        seed = config.get("seed", 1234)
        if isinstance(seed, list) or isinstance(seed, omegaconf.ListConfig):
            seed = seed[0]
        seed_everything(seed, workers=True)

        if config.trainer.gpus is not None:
            if isinstance(config.trainer.gpus, int):
                num_gpus = config.trainer.gpus
                gpu = num % num_gpus
            elif len(config.trainer.gpus) == 0:
                num_gpus = torch.cuda.device_count()
                gpu = num % num_gpus
            else:
                gpu = config.trainer.gpus[num % len(config.trainer.gpus)]

            if gpu >= torch.cuda.device_count():
                logger.warning(
                    "GPU %d is not available on this device using GPU %d instead",
                    gpu,
                    gpu % torch.cuda.device_count(),
                )
                gpu = gpu % torch.cuda.device_count()

            config.trainer.gpus = [gpu]

        callbacks = common_callbacks(config)
        opt_monitor = config.get("monitor", ["val_error"])
        opt_callback = HydraOptCallback(monitor=opt_monitor)
        callbacks.append(opt_callback)

        checkpoint_callback = instantiate(config.checkpoint)
        callbacks.append(checkpoint_callback)
        try:
            trainer = instantiate(config.trainer, callbacks=callbacks, logger=logger)
            model = instantiate(
                config.module,
                dataset=config.dataset,
                model=config.model,
                optimizer=config.optimizer,
                features=config.features,
                scheduler=config.get("scheduler", None),
                normalizer=config.get("normalizer", None),
                _recursive_=False,
            )

            trainer.fit(model)
            ckpt_path = "best"
            if trainer.fast_dev_run:
                logging.warning(
                    "Trainer is in fast dev run mode, switching off loading of best model for test"
                )
                ckpt_path = None

            reset_seed()
            trainer.validate(ckpt_path=ckpt_path, verbose=False)
        except Exception as e:
            msglogger.critical("Training failed with exception")
            msglogger.critical(str(e))
            res = {}
            for monitor in opt_monitor:
                res[monitor] = float("inf")

        nx_model = model_to_graph(model.model, model.example_feature_array)
        from networkx.readwrite import json_graph

        json_data = json_graph.node_link_data(nx_model)
        if not os.path.exists("../performance_data"):
            os.mkdir("../performance_data")
        with open(f"../performance_data/model_{global_num}.json", "w") as res_file:
            import json

            json.dump(
                {"graph": json_data, "metrics": opt_callback.result(dict=True)},
                res_file,
            )

        return opt_callback.result(dict=True)
    finally:
        os.chdir("..")


class NASTrainerBase(ABC):
    def __init__(
        self,
        budget=2000,
        parent_config=None,
        parametrization=None,
        bounds=None,
        n_jobs=5,
    ):
        self.config = parent_config
        self.budget = budget
        self.parametrization = parametrization
        self.bounds = bounds
        self.n_jobs = n_jobs

    @abstractmethod
    def run(self, model):
        pass


class RandomNASTrainer(NASTrainerBase):
    def __init__(self, budget=2000, *args, **kwargs):
        super().__init__(*args, budget=budget, **kwargs)

    def fit(self, module: LightningModule):
        # Presample Population

        # Sample Population

        pass


class AgingEvolutionNASTrainer(NASTrainerBase):
    def __init__(
        self,
        population_size=100,
        budget=2000,
        parametrization=None,
        bounds=None,
        parent_config=None,
        presample=True,
        n_jobs=10,
        predictor=None,
        seed=1234,
    ):
        super().__init__(
            budget=budget,
            bounds=bounds,
            parametrization=parametrization,
            parent_config=parent_config,
            n_jobs=n_jobs,
        )
        self.population_size = population_size

        self.random_state = np.random.RandomState()
        self.optimizer = AgingEvolution(
            parametrization=parametrization,
            bounds=bounds,
            random_state=self.random_state,
        )

        self.predictor = None
        # if predictor is not None:
        #    self.predictor = instantiate(predictor, _recursive_=False)

        self.worklist = []
        self.presample = presample

    # sample parameters and estimated metrics from the space
    def _sample(self):
        # sample the next parameters
        parameters = self.optimizer.next_parameters()
        config = OmegaConf.merge(self.config, parameters.flatten())

        try:
            # setup the model
            model = instantiate(
                config.module,
                dataset=config.dataset,
                model=config.model,
                optimizer=config.optimizer,
                features=config.features,
                scheduler=config.get("scheduler", None),
                normalizer=config.get("normalizer", None),
                _recursive_=False,
            )
            # train the model
            model.setup("train")

        except AssertionError as e:
            msglogger.critical(
                "Instantiation failed. Probably #input/output channels are not divisible by #groups!"
            )
            msglogger.critical(str(e))
        else:
            estimated_metrics = {}
            # estimated_metrics = self.predictor.estimate(model)

            satisfied_bounds = []
            for k, v in estimated_metrics.items():
                if k in self.bounds:
                    distance = v / self.bounds[k]
                    msglogger.info(f"{k}: {float(v):.8f} ({float(distance):.2f})")
                    satisfied_bounds.append(distance <= 1.2)

            worklist_item = WorklistItem(parameters, estimated_metrics)

            if self.presample:
                if all(satisfied_bounds):
                    self.worklist.append(worklist_item)
            else:
                self.worklist.append(worklist_item)

    def run(self):
        with Parallel(n_jobs=self.n_jobs) as executor:
            while len(self.optimizer.history) < self.budget:
                self.worklist = []
                # Mutate current population
                while len(self.worklist) < self.n_jobs:
                    self._sample()

                # validate population
                configs = [
                    OmegaConf.merge(self.config, item.parameters.flatten())
                    for item in self.worklist
                ]

                results = executor(
                    [
                        delayed(run_training)(
                            num,
                            len(self.optimizer.history) + num,
                            OmegaConf.to_container(config, resolve=True),
                        )
                        for num, config in enumerate(configs)
                    ]
                )

                for num, (config, result) in enumerate(zip(configs, results)):
                    nas_result_path = Path("results")
                    if not nas_result_path.exists():
                        nas_result_path.mkdir(parents=True, exist_ok=True)
                    config_file_name = f"config_{len(self.optimizer.history)+num}.yaml"
                    config_path = nas_result_path / config_file_name
                    with config_path.open("w") as config_file:
                        config_file.write(OmegaConf.to_yaml(config))

                    result_path = nas_result_path / "results.yaml"
                    result_history = []
                    if result_path.exists():
                        with result_path.open("r") as result_file:
                            result_history = yaml.safe_load(result_file)
                        if not isinstance(result_history, list):
                            result_history = []

                    result_history.append(
                        {"config": str(config_file_name), "metrics": result}
                    )

                    with result_path.open("w") as result_file:
                        yaml.safe_dump(result_history, result_file)

                for result, item in zip(results, self.worklist):
                    parameters = item.parameters
                    metrics = {**item.results, **result}
                    for k, v in metrics.items():
                        metrics[k] = float(v)

                    self.optimizer.tell_result(parameters, metrics)


class OFANasTrainer(NASTrainerBase):
    def __init__(
        self,
        parent_config=None,
        epochs_warmup=10,
        epochs_kernel_step=10,
        epochs_depth_step=10,
        epochs_width_step=10,
        epochs_dilation_step=10,
        epochs_grouping_step=10,
<<<<<<< HEAD
        epochs_dsc_step=10,
=======
        epochs_tuning_step=0,
>>>>>>> 74ea95ef
        elastic_kernels_allowed=False,
        elastic_depth_allowed=False,
        elastic_width_allowed=False,
        elastic_dilation_allowed=False,
        elastic_grouping_allowed=False,
        elastic_dsc_allowed=False,
        evaluate=True,
        random_evaluate=True,
        random_eval_number=100,
        extract_model_config=False,
        warmup_model_path="",
        *args,
        **kwargs,
    ):
        super().__init__(*args, parent_config=parent_config, **kwargs)
        # currently no backend config for OFA
        self.epochs_warmup = epochs_warmup
        self.epochs_kernel_step = epochs_kernel_step
        self.epochs_depth_step = epochs_depth_step
        self.epochs_width_step = epochs_width_step
        self.epochs_dilation_step = epochs_dilation_step
        self.epochs_grouping_step = epochs_grouping_step
<<<<<<< HEAD
        self.epochs_dsc_step = epochs_dsc_step
=======
        self.epochs_tuning_step = epochs_tuning_step
>>>>>>> 74ea95ef
        self.elastic_kernels_allowed = elastic_kernels_allowed
        self.elastic_depth_allowed = elastic_depth_allowed
        self.elastic_width_allowed = elastic_width_allowed
        self.elastic_dilation_allowed = elastic_dilation_allowed
        self.elastic_grouping_allowed = elastic_grouping_allowed
        self.elastic_dsc_allowed = elastic_dsc_allowed

        self.evaluate = evaluate
        self.random_evaluate = random_evaluate
        self.random_eval_number = random_eval_number
        self.warmup_model_path = warmup_model_path
        self.extract_model_config = extract_model_config

    def run(self):
        config = OmegaConf.create(self.config)
        # logger = TensorBoardLogger(".")

        seed = config.get("seed", 1234)
        if isinstance(seed, list) or isinstance(seed, omegaconf.ListConfig):
            seed = seed[0]
        seed_everything(seed, workers=True)

        if not torch.cuda.is_available():
            config.trainer.gpus = None

        callbacks = common_callbacks(config)
        opt_monitor = config.get("monitor", ["val_error"])
        opt_callback = HydraOptCallback(monitor=opt_monitor)
        callbacks.append(opt_callback)
        checkpoint_callback = instantiate(config.checkpoint)
        callbacks.append(checkpoint_callback)
        self.config = config
        # trainer will be initialized by rebuild_trainer
        self.trainer = None
        model = instantiate(
            config.module,
            dataset=config.dataset,
            model=config.model,
            optimizer=config.optimizer,
            features=config.features,
            scheduler=config.get("scheduler", None),
            normalizer=config.get("normalizer", None),
            _recursive_=False,
        )
        model.setup("fit")
        ofa_model = model.model

        self.kernel_step_count = ofa_model.ofa_steps_kernel
        self.depth_step_count = ofa_model.ofa_steps_depth
        self.width_step_count = ofa_model.ofa_steps_width
        self.dilation_step_count = ofa_model.ofa_steps_dilation
        self.grouping_step_count = ofa_model.ofa_steps_grouping
        self.dsc_step_count = ofa_model.ofa_steps_dsc
        ofa_model.elastic_kernels_allowed = self.elastic_kernels_allowed
        ofa_model.elastic_depth_allowed = self.elastic_depth_allowed
        ofa_model.elastic_width_allowed = self.elastic_width_allowed
        ofa_model.elastic_dilation_allowed = self.elastic_dilation_allowed
        ofa_model.elastic_grouping_allowed = self.elastic_grouping_allowed
        ofa_model.elastic_dsc_allowed = self.elastic_dsc_allowed
        ofa_model.full_config = self.config["model"]

        logging.info("Kernel Steps: %d", self.kernel_step_count)
        logging.info("Depth Steps: %d", self.depth_step_count)
        logging.info("Width Steps: %d", self.width_step_count)
        logging.info("Grouping Steps: %d", self.grouping_step_count)
        logging.info("DSC Steps: %d", self.dsc_step_count)
        # logging.info("dsc: %d", self.grouping_step_count)

        self.submodel_metrics_csv = ""
        self.random_metrics_csv = ""

        if self.elastic_width_allowed:
            self.submodel_metrics_csv += "width, "
            self.random_metrics_csv += "width_steps, "

        if self.elastic_kernels_allowed:
            self.submodel_metrics_csv += "kernel, "
            self.random_metrics_csv += "kernel_steps, "

        if self.elastic_dilation_allowed:
            self.submodel_metrics_csv += "dilation, "
            self.random_metrics_csv += "dilation_steps, "

        if self.elastic_depth_allowed:
            self.submodel_metrics_csv += "depth, "
            self.random_metrics_csv += "depth, "

        if self.elastic_grouping_allowed:
            self.submodel_metrics_csv += "grouping, "
            self.random_metrics_csv += "group_steps, "

        if self.elastic_dsc_allowed:
            self.submodel_metrics_csv += "dsc, "
            self.random_metrics_csv += "dsc, "

        if (
            self.elastic_width_allowed
            | self.elastic_kernels_allowed
            | self.elastic_dilation_allowed
            | self.elastic_depth_allowed
            | self.elastic_grouping_allowed
            | self.elastic_dsc_allowed
        ):
            self.submodel_metrics_csv += (
                "acc, total_macs, total_weights, torch_params\n"
            )
            self.random_metrics_csv += "acc, total_macs, total_weights, torch_params\n"

        # self.random_metrics_csv = "width_steps, depth, kernel_steps, acc, total_macs, total_weights, torch_params\n"

        logging.info("Once for all Model:\n %s", str(ofa_model))
        # TODO Warmup DSC on or off?
        self.warmup(model, ofa_model)
        ofa_model.reset_shrinking()

        self.train_elastic_kernel(model, ofa_model)
        ofa_model.reset_shrinking()
        self.train_elastic_dilation(model, ofa_model)
        ofa_model.reset_shrinking()
        self.train_elastic_depth(model, ofa_model)
        ofa_model.reset_shrinking()
        self.train_elastic_width(model, ofa_model)
        ofa_model.reset_shrinking()
        self.train_elastic_grouping(model, ofa_model)
        ofa_model.reset_shrinking()
        self.train_elastic_dsc(model, ofa_model)
        ofa_model.reset_shrinking()

        if self.evaluate:
            self.eval_model(model, ofa_model)

            if self.random_evaluate:
                # save random metrics
                msglogger.info("\n%s", self.random_metrics_csv)
                with open("OFA_random_sample_metrics.csv", "w") as f:
                    f.write(self.random_metrics_csv)
            # save self.submodel_metrics_csv
            msglogger.info("\n%s", str(self.submodel_metrics_csv))
            with open("OFA_elastic_metrics.csv", "w") as f:
                f.write(self.submodel_metrics_csv)

    def warmup(self, model, ofa_model):
        """
        > The function rebuilds the trainer with the warmup epochs, fits the model,
        validates the model, and then calls the on_warmup_end() function to
        change some internal variables

        :param model: the model to be trained
        :param ofa_model: the model that we want to train
        """
        # warm-up.
        self.rebuild_trainer("warmup", self.epochs_warmup)
        if self.epochs_warmup > 0 and self.warmup_model_path == "":
            self.trainer.fit(model)
            ckpt_path = "best"
        elif self.warmup_model_path != "":
            ckpt_path = self.warmup_model_path
        self.trainer.validate(ckpt_path=ckpt_path, model=model, verbose=True)
        ofa_model.on_warmup_end()
        ofa_model.reset_validation_model()
        msglogger.info("OFA completed warm-up.")

    def train_elastic_width(self, model, ofa_model):
        """
        > The function trains the model for a number of epochs, then adds a width
        step, then trains the model for a number of epochs, then adds a width step,
        and so on

        :param model: the model to train
        :param ofa_model: the model that will be trained
        """
        if self.elastic_width_allowed:
            # train elastic width
            # first, run channel priority computation
            ofa_model.progressive_shrinking_compute_channel_priorities()
            for current_width_step in range(1, self.width_step_count):
                # add a width step
                ofa_model.progressive_shrinking_add_width()
                if self.epochs_width_step > 0:
                    self.rebuild_trainer(
                        f"width_{current_width_step}", self.epochs_width_step
                    )
                    self.trainer.fit(model)
                    ckpt_path = "best"
                    self.trainer.validate(ckpt_path=ckpt_path, verbose=True)
            msglogger.info("OFA completed width steps.")

    def train_elastic_depth(self, model, ofa_model):
        """
        > The function trains the model for a number of epochs, then progressively
        shrinks the depth of the model, and trains the model for a number of epochs
        again

        :param model: the model to train
        :param ofa_model: the model to be trained
        """
        if self.elastic_depth_allowed:
            # train elastic depth
            for current_depth_step in range(1, self.depth_step_count):
                # add a depth reduction step
                ofa_model.progressive_shrinking_add_depth()
                if self.epochs_depth_step > 0:
                    self.rebuild_trainer(
                        f"depth_{current_depth_step}", self.epochs_depth_step
                    )
                    self.trainer.fit(model)
                    ckpt_path = "best"
                    self.trainer.validate(ckpt_path=ckpt_path, verbose=True)
            msglogger.info("OFA completed depth steps.")

    def train_elastic_kernel(self, model, ofa_model):
        """
        > The function trains the elastic kernels by progressively shrinking the
        model and training the model for a number of epochs and repeats this process
        until the number of kernel steps is reached

        :param model: the model to train
        :param ofa_model: the model that will be trained
        """
        if self.elastic_kernels_allowed:
            # train elastic kernels
            for current_kernel_step in range(1, self.kernel_step_count):
                # add a kernel step
                ofa_model.progressive_shrinking_add_kernel()
                if self.epochs_kernel_step > 0:
                    self.rebuild_trainer(
                        f"kernel_{current_kernel_step}", self.epochs_kernel_step
                    )
                    self.trainer.fit(model)
                    ckpt_path = "best"
                    self.trainer.validate(ckpt_path=ckpt_path, verbose=True)
            msglogger.info("OFA completed kernel matrices.")

    def train_elastic_dilation(self, model, ofa_model):
        """
        > The function trains the model for a number of epochs, then adds a dilation
        step, and trains the model for a number of epochs, and repeats this process
        until the number of dilation steps is reached

        :param model: the model to be trained
        :param ofa_model: the model that will be trained
        """
        if self.elastic_dilation_allowed:
            # train elastic kernels
            for current_dilation_step in range(1, self.dilation_step_count):
                # add a kernel step
                ofa_model.progressive_shrinking_add_dilation()
                if self.epochs_dilation_step > 0:
                    self.rebuild_trainer(
                        f"kernel_{current_dilation_step}", self.epochs_dilation_step
                    )
                    self.trainer.fit(model)
                    ckpt_path = "best"
                    self.trainer.validate(ckpt_path=ckpt_path, verbose=True)
            msglogger.info("OFA completed dilation matrices.")

    def train_elastic_grouping(self, model, ofa_model):
        """
        > The function trains the model for a number of epochs, then adds a group
        step, and trains the model for a number of epochs, and repeats this process
        until the number of group steps is reached

        :param model: the model to be trained
        :param ofa_model: the model that will be trained
        """
        if self.elastic_grouping_allowed:
            # train elastic groups
            for current_grouping_step in range(1, self.grouping_step_count):
                # add a group step
                ofa_model.progressive_shrinking_add_group()
                if self.epochs_grouping_step > 0:
                    self.rebuild_trainer(
                        f"group_{current_grouping_step}", self.epochs_grouping_step
                    )
                    self.trainer.fit(model)
                    ckpt_path = "best"
                    self.trainer.validate(ckpt_path=ckpt_path, verbose=True)
            msglogger.info("OFA completed grouping matrices.")

    def train_elastic_dsc(self, model, ofa_model):
        """
        > The function trains the model for a number of epochs, then adds a dsc
        step (turns Depthwise Separable Convolution on and off), and trains the model for a number of epochs, and repeats this process
        until the number of dsc steps is reached

        :param model: the model to be trained
        :param ofa_model: the model that will be trained
        """
        if self.elastic_dsc_allowed is True:
            # train elastic groups
            for current_dsc_step in range(1, self.dsc_step_count):
                # add a group step
                ofa_model.progressive_shrinking_add_dsc()
                if self.epochs_dsc_step > 0:
                    self.rebuild_trainer(
                        f"dsc_{current_dsc_step}", self.epochs_dsc_step
                    )
                    self.trainer.fit(model)
                    ckpt_path = "best"
                    self.trainer.validate(ckpt_path=ckpt_path, verbose=True)
            msglogger.info("OFA completed dsc matrices.")

    def eval_elastic_width(
        self,
        method_stack,
        method_index,
        lightning_model,
        model,
        trainer_path,
        loginfo_output,
        metrics_output,
        metrics_csv,
    ):
        """
        > This function steps down the width of the model, and then calls the next
        method in the stack

        :param method_stack: a list of methods that will be called in order
        :param method_index: The index of the current method in the method stack
        :param lightning_model: the lightning model to be trained
        :param model: the model to be trained
        :param trainer_path: The path to the trainer
        :param loginfo_output: This is the string that will be printed to the
        console
        :param metrics_output: a string that will be written to the metrics csv file
        :param metrics_csv: a string that contains the metrics for the current model
        :return: The metrics_csv is being returned.
        """
        model.reset_all_widths()
        method = method_stack[method_index]

        for current_width_step in range(self.width_step_count):
            if current_width_step > 0:
                # iteration 0 is the full model with no stepping
                model.step_down_all_channels()

            trainer_path_tmp = trainer_path + f"W {current_width_step}, "
            loginfo_output_tmp = loginfo_output + f"Width {current_width_step}, "
            metrics_output_tmp = metrics_output + f"{current_width_step}, "

            metrics_csv = method(
                method_stack,
                method_index + 1,
                lightning_model,
                model,
                trainer_path_tmp,
                loginfo_output_tmp,
                metrics_output_tmp,
                metrics_csv,
            )

        return metrics_csv

    def eval_elastic_kernel(
        self,
        method_stack,
        method_index,
        lightning_model,
        model,
        trainer_path,
        loginfo_output,
        metrics_output,
        metrics_csv,
    ):
        """
        > This function steps down the kernel size of the model, and then calls the
        next method in the stack

        :param method_stack: The list of methods to be called
        :param method_index: The index of the current method in the method stack
        :param lightning_model: the lightning model to be trained
        :param model: the model to be trained
        :param trainer_path: The path to the trainer
        :param loginfo_output: This is the string that will be printed to the
        console
        :param metrics_output: This is the string that will be printed to the
        console
        :param metrics_csv: a string that contains the metrics for the current model
        :return: The metrics_csv is being returned.
        """
        model.reset_all_kernel_sizes()
        method = method_stack[method_index]

        for current_kernel_step in range(self.kernel_step_count):
            if current_kernel_step > 0:
                # iteration 0 is the full model with no stepping
                model.step_down_all_kernels()

            trainer_path_tmp = trainer_path + f"K {current_kernel_step}, "
            loginfo_output_tmp = loginfo_output + f"Kernel {current_kernel_step}, "
            metrics_output_tmp = metrics_output + f"{current_kernel_step}, "

            metrics_csv = method(
                method_stack,
                method_index + 1,
                lightning_model,
                model,
                trainer_path_tmp,
                loginfo_output_tmp,
                metrics_output_tmp,
                metrics_csv,
            )

        return metrics_csv

    def eval_elastic_dilation(
        self,
        method_stack,
        method_index,
        lightning_model,
        model,
        trainer_path,
        loginfo_output,
        metrics_output,
        metrics_csv,
    ):
        """
        > This function evaluates the model with a different dilation size for each
        layer

        :param method_stack: The list of methods to be called
        :param method_index: The index of the method in the method stack
        :param lightning_model: the lightning model to be trained
        :param model: the model to be evaluated
        :param trainer_path: The path to the trainer
        :param loginfo_output: This is the string that will be printed to the
        console
        :param metrics_output: a string that will be written to the metrics csv file
        :param metrics_csv: a string that contains the csv data for the metrics
        :return: The metrics_csv is being returned.
        """
        model.reset_all_dilation_sizes()
        method = method_stack[method_index]

        for current_dilation_step in range(self.dilation_step_count):
            if current_dilation_step > 0:
                # iteration 0 is the full model with no stepping
                model.step_down_all_dilations()

            trainer_path_tmp = trainer_path + f"K {current_dilation_step}, "
            loginfo_output_tmp = loginfo_output + f"Dilation {current_dilation_step}, "
            metrics_output_tmp = metrics_output + f"{current_dilation_step}, "

            metrics_csv = method(
                method_stack,
                method_index + 1,
                lightning_model,
                model,
                trainer_path_tmp,
                loginfo_output_tmp,
                metrics_output_tmp,
                metrics_csv,
            )

        return metrics_csv

    def eval_elastic_depth(
        self,
        method_stack,
        method_index,
        lightning_model,
        model,
        trainer_path,
        loginfo_output,
        metrics_output,
        metrics_csv,
    ):
        """
        > This function will run the next method in the stack for each depth step,
        and then return the metrics_csv

        :param method_stack: The list of methods to be called
        :param method_index: The index of the current method in the method stack
        :param lightning_model: the lightning model to be trained
        :param model: The model to be trained
        :param trainer_path: The path to the trainer, which is used to save the
        model
        :param loginfo_output: This is the string that will be printed to the
        console
        :param metrics_output: This is the string that will be printed to the
        console
        :param metrics_csv: This is the CSV file that we're writing to
        :return: The metrics_csv is being returned.
        """
        model.reset_active_depth()
        method = method_stack[method_index]

        for current_depth_step in range(self.depth_step_count):
            if current_depth_step > 0:
                # iteration 0 is the full model with no stepping
                model.active_depth -= 1

            trainer_path_tmp = trainer_path + f"D {current_depth_step}, "
            loginfo_output_tmp = loginfo_output + f"Depth {current_depth_step}, "
            metrics_output_tmp = metrics_output + f"{current_depth_step}, "

            metrics_csv = method(
                method_stack,
                method_index + 1,
                lightning_model,
                model,
                trainer_path_tmp,
                loginfo_output_tmp,
                metrics_output_tmp,
                metrics_csv,
            )

        return metrics_csv

    def eval_elastic_grouping(
        self,
        method_stack,
        method_index,
        lightning_model,
        model,
        trainer_path,
        loginfo_output,
        metrics_output,
        metrics_csv,
    ):
        """
        > This function evaluates the model with a different group size for each
        layer

        :param method_stack: The list of methods to be called
        :param method_index: The index of the method in the method stack
        :param lightning_model: the lightning model to be trained
        :param model: the model to be evaluated
        :param trainer_path: The path to the trainer
        :param loginfo_output: This is the string that will be printed to the
        console
        :param metrics_output: a string that will be written to the metrics csv file
        :param metrics_csv: a string that contains the csv data for the metrics
        :return: The metrics_csv is being returned.
        """
        model.reset_all_group_sizes()
        method = method_stack[method_index]
        for current_group_step in range(self.grouping_step_count):
            if current_group_step > 0:
                # iteration 0 is the full model with no stepping
                model.step_down_all_groups()

            trainer_path_tmp = trainer_path + f"G {current_group_step}, "
            loginfo_output_tmp = loginfo_output + f"Group {current_group_step}, "
            metrics_output_tmp = metrics_output + f"{current_group_step}, "

            metrics_csv = method(
                method_stack,
                method_index + 1,
                lightning_model,
                model,
                trainer_path_tmp,
                loginfo_output_tmp,
                metrics_output_tmp,
                metrics_csv,
            )

        return metrics_csv

    def eval_elastic_dsc(
        self,
        method_stack,
        method_index,
        lightning_model,
        model,
        trainer_path,
        loginfo_output,
        metrics_output,
        metrics_csv,
    ):
        """
        > This function evaluates the model with a different dsc  for each
        layer

        :param method_stack: The list of methods to be called
        :param method_index: The index of the method in the method stack
        :param lightning_model: the lightning model to be trained
        :param model: the model to be evaluated
        :param trainer_path: The path to the trainer
        :param loginfo_output: This is the string that will be printed to the
        console
        :param metrics_output: a string that will be written to the metrics csv file
        :param metrics_csv: a string that contains the csv data for the metrics
        :return: The metrics_csv is being returned.
        """
        model.reset_all_dsc()
        method = method_stack[method_index]
        for current_dsc_step in range(self.dsc_step_count):
            if current_dsc_step > 0:
                # iteration 0 is the full model with no stepping
                model.step_down_all_dsc()

            trainer_path_tmp = trainer_path + f"DSC {current_dsc_step}, "
            loginfo_output_tmp = loginfo_output + f"DSC {current_dsc_step}, "
            metrics_output_tmp = metrics_output + f"{current_dsc_step}, "

            metrics_csv = method(
                method_stack,
                method_index + 1,
                lightning_model,
                model,
                trainer_path_tmp,
                loginfo_output_tmp,
                metrics_output_tmp,
                metrics_csv,
            )

        return metrics_csv

    def eval_single_model(
        self,
        method_stack,
        method_index,
        lightning_model,
        model,
        trainer_path,
        loginfo_output,
        metrics_output,
        metrics_csv,
    ):
        """
        > This function takes in a model, a trainer, and a bunch of other stuff,
        evaluates the model and tracks the results in der in the given strings and
        returns a string of metrics

        :param method_stack: The list of methods that we're evaluating
        :param method_index: The index of the method in the method stack
        :param lightning_model: the lightning model that we want to evaluate
        :param model: The model to be evaluated
        :param trainer_path: the path to the trainer object
        :param loginfo_output: This is the string that will be printed to the
        console when the model is being evaluated
        :param metrics_output: This is the string that will be written to the
        metrics file. It contains the method name, the method index, and the method
        stack
        :param metrics_csv: a string that will be written to a csv file
        :return: The metrics_csv is being returned.
        """
        self.rebuild_trainer(trainer_path, self.epochs_tuning_step, tensorboard=False)
        msglogger.info(loginfo_output)

        validation_model = model.build_validation_model()

        lightning_model.model = validation_model
        assert model.eval_mode is True

        if self.epochs_tuning_step > 0:
            self.trainer.fit(lightning_model)

        validation_results = self.trainer.validate(
            lightning_model, ckpt_path=None, verbose=True
        )

        lightning_model.model = model

        metrics_csv += metrics_output
        results = validation_results[0]
        torch_params = model.get_validation_model_weight_count()
        metrics_csv += f"{results['val_accuracy']}, {results['total_macs']}, {results['total_weights']}, {torch_params}"
        metrics_csv += "\n"
        return metrics_csv

    def eval_model(self, lightning_model, model):
        """
        First the method stack for the evaluation ist build and then it is according to this evaluated

        :param lightning_model: the lightning model
        :param model: the model to be evaluated
        """
        # disable sampling in forward during evaluation.
        model.eval_mode = True

        eval_methods = []

        if self.elastic_width_allowed:
            eval_methods.append(self.eval_elastic_width)

        if self.elastic_kernels_allowed:
            eval_methods.append(self.eval_elastic_kernel)

        if self.elastic_dilation_allowed:
            eval_methods.append(self.eval_elastic_dilation)

        if self.elastic_depth_allowed:
            eval_methods.append(self.eval_elastic_depth)

        if self.elastic_grouping_allowed:
            eval_methods.append(self.eval_elastic_grouping)

        if self.elastic_dsc_allowed:
            eval_methods.append(self.eval_elastic_dsc)

        if len(eval_methods) > 0:
            eval_methods.append(self.eval_single_model)
            self.submodel_metrics_csv = eval_methods[0](
                eval_methods,
                1,
                lightning_model,
                model,
                "Eval ",
                "OFA validating ",
                "",
                self.submodel_metrics_csv,
            )

        if self.random_evaluate:
            self.eval_random_combination(lightning_model, model)

        model.eval_mode = False

    def eval_random_combination(self, lightning_model, model):
        # sample a few random combinations

        random_eval_number = self.random_eval_number
        prev_max_kernel = model.sampling_max_kernel_step
        prev_max_depth = model.sampling_max_depth_step
        prev_max_width = model.sampling_max_width_step
        prev_max_dilation = model.sampling_max_dilation_step
        prev_max_grouping = model.sampling_max_grouping_step
        prev_max_dsc = model.sampling_max_dsc_step
        model.sampling_max_kernel_step = model.ofa_steps_kernel - 1
        model.sampling_max_dilation_step = model.ofa_steps_dilation - 1
        model.sampling_max_depth_step = model.ofa_steps_depth - 1
        model.sampling_max_width_step = model.ofa_steps_width - 1
        model.sampling_max_grouping_step = model.ofa_steps_grouping - 1
<<<<<<< HEAD
        model.sampling_max_dsc_step = model.ofa_steps_dsc - 1
=======
        assert model.eval_mode is True
>>>>>>> 74ea95ef
        for i in range(random_eval_number):
            model.reset_validation_model()
            random_state = model.sample_subnetwork()

            loginfo_output = f"OFA validating random sample:\n{random_state}"
            trainer_path = "Eval random sample: "
            metrics_output = ""

            if self.elastic_width_allowed:
                selected_widths = random_state["width_steps"]
                selected_widths_string = str(selected_widths).replace(",", ";")
                metrics_output += f"{selected_widths_string}, "
                trainer_path += f"Ws {selected_widths}, "

            if self.elastic_kernels_allowed:
                selected_kernels = random_state["kernel_steps"]
                selected_kernels_string = str(selected_kernels).replace(",", ";")
                metrics_output += f" {selected_kernels_string}, "
                trainer_path += f"Ks {selected_kernels}, "

            if self.elastic_dilation_allowed:
                selected_dilations = random_state["dilation_steps"]
                selected_dilations_string = str(selected_dilations).replace(",", ";")
                metrics_output += f" {selected_dilations_string}, "
                trainer_path += f"Dils {selected_dilations}, "

            if self.elastic_grouping_allowed:
                selected_groups = random_state["grouping_steps"]
                selected_groups_string = str(selected_groups).replace(",", ";")
                metrics_output += f" {selected_groups_string}, "
                trainer_path += f"Gs {selected_groups_string}, "

            if self.elastic_dsc_allowed:
                selected_dscs = random_state["dsc_steps"]
                selected_dscs_string = str(selected_dscs).replace(",", ";")
                metrics_output += f" {selected_dscs_string}, "
                trainer_path += f"DSCs {selected_dscs_string}, "

            if self.elastic_depth_allowed:
                selected_depth = random_state["depth_step"]
                trainer_path += f"D {selected_depth}, "
                metrics_output += f"{selected_depth}, "
            if self.extract_model_config:
                model.print_config("r" + str(i))

            self.random_metrics_csv = self.eval_single_model(
                None,
                None,
                lightning_model,
                model,
                trainer_path,
                loginfo_output,
                metrics_output,
                self.random_metrics_csv,
            )

        # revert to normal operation after eval.
        model.sampling_max_kernel_step = prev_max_kernel
        model.sampling_max_dilation_step = prev_max_dilation
        model.sampling_max_depth_step = prev_max_depth
        model.sampling_max_width_step = prev_max_width
        model.sampling_max_grouping_step = prev_max_grouping
        model.sampling_max_dsc_step = prev_max_dsc

    def rebuild_trainer(
        self, step_name: str, epochs: int = 1, tensorboard: bool = True
    ) -> Trainer:
        if tensorboard:
            logger = TensorBoardLogger(".", version=step_name)
        else:
            logger = CSVLogger(".", version=step_name)
        callbacks = common_callbacks(self.config)
        self.trainer = instantiate(
            self.config.trainer, callbacks=callbacks, logger=logger, max_epochs=epochs
        )<|MERGE_RESOLUTION|>--- conflicted
+++ resolved
@@ -328,11 +328,8 @@
         epochs_width_step=10,
         epochs_dilation_step=10,
         epochs_grouping_step=10,
-<<<<<<< HEAD
         epochs_dsc_step=10,
-=======
         epochs_tuning_step=0,
->>>>>>> 74ea95ef
         elastic_kernels_allowed=False,
         elastic_depth_allowed=False,
         elastic_width_allowed=False,
@@ -355,11 +352,7 @@
         self.epochs_width_step = epochs_width_step
         self.epochs_dilation_step = epochs_dilation_step
         self.epochs_grouping_step = epochs_grouping_step
-<<<<<<< HEAD
         self.epochs_dsc_step = epochs_dsc_step
-=======
-        self.epochs_tuning_step = epochs_tuning_step
->>>>>>> 74ea95ef
         self.elastic_kernels_allowed = elastic_kernels_allowed
         self.elastic_depth_allowed = elastic_depth_allowed
         self.elastic_width_allowed = elastic_width_allowed
@@ -1085,11 +1078,8 @@
         model.sampling_max_depth_step = model.ofa_steps_depth - 1
         model.sampling_max_width_step = model.ofa_steps_width - 1
         model.sampling_max_grouping_step = model.ofa_steps_grouping - 1
-<<<<<<< HEAD
         model.sampling_max_dsc_step = model.ofa_steps_dsc - 1
-=======
         assert model.eval_mode is True
->>>>>>> 74ea95ef
         for i in range(random_eval_number):
             model.reset_validation_model()
             random_state = model.sample_subnetwork()
