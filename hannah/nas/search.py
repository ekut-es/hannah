--- conflicted
+++ resolved
@@ -12,12 +12,8 @@
 import omegaconf
 import pandas as pd
 import torch
-<<<<<<< HEAD
+import torch.package as package
 import yaml
-=======
-import torch.package as package
-from hannah_optimizer.aging_evolution import AgingEvolution
->>>>>>> fcd05bfa
 from hydra.utils import instantiate
 from joblib import Parallel, delayed
 from omegaconf import OmegaConf
