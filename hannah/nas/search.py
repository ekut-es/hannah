--- conflicted
+++ resolved
@@ -1,20 +1,14 @@
 import logging
 import os
 import shutil
-<<<<<<< HEAD
 import time
-=======
->>>>>>> 1ee9f184
 from abc import ABC, abstractmethod
 from dataclasses import dataclass
 from typing import Any, Dict
 
 import numpy as np
 import omegaconf
-<<<<<<< HEAD
 import pandas as pd
-=======
->>>>>>> 1ee9f184
 import torch
 from hannah_optimizer.aging_evolution import AgingEvolution
 from hydra.utils import instantiate
@@ -214,11 +208,7 @@
             model.setup("train")
         except AssertionError as e:
             msglogger.critical(
-<<<<<<< HEAD
-                "Instantiation failed. Probably #input/output channels are not divisable by #groups!"
-=======
-                "Instantion failed. Probably #input/output channels are not divisable by #groups!"
->>>>>>> 1ee9f184
+                "Instantiation failed. Probably #input/output channels are not divisible by #groups!"
             )
             msglogger.critical(str(e))
         else:
