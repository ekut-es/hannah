<<<<<<< HEAD
from .factory import create_cnn

__all__ = ["create_cnn"]
=======
#
# Copyright (c) 2022 University of Tübingen.
#
# This file is part of hannah.
# See https://atreus.informatik.uni-tuebingen.de/ties/ai/hannah/hannah for further info.
#
# Licensed under the Apache License, Version 2.0 (the "License");
# you may not use this file except in compliance with the License.
# You may obtain a copy of the License at
#
#     http://www.apache.org/licenses/LICENSE-2.0
#
# Unless required by applicable law or agreed to in writing, software
# distributed under the License is distributed on an "AS IS" BASIS,
# WITHOUT WARRANTIES OR CONDITIONS OF ANY KIND, either express or implied.
# See the License for the specific language governing permissions and
# limitations under the License.
#
from .factory import create_cnn
>>>>>>> f79acccd
<|MERGE_RESOLUTION|>--- conflicted
+++ resolved
@@ -1,8 +1,3 @@
-<<<<<<< HEAD
-from .factory import create_cnn
-
-__all__ = ["create_cnn"]
-=======
 #
 # Copyright (c) 2022 University of Tübingen.
 #
@@ -22,4 +17,5 @@
 # limitations under the License.
 #
 from .factory import create_cnn
->>>>>>> f79acccd
+
+__all__ = ["create_cnn"]