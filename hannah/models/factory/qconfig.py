--- conflicted
+++ resolved
@@ -165,11 +165,7 @@
         quantization_loss=True,
         power_of_2=False,
         noise_prob=1.0,
-<<<<<<< HEAD
-        rounding_mode="TOEVEN",  # One of TONEAREST, TOEVEN, UPWARD
-=======
         rounding_mode="EVEN",
->>>>>>> 2cbeca8d
         debug=False,
     ):
         super().__init__()
@@ -219,11 +215,7 @@
     bits_bias = config.bw_b if config.bw_b > 0 else config.bw_f
     bits_activation = config.bw_f
     bits_weight = config.bw_w
-<<<<<<< HEAD
-    rounding_mode = config.get("rounding_mode", "TOEVEN")
-=======
     rounding_mode = config.get("rounding_mode", "EVEN")
->>>>>>> 2cbeca8d
 
     qconfig = QConfig(
         TrainableFakeQuantize.with_args(
