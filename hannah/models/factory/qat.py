"""Implementations of torch.nn.intrinsics qat with an optional
   quantize bias parameter.

    Qconfigs can support an optional bias quantization funciton which should be returned by
    `qconfig.bias()` else biases will be quantized with `qconfig.activation()`
"""

import math
from typing import Any, Callable, Dict

import torch
import torch.nn as nn
import torch.nn.functional as F
import torch.nn.intrinsic as nni
from torch.nn import init
from torch.nn.modules.utils import _pair, _single
from torch.nn.parameter import Parameter

import traceback

from . import quantized as q

_BN_CLASS_MAP = {1: nn.BatchNorm1d, 2: nn.BatchNorm2d, 3: nn.BatchNorm3d}


# pytype: disable=attribute-error
class _ConvForwardMixin:
    def _real_conv_forward(self, input, weight, bias):
        if self.dim == 1:
            return F.conv1d(
                input,
                weight,
                bias,
                self.stride,
                self.padding,
                self.dilation,
                self.groups,
            )
        elif self.dim == 2:
            return F.conv2d(
                input,
                weight,
                bias,
                self.stride,
                self.padding,
                self.dilation,
                self.groups,
            )
        elif self.dim == 3:
            return F.conv3d(
                input,
                weight,
                bias,
                self.stride,
                self.padding,
                self.dilation,
                self.groups,
            )


# pytype: enable=attribute-error
class _ConvBnNd(
    nn.modules.conv._ConvNd, _ConvForwardMixin
):  # pytype: disable=module-attr

    _version = 2

    def __init__(
        self,
        # ConvNd args
        in_channels,
        out_channels,
        kernel_size,
        stride=1,
        padding=0,
        dilation=1,
        transposed=False,
        output_padding=0,
        groups=1,
        bias=False,
        padding_mode="zeros",
        # BatchNormNd args
        eps=1e-05,
        momentum=0.1,
        freeze_bn=False,
        qconfig=None,
        dim=2,
        out_quant=True,
    ):
        nn.modules.conv._ConvNd.__init__(  # pytype: disable=module-attr
            self,
            in_channels,
            out_channels,
            kernel_size,
            stride,
            padding,
            dilation,
            transposed,
            output_padding,
            groups,
            False,
            padding_mode,
        )
        assert qconfig, "qconfig must be provided for QAT module"
        self.qconfig = qconfig
        self.freeze_bn = freeze_bn if self.training else True
        self.bn = _BN_CLASS_MAP[dim](out_channels, eps, momentum, True, True)
        self.weight_fake_quant = self.qconfig.weight()
        self.activation_post_process = (
            self.qconfig.activation() if out_quant else nn.Identity
        )
        self.dim = dim

        if hasattr(self.qconfig, "bias"):
            self.bias_fake_quant = self.qconfig.bias()
        else:
            self.bias_fake_quant = self.qconfig.activation()

        if bias:
            self.bias = Parameter(torch.Tensor(out_channels))
        else:
            self.bias = None

        self.reset_bn_parameters()

        # this needs to be called after reset_bn_parameters,
        # as they modify the same state
        if self.training:
            if freeze_bn:
                self.freeze_bn_stats()
            else:
                self.update_bn_stats()
        else:
            self.freeze_bn_stats()

    def reset_running_stats(self):
        self.bn.reset_running_stats()

    def reset_bn_parameters(self):
        self.bn.reset_running_stats()
        init.uniform_(self.bn.weight)
        init.zeros_(self.bn.bias)
        # note: below is actully for conv, not BN
        if self.bias is not None:
            fan_in, _ = init._calculate_fan_in_and_fan_out(self.weight)
            bound = 1 / math.sqrt(fan_in)
            init.uniform_(self.bias, -bound, bound)

    def reset_parameters(self):
        super(_ConvBnNd, self).reset_parameters()

    def update_bn_stats(self):
        self.freeze_bn = False
        self.bn.training = True
        return self

    def freeze_bn_stats(self):
        self.freeze_bn = True
        self.bn.training = False
        return self

    @property
    def scale_factor(self):
        running_std = torch.sqrt(self.bn.running_var + self.bn.eps)
        scale_factor = self.bn.weight / running_std

        return scale_factor

    @property
    def scaled_weight(self):
<<<<<<< HEAD
        try:
            scale_factor = self.scale_factor
            weight_shape = [1] * len(self.weight.shape)
            weight_shape[0] = -1
            bias_shape = [1] * len(self.weight.shape)
            bias_shape[1] = -1
            scaled_weight = self.weight_fake_quant(
                self.weight * scale_factor.reshape(weight_shape)
            )
        except Exception as e:
            print("SCALING EXCEPTION: {}".format(str(e)))
            print(traceback.format_exc())
=======
        scale_factor = self.scale_factor
        weight_shape = [1] * len(self.weight.shape)
        weight_shape[0] = -1
        bias_shape = [1] * len(self.weight.shape)
        bias_shape[1] = -1
        scaled_weight = self.weight_fake_quant(
            self.weight * scale_factor.reshape(weight_shape)
        )
        
>>>>>>> 579ae560

        return scaled_weight

    def _forward(self, input):
        bias_shape = [1] * len(self.weight.shape)
        bias_shape[1] = -1

        scale_factor = self.scale_factor
        scaled_weight = self.scaled_weight
        # using zero bias here since the bias for original conv
        # will be added later
        if self.bias is not None:
            zero_bias = torch.zeros_like(self.bias)
        else:
            zero_bias = torch.zeros(self.out_channels, device=scaled_weight.device)
        conv = self._real_conv_forward(input, scaled_weight, zero_bias)
        if self.training:
            conv_orig = conv / scale_factor.reshape(bias_shape)
            if self.bias is not None:
                conv_orig = conv_orig + self.bias.reshape(bias_shape)
            conv = self.bn(conv_orig)
            # conv = conv - (self.bn.bias - self.bn.running_mean).reshape(bias_shape)
        else:
            bias = zero_bias
            if self.bias is not None:
                bias = self.bias
            bias = self.bias_fake_quant(
                (bias - self.bn.running_mean) * scale_factor + self.bn.bias
            ).reshape(bias_shape)
            conv = conv + bias

        return conv

    def extra_repr(self):
        # TODO(jerryzh): extend
        return super(_ConvBnNd, self).extra_repr()

    def forward(self, input):
        y = self._forward(input)

        return y

    def train(self, mode=True):
        """
        Batchnorm's training behavior is using the self.training flag. Prevent
        changing it if BN is frozen. This makes sure that calling `model.train()`
        on a model with a frozen BN will behave properly.
        """
        self.training = mode
        if not self.freeze_bn:
            for module in self.children():
                module.train(mode)
        return self

    # ===== Serialization version history =====
    #
    # Version 1/None
    #   self
    #   |--- weight : Tensor
    #   |--- bias : Tensor
    #   |--- gamma : Tensor
    #   |--- beta : Tensor
    #   |--- running_mean : Tensor
    #   |--- running_var : Tensor
    #   |--- num_batches_tracked : Tensor
    #
    # Version 2
    #   self
    #   |--- weight : Tensor
    #   |--- bias : Tensor
    #   |--- bn : Module
    #        |--- weight : Tensor (moved from v1.self.gamma)
    #        |--- bias : Tensor (moved from v1.self.beta)
    #        |--- running_mean : Tensor (moved from v1.self.running_mean)
    #        |--- running_var : Tensor (moved from v1.self.running_var)
    #        |--- num_batches_tracked : Tensor (moved from v1.self.num_batches_tracked)
    def _load_from_state_dict(
        self,
        state_dict,
        prefix,
        local_metadata,
        strict,
        missing_keys,
        unexpected_keys,
        error_msgs,
    ):
        version = local_metadata.get("version", None)
        if version is None or version == 1:
            # BN related parameters and buffers were moved into the BN module for v2
            v2_to_v1_names = {
                "bn.weight": "gamma",
                "bn.bias": "beta",
                "bn.running_mean": "running_mean",
                "bn.running_var": "running_var",
                "bn.num_batches_tracked": "num_batches_tracked",
            }
            for v2_name, v1_name in v2_to_v1_names.items():
                if prefix + v1_name in state_dict:
                    state_dict[prefix + v2_name] = state_dict[prefix + v1_name]
                    state_dict.pop(prefix + v1_name)
                elif prefix + v2_name in state_dict:
                    # there was a brief period where forward compatibility
                    # for this module was broken (between
                    # https://github.com/pytorch/pytorch/pull/38478
                    # and https://github.com/pytorch/pytorch/pull/38820)
                    # and modules emitted the v2 state_dict format while
                    # specifying that version == 1. This patches the forward
                    # compatibility issue by allowing the v2 style entries to
                    # be used.
                    pass
                elif strict:
                    missing_keys.append(prefix + v2_name)

        super(_ConvBnNd, self)._load_from_state_dict(
            state_dict,
            prefix,
            local_metadata,
            strict,
            missing_keys,
            unexpected_keys,
            error_msgs,
        )

    @classmethod
    def from_float(cls, mod):
        r"""Create a qat module from a float module or qparams_dict
        Args: `mod` a float module, either produced by torch.quantization utilities
        or directly from user
        """
        assert type(mod) == cls._FLOAT_MODULE, (
            "qat."
            + cls.__name__
            + ".from_float only works for "
            + cls._FLOAT_MODULE.__name__
        )
        assert hasattr(mod, "qconfig"), "Input float module must have qconfig defined"
        assert mod.qconfig, "Input float module must have a valid qconfig"
        qconfig = mod.qconfig
        conv, bn = mod[0], mod[1]
        qat_convbn = cls(
            conv.in_channels,
            conv.out_channels,
            conv.kernel_size,
            conv.stride,
            conv.padding,
            conv.dilation,
            conv.groups,
            conv.bias is not None,
            conv.padding_mode,
            bn.eps,
            bn.momentum,
            False,
            qconfig,
        )
        qat_convbn.weight = conv.weight
        qat_convbn.bias = conv.bias
        qat_convbn.bn.weight = bn.weight
        qat_convbn.bn.bias = bn.bias
        qat_convbn.bn.running_mean = bn.running_mean
        qat_convbn.bn.running_var = bn.running_var
        qat_convbn.bn.num_batches_tracked = bn.num_batches_tracked
        return qat_convbn


class ConvBn1d(_ConvBnNd):
    r"""
    A ConvBn1d module is a module fused from Conv1d and BatchNorm1d,
    attached with FakeQuantize modules for weight,
    used in quantization aware training.
    We combined the interface of :class:`torch.nn.Conv1d` and
    :class:`torch.nn.BatchNorm1d`.
    Similar to :class:`torch.nn.Conv1d`, with FakeQuantize modules initialized
    to default.
    Attributes:
        freeze_bn:
        weight_fake_quant: fake quant module for weight
    """
    _FLOAT_MODULE = nni.ConvBn1d

    def __init__(
        self,
        # Conv1d args
        in_channels,
        out_channels,
        kernel_size,
        stride=1,
        padding=0,
        dilation=1,
        groups=1,
        bias=None,
        padding_mode="zeros",
        # BatchNorm1d args
        # num_features: out_channels
        eps=1e-05,
        momentum=0.1,
        # affine: True
        # track_running_stats: True
        # Args for this module
        freeze_bn=False,
        qconfig=None,
        out_quant=True,
    ):
        kernel_size = _single(kernel_size)
        stride = _single(stride)
        padding = _single(padding)
        dilation = _single(dilation)

        _ConvBnNd.__init__(
            self,
            in_channels,
            out_channels,
            kernel_size,
            stride=stride,
            padding=padding,
            dilation=dilation,
            transposed=False,
            output_padding=(0,),
            groups=groups,
            bias=bias,
            padding_mode=padding_mode,
            eps=eps,
            momentum=momentum,
            freeze_bn=freeze_bn,
            qconfig=qconfig,
            dim=1,
            out_quant=True,
        )

        self.activation_post_process = (
            qconfig.activation() if out_quant else nn.Identity()
        )

    def forward(self, input):
        y = super(ConvBn1d, self).forward(input)
        return self.activation_post_process(y)


class ConvBnReLU1d(ConvBn1d):
    r"""
    A ConvBnReLU1d module is a module fused from Conv1d, BatchNorm1d and ReLU,
    attached with FakeQuantize modules for weight,
    used in quantization aware training.
    We combined the interface of :class:`torch.nn.Conv1d` and
    :class:`torch.nn.BatchNorm1d` and :class:`torch.nn.ReLU`.
    Similar to `torch.nn.Conv1d`, with FakeQuantize modules initialized to
    default.
    Attributes:
        weight_fake_quant: fake quant module for weight
    """
    _FLOAT_MODULE = nni.ConvBnReLU1d

    def __init__(
        self,
        # Conv1d args
        in_channels,
        out_channels,
        kernel_size,
        stride=1,
        padding=0,
        dilation=1,
        groups=1,
        bias=None,
        padding_mode="zeros",
        # BatchNorm1d args
        # num_features: out_channels
        eps=1e-05,
        momentum=0.1,
        # affine: True
        # track_running_stats: True
        # Args for this module
        freeze_bn=False,
        qconfig=None,
        out_quant=True,
    ):

        super().__init__(
            in_channels,
            out_channels,
            kernel_size=kernel_size,
            stride=stride,
            padding=padding,
            dilation=dilation,
            groups=groups,
            bias=bias,
            padding_mode=padding_mode,
            eps=eps,
            momentum=momentum,
            freeze_bn=freeze_bn,
            qconfig=qconfig,
            out_quant=True,
        )
        self.activation_post_process = (
            qconfig.activation() if out_quant else nn.Identity()
        )

    def forward(self, input):
        y = self.activation_post_process(F.relu(ConvBn1d._forward(self, input)))

        return y

    @classmethod
    def from_float(cls, mod):
        return super(ConvBnReLU1d, cls).from_float(mod)


class ConvBn2d(_ConvBnNd):
    r"""
    A ConvBn2d module is a module fused from Conv2d and BatchNorm2d,
    attached with FakeQuantize modules for weight,
    used in quantization aware training.
    We combined the interface of :class:`torch.nn.Conv2d` and
    :class:`torch.nn.BatchNorm2d`.
    Similar to :class:`torch.nn.Conv2d`, with FakeQuantize modules initialized
    to default.
    Attributes:
        freeze_bn:
        weight_fake_quant: fake quant module for weight
    """
    _FLOAT_MODULE = nni.ConvBn2d

    def __init__(
        self,
        # ConvNd args
        in_channels,
        out_channels,
        kernel_size,
        stride=1,
        padding=0,
        dilation=1,
        groups=1,
        bias=None,
        padding_mode="zeros",
        # BatchNorm2d args
        # num_features: out_channels
        eps=1e-05,
        momentum=0.1,
        # affine: True
        # track_running_stats: True
        # Args for this module
        freeze_bn=False,
        qconfig=None,
        out_quant=True,
    ):
        kernel_size = _pair(kernel_size)
        stride = _pair(stride)
        padding = _pair(padding)
        dilation = _pair(dilation)
        _ConvBnNd.__init__(
            self,
            in_channels,
            out_channels,
            kernel_size,
            stride=stride,
            padding=padding,
            dilation=dilation,
            transposed=False,
            output_padding=(0, 0),
            groups=groups,
            bias=bias,
            padding_mode=padding_mode,
            eps=eps,
            momentum=momentum,
            freeze_bn=freeze_bn,
            qconfig=qconfig,
            dim=2,
        )
        self.out_quant = out_quant
        if self.out_quant:
            self.activation_post_process = qconfig.activation()
        else:
            self.activation_post_process = nn.Identity()

    def forward(self, input):
        return self.activation_post_process(super(ConvBn2d, self)._forward(input))


class ConvBnReLU2d(ConvBn2d):
    r"""
    A ConvBnReLU2d module is a module fused from Conv2d, BatchNorm2d and ReLU,
    attached with FakeQuantize modules for weight,
    used in quantization aware training.
    We combined the interface of :class:`torch.nn.Conv2d` and
    :class:`torch.nn.BatchNorm2d` and :class:`torch.nn.ReLU`.
    Similar to `torch.nn.Conv2d`, with FakeQuantize modules initialized to
    default.
    Attributes:
        weight_fake_quant: fake quant module for weight
    """
    _FLOAT_MODULE = nni.ConvBnReLU2d

    def __init__(
        self,
        # Conv2d args
        in_channels,
        out_channels,
        kernel_size,
        stride=1,
        padding=0,
        dilation=1,
        groups=1,
        bias=None,
        padding_mode="zeros",
        # BatchNorm2d args
        # num_features: out_channels
        eps=1e-05,
        momentum=0.1,
        # affine: True
        # track_running_stats: True
        # Args for this module
        freeze_bn=False,
        qconfig=None,
        out_quant=True,
    ):
        super(ConvBnReLU2d, self).__init__(
            in_channels,
            out_channels,
            kernel_size,
            stride,
            padding,
            dilation,
            groups,
            bias,
            padding_mode,
            eps,
            momentum,
            freeze_bn,
            qconfig,
        )
        self.out_quant = out_quant
        if self.out_quant:
            self.activation_post_process = qconfig.activation()
        else:
            self.activation_post_process = nn.Identity()

    def forward(self, input):
        return self.activation_post_process(
            F.relu(super(ConvBnReLU2d, self)._forward(input))
        )

    @classmethod
    def from_float(cls, mod):
        return super(ConvBnReLU2d, cls).from_float(mod)


class ConvReLU2d(nn.Conv2d, _ConvForwardMixin):
    r"""A ConvReLU2d module is a fused module of Conv2d and ReLU, attached with
    FakeQuantize modules for weight for
    quantization aware training.
    We combined the interface of :class:`~torch.nn.Conv2d` and
    :class:`~torch.nn.BatchNorm2d`.
    Attributes:
        weight_fake_quant: fake quant module for weight
    """
    _FLOAT_MODULE = nni.ConvReLU2d

    def __init__(
        self,
        in_channels,
        out_channels,
        kernel_size,
        stride=1,
        padding=0,
        dilation=1,
        groups=1,
        bias=True,
        padding_mode="zeros",
        qconfig=None,
        out_quant=True,
    ):
        super(ConvReLU2d, self).__init__(
            in_channels,
            out_channels,
            kernel_size,
            stride=stride,
            padding=padding,
            dilation=dilation,
            groups=groups,
            bias=bias,
            padding_mode=padding_mode,
        )
        assert qconfig, "qconfig must be provided for QAT module"
        self.dim = 2
        self.qconfig = qconfig
        self.weight_fake_quant = self.qconfig.weight()
        self.out_quant = out_quant

        if self.out_quant:
            self.activation_post_process = self.qconfig.activation()
        else:
            self.activation_post_process = nn.Identity()

        if hasattr(qconfig, "bias"):
            self.bias_fake_quant = self.qconfig.bias()
        else:
            self.bias_fake_quant = self.qconfig.activation()

    def forward(self, input):
        return self.activation_post_process(
            F.relu(
                self._real_conv_forward(
                    input,
                    self.weight_fake_quant(self.weight),
                    self.bias_fake_quant(self.bias),
                )
            )
        )

    @classmethod
    def from_float(cls, mod):
        return super(ConvReLU2d, cls).from_float(mod)


class ConvReLU1d(nn.Conv1d, _ConvForwardMixin):
    r"""A ConvReLU1d module is fused module of Conv1d and ReLU, attached with
    FakeQuantize modules for quantization aware training"""

    _FLOAT_MODULE = nn.Conv1d

    def __init__(
        self,
        in_channels,
        out_channels,
        kernel_size,
        stride=1,
        padding=0,
        dilation=1,
        groups=1,
        bias=True,
        padding_mode="zeros",
        qconfig=None,
        out_quant=True,
    ):
        super(ConvReLU1d, self).__init__(
            in_channels,
            out_channels,
            kernel_size,
            stride=stride,
            padding=padding,
            dilation=dilation,
            groups=groups,
            bias=bias,
            padding_mode=padding_mode,
        )
        assert qconfig, "qconfig must be provided for QAT module"
        self.dim = 1
        self.qconfig = qconfig
        self.weight_fake_quant = self.qconfig.weight()
        self.activation_post_process = (
            self.qconfig.activation() if out_quant else nn.Identity()
        )
        if hasattr(qconfig, "bias"):
            self.bias_fake_quant = self.qconfig.bias()
        else:
            self.bias_fake_quant = self.qconfig.activation()

    def forward(self, input):
        output = self._real_conv_forward(
            input,
            self.weight_fake_quant(self.weight),
            self.bias_fake_quant(self.bias) if self.bias is not None else None,
        )
        output = F.relu(output)
        return self.activation_post_process(output)


class Conv1d(nn.Conv1d, _ConvForwardMixin):
    r"""A Conv1d module is a Conv1d module , attached with
    FakeQuantize modules for weight for
    quantization aware training.
    Attributes:
        weight_fake_quant: fake quant module for weight
        bias_fake_quant: fake quant module for bias
        activation_post_process: fake_quant_module for activations
    """
    _FLOAT_MODULE = nn.Conv1d

    def __init__(
        self,
        in_channels,
        out_channels,
        kernel_size,
        stride=1,
        padding=0,
        dilation=1,
        groups=1,
        bias=True,
        padding_mode="zeros",
        qconfig=None,
        out_quant=True,
    ):
        super(Conv1d, self).__init__(
            in_channels,
            out_channels,
            kernel_size,
            stride=stride,
            padding=padding,
            dilation=dilation,
            groups=groups,
            bias=bias,
            padding_mode=padding_mode,
        )
        assert qconfig, "qconfig must be provided for QAT module"
        self.qconfig = qconfig
        self.weight_fake_quant = self.qconfig.weight()
        self.activation_post_process = (
            self.qconfig.activation() if out_quant else nn.Identity()
        )
        if hasattr(qconfig, "bias"):
            self.bias_fake_quant = self.qconfig.bias()
        else:
            self.bias_fake_quant = self.qconfig.activation()
        self.dim = 1

    def forward(self, input):
        # print(f"Conv1D {self.stride}")
        # print(input.shape)
        y = self.activation_post_process(
            self._real_conv_forward(
                input,
                self.weight_fake_quant(self.weight),
                self.bias_fake_quant(self.bias) if self.bias is not None else None,
            )
        )
        return y

    @classmethod
    def from_float(cls, mod):
        return super(ConvReLU2d, cls).from_float(mod)


class Conv2d(nn.Conv2d, _ConvForwardMixin):
    r"""A Conv2d module is a Conv2d module , attached with
    FakeQuantize modules for weight for
    quantization aware training.
    Attributes:
        weight_fake_quant: fake quant module for weight
        bias_fake_quant: fake quant module for bias
        activation_post_process: fake_quant_module for activations
    """
    _FLOAT_MODULE = nn.Conv2d

    def __init__(
        self,
        in_channels,
        out_channels,
        kernel_size,
        stride=1,
        padding=0,
        dilation=1,
        groups=1,
        bias=True,
        padding_mode="zeros",
        qconfig=None,
        out_quant=True,
    ):
        super(Conv2d, self).__init__(
            in_channels,
            out_channels,
            kernel_size,
            stride=stride,
            padding=padding,
            dilation=dilation,
            groups=groups,
            bias=bias,
            padding_mode=padding_mode,
        )
        assert qconfig, "qconfig must be provided for QAT module"
        self.qconfig = qconfig
        self.weight_fake_quant = self.qconfig.weight()
        self.out_quant = out_quant
        self.activation_post_process = (
            self.qconfig.activation() if out_quant else nn.Identity()
        )
        if hasattr(qconfig, "bias"):
            self.bias_fake_quant = self.qconfig.bias()
        else:
            self.bias_fake_quant = self.qconfig.activation()
        self.dim = 2

    def forward(self, input):
        y = self.activation_post_process(
            self._real_conv_forward(
                input,
                self.weight_fake_quant(self.weight),
                self.bias_fake_quant(self.bias) if self.bias is not None else None,
            )
        )

        return y

    @classmethod
    def from_float(cls, mod):
        return super(Conv2d, cls).from_float(mod)


class Linear(nn.Linear):
    r"""
    A linear module attached with FakeQuantize modules for weight,
    used for quantization aware training.

    We adopt the same interface as `torch.nn.Linear`, please see
    https://pytorch.org/docs/stable/nn.html#torch.nn.Linear
    for documentation.

    Similar to `torch.nn.Linear`, with FakeQuantize modules initialized to
    default.

    Attributes:
        weight: fake quant module for weight
    """
    _FLOAT_MODULE = nn.Linear

    def __init__(
        self, in_features, out_features, bias=True, out_quant=True, qconfig=None
    ):
        super().__init__(in_features, out_features, bias)
        assert qconfig, "qconfig must be provided for QAT module"
        self.out_quant = out_quant
        self.qconfig = qconfig
        self.weight_fake_quant = qconfig.weight()
        if hasattr(qconfig, "bias"):
            self.bias_fake_quant = qconfig.bias()
        else:
            self.bias_fake_quant = qconfig.activation()

        self.activation_post_process = (
            qconfig.activation() if out_quant else nn.Identity()
        )

    @property
    def scaled_weight(self):
        return self.weight_fake_quant(self.weight)

    def forward(self, input):
        return self.activation_post_process(
            F.linear(
                input,
                self.weight_fake_quant(self.weight),
                self.bias_fake_quant(self.bias) if self.bias is not None else self.bias,
            )
        )

    @classmethod
    def from_float(cls, mod):
        r"""Create a qat module from a float module or qparams_dict

        Args: `mod` a float module, either produced by torch.quantization utilities
        or directly from user
        """
        assert type(mod) == cls._FLOAT_MODULE, (
            " qat."
            + cls.__name__
            + ".from_float only works for "
            + cls._FLOAT_MODULE.__name__
        )
        assert hasattr(mod, "qconfig"), "Input float module must have qconfig defined"
        assert mod.qconfig, "Input float module must have a valid qconfig"
        if type(mod) == LinearReLU:
            mod = mod[0]

        qconfig = mod.qconfig
        qat_linear = cls(
            mod.in_features,
            mod.out_features,
            bias=mod.bias is not None,
            qconfig=qconfig,
        )
        qat_linear.weight = mod.weight
        qat_linear.bias = mod.bias
        return qat_linear


class LinearReLU(nn.Linear):
    r"""
    A linear module attached with FakeQuantize modules and ReLU for weight,
    used for quantization aware training.

    We adopt the same interface as `torch.nn.Linear`, please see
    https://pytorch.org/docs/stable/nn.html#torch.nn.Linear
    for documentation.

    Similar to `torch.nn.Linear`, with FakeQuantize modules initialized to
    default.

    Attributes:
        weight: fake quant module for weight
    """

    def __init__(
        self, in_features, out_features, bias=True, out_quant=True, qconfig=None
    ):
        super().__init__(in_features, out_features, bias)
        assert qconfig, "qconfig must be provided for QAT module"
        self.out_quant = out_quant
        self.qconfig = qconfig
        self.weight_fake_quant = qconfig.weight()
        if hasattr(qconfig, "bias"):
            self.bias_fake_quant = qconfig.bias()
        else:
            self.bias_fake_quant = qconfig.activation()

        self.activation_post_process = (
            qconfig.activation() if out_quant else nn.Identity()
        )

    @property
    def scaled_weight(self):
        return self.weight_fake_quant(self.weight)

    def forward(self, input):
        return self.activation_post_process(
            F.relu(
                F.linear(
                    input,
                    self.weight_fake_quant(self.weight),
                    self.bias_fake_quant(self.bias)
                    if self.bias is not None
                    else self.bias,
                )
            )
        )

    @classmethod
    def from_float(cls, mod):
        r"""Create a qat module from a float module or qparams_dict

        Args: `mod` a float module, either produced by torch.quantization utilities
        or directly from user
        """
        assert type(mod) == cls._FLOAT_MODULE, (
            " qat."
            + cls.__name__
            + ".from_float only works for "
            + cls._FLOAT_MODULE.__name__
        )
        assert hasattr(mod, "qconfig"), "Input float module must have qconfig defined"
        assert mod.qconfig, "Input float module must have a valid qconfig"
        if type(mod) == LinearReLU:
            mod = mod[0]

        qconfig = mod.qconfig
        qat_linear = cls(
            mod.in_features,
            mod.out_features,
            bias=mod.bias is not None,
            qconfig=qconfig,
        )
        qat_linear.weight = mod.weight
        qat_linear.bias = mod.bias
        return qat_linear


class Identity(nn.Identity):
    r"""
    A identity module attached with FakeQuantize modules for weight,
    used for quantization aware training.

    We adopt the same interface as `torch.nn.Identity`, please see
    https://pytorch.org/docs/stable/nn.html#torch.nn.Identity
    for documentation.

    Similar to `torch.nn.Identity`, with FakeQuantize modules initialized to
    default.
    """
    _FLOAT_MODULE = nn.Identity

    def __init__(self, qconfig=None):
        super().__init__()
        assert qconfig, "qconfig must be provided for QAT module"
        self.qconfig = qconfig

        self.activation_post_process = qconfig.activation()

    def forward(self, input):
        return self.activation_post_process(input)

    @classmethod
    def from_float(cls, mod):
        r"""Create a qat module from a float module or qparams_dict

        Args: `mod` a float module, either produced by torch.quantization utilities
        or directly from user
        """
        assert type(mod) == cls._FLOAT_MODULE, (
            " qat."
            + cls.__name__
            + ".from_float only works for "
            + cls._FLOAT_MODULE.__name__
        )
        assert hasattr(mod, "qconfig"), "Input float module must have qconfig defined"
        assert mod.qconfig, "Input float module must have a valid qconfig"

        qconfig = mod.qconfig
        qat_identity = cls(qconfig=qconfig)
        return qat_identity


def update_bn_stats(mod):
    if type(mod) in set([ConvBnReLU1d, ConvBnReLU2d, ConvBn1d, ConvBn2d]):
        mod.update_bn_stats()


def freeze_bn_stats(mod):
    if type(mod) in set([ConvBnReLU1d, ConvBnReLU2d, ConvBn1d, ConvBn2d]):
        mod.freeze_bn_stats()


# Default map for swapping float module to qat modules
QAT_MODULE_MAPPINGS: Dict[Callable, Any] = {
    Conv1d: q.Conv1d,
    Conv2d: q.Conv2d,
    Linear: q.Linear,
    Identity: q.Identity,
    # Intrinsic modules:
    ConvBn1d: q.Conv1d,
    ConvBn2d: q.Conv2d,
    ConvBnReLU1d: q.ConvReLU1d,
    ConvBnReLU2d: q.ConvReLU2d,
    ConvReLU1d: q.ConvReLU1d,
    ConvReLU2d: q.ConvReLU2d,
    torch.quantization.stubs.QuantStub: nn.Identity,
    torch.quantization.stubs.DeQuantStub: nn.Identity,
}<|MERGE_RESOLUTION|>--- conflicted
+++ resolved
@@ -168,20 +168,6 @@
 
     @property
     def scaled_weight(self):
-<<<<<<< HEAD
-        try:
-            scale_factor = self.scale_factor
-            weight_shape = [1] * len(self.weight.shape)
-            weight_shape[0] = -1
-            bias_shape = [1] * len(self.weight.shape)
-            bias_shape[1] = -1
-            scaled_weight = self.weight_fake_quant(
-                self.weight * scale_factor.reshape(weight_shape)
-            )
-        except Exception as e:
-            print("SCALING EXCEPTION: {}".format(str(e)))
-            print(traceback.format_exc())
-=======
         scale_factor = self.scale_factor
         weight_shape = [1] * len(self.weight.shape)
         weight_shape[0] = -1
@@ -191,7 +177,6 @@
             self.weight * scale_factor.reshape(weight_shape)
         )
         
->>>>>>> 579ae560
 
         return scaled_weight
 
