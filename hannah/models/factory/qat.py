--- conflicted
+++ resolved
@@ -6,12 +6,7 @@
 """
 
 import math
-<<<<<<< HEAD
-import traceback
-from typing import Any, Callable, Dict
-=======
 from typing import Any, Callable, Dict, Optional, Tuple, Union
->>>>>>> 6faedb9b
 
 import torch
 import torch.nn as nn
