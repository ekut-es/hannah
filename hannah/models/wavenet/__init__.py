--- conflicted
+++ resolved
@@ -1,6 +1,3 @@
-<<<<<<< HEAD
-from .models import *  # noqa
-=======
 #
 # Copyright (c) 2022 University of Tübingen.
 #
@@ -19,5 +16,4 @@
 # See the License for the specific language governing permissions and
 # limitations under the License.
 #
-from .models import *
->>>>>>> f79acccd
+from .models import *