#
# Copyright (c) 2022 University of Tübingen.
#
# This file is part of hannah.
# See https://atreus.informatik.uni-tuebingen.de/ties/ai/hannah/hannah for further info.
#
# Licensed under the Apache License, Version 2.0 (the "License");
# you may not use this file except in compliance with the License.
# You may obtain a copy of the License at
#
#     http://www.apache.org/licenses/LICENSE-2.0
#
# Unless required by applicable law or agreed to in writing, software
# distributed under the License is distributed on an "AS IS" BASIS,
# WITHOUT WARRANTIES OR CONDITIONS OF ANY KIND, either express or implied.
# See the License for the specific language governing permissions and
# limitations under the License.
#
import copy
import math
from typing import List

import torch
import torch.nn as nn
from torch.nn import init

<<<<<<< HEAD
from ...factory import qat
=======
from hannah.nn import qat

>>>>>>> 74ea95ef
from ..utilities import (
    adjust_weight_if_needed,
    conv1d_get_padding,
    filter_single_dimensional_weights,
)
from .elasticBase import ElasticBase1d
from .elasticBatchnorm import ElasticWidthBatchnorm1d
from .elasticLinear import ElasticPermissiveReLU

<<<<<<< HEAD

class QuadDataHelper:
    """
    Data Container so that _forward and _dsc has the same data.
    """

    bias_shape = None
    kernelsize = None
    dilation = None
    grouping = None
    padding = None
    scale_factor = None
    scaled_weight = None
    zero_bias = None

    def __init__(
        self,
        bias_shape,
        kernelsize,
        dilation,
        grouping,
        padding,
        scale_factor,
        scaled_weight,
        zero_bias,
    ):
        self.bias_shape = bias_shape
        self.kernelsize = kernelsize
        self.dilation = dilation
        self.grouping = grouping
        self.padding = padding
        self.scale_factor = scale_factor
        self.scaled_weight = scaled_weight
        self.zero_bias = zero_bias


# Adapted base Class used for the Quantization
# pytype: enable=attribute-error
=======
# Adapted base Class used for the Quantization
# pytype: enable=attribute-error


>>>>>>> 74ea95ef
class _ElasticConvBnNd(
    ElasticBase1d, qat._ConvForwardMixin
):  # pytype: disable=module-attr

    _version = 2

    def __init__(
        self,
        # ConvNd args
        in_channels,
        out_channels,
        kernel_sizes,
        dilation_sizes,
        stride=1,
        padding=0,
        transposed=False,
        output_padding=0,
        groups: List[int] = [1],
        dscs: List[bool] = [False],
        bias=False,
        padding_mode="zeros",
        # BatchNormNd args
        eps=1e-05,
        momentum=0.1,
        freeze_bn=False,
        qconfig=None,
        dim=1,
        out_quant=True,
        track_running_stats=True,
        out_channel_sizes=None,
        fuse_bn=True,
    ):
        ElasticBase1d.__init__(
            self,
            in_channels=in_channels,
            out_channels=out_channels,
            kernel_sizes=kernel_sizes,
            stride=stride,
            padding=padding,
            dilation_sizes=dilation_sizes,
            groups=groups,
            dscs=dscs,
            bias=bias,
            padding_mode=padding_mode,
            out_channel_sizes=out_channel_sizes,
        )
        assert qconfig, "qconfig must be provided for QAT module"
        self.qconfig = qconfig
        self.freeze_bn = freeze_bn if self.training else True
        self.fuse_bn = fuse_bn
        self.out_quant = out_quant
        self.bn = nn.ModuleList()
        self.bn.append(
            ElasticWidthBatchnorm1d(
                out_channels,
                eps=eps,
                momentum=momentum,
                track_running_stats=track_running_stats,
            )
        )

        self.weight_fake_quant = self.qconfig.weight()
        self.activation_post_process = (
            self.qconfig.activation() if out_quant else nn.Identity
        )
        self.dim = dim

        if hasattr(self.qconfig, "bias"):
            self.bias_fake_quant = self.qconfig.bias()
        else:
            self.bias_fake_quant = self.qconfig.activation()

        if bias:
            self.bias = nn.Parameter(torch.Tensor(out_channels))
        else:
            self.bias = None

        self.reset_bn_parameters()

        # this needs to be called after reset_bn_parameters,
        # as they modify the same state
        if self.training:
            if freeze_bn:
                self.freeze_bn_stats()
            else:
                self.update_bn_stats()
        else:
            self.freeze_bn_stats()

    def on_warmup_end(self):
        for i in range(len(self.kernel_sizes) - 1):
            self.bn.append(copy.deepcopy(self.bn[0]))

    def reset_running_stats(self):
        for idx in range(len(self.bn)):
            self.bn[idx].reset_running_stats()

    def reset_bn_parameters(self):
        for idx in range(len(self.bn)):
            self.bn[idx].reset_running_stats()
            init.uniform_(self.bn[idx].weight)
            init.zeros_(self.bn[idx].bias)
        # note: below is actully for conv, not BN
        if self.bias is not None:
            fan_in, _ = init._calculate_fan_in_and_fan_out(self.weight)
            bound = 1 / math.sqrt(fan_in)
            init.uniform_(self.bias, -bound, bound)

    def reset_parameters(self):
        super(_ElasticConvBnNd, self).reset_parameters()

    def update_bn_stats(self):
        self.freeze_bn = False
        for idx in range(len(self.bn) - 1):
            self.bn[idx].training = True
        return self

    def freeze_bn_stats(self):
        self.freeze_bn = True
        for idx in range(len(self.bn) - 1):
            self.bn[idx].training = False
        return self

    @property
    def scale_factor(self):
        if self.fuse_bn:
            running_std = torch.sqrt(
                self.bn[self.target_kernel_index].running_var
                + self.bn[self.target_kernel_index].eps
            )

            scale_factor = self.bn[self.target_kernel_index].weight / running_std
        else:
            scale_factor = torch.ones(
                (self.weight.shape[0],), device=self.weight.device
            )

        return filter_single_dimensional_weights(scale_factor, self.out_channel_filter)

    @property
    def full_scale_factor(self):
        """
            does the same as scale_factor but uses the whole kernel. Used for dsc
        """
        if self.fuse_bn:
            running_std = torch.sqrt(
                self.bn[self.target_kernel_index].running_var
                + self.bn[self.target_kernel_index].eps
            )

            scale_factor = self.bn[self.target_kernel_index].weight / running_std
        else:
            scale_factor = torch.ones(
                (self.weight.shape[0],), device=self.weight.device
            )

        return scale_factor

    @property
    def scaled_weight(self):
        scale_factor = self.scale_factor
        weight, bias = self.get_kernel()
        weight_shape = [1] * len(weight.shape)
        weight_shape[0] = -1
        bias_shape = [1] * len(weight.shape)
        bias_shape[1] = -1

        # if we get the scaled weight we need to shape it according to the grouping
        grouping = self.get_group_size()
        if grouping > 1:
            weight, _ = adjust_weight_if_needed(
                module=self, kernel=weight, groups=grouping
            )

        scaled_weight = self.weight_fake_quant(
            weight * scale_factor.reshape(weight_shape)
        )

        return scaled_weight

    def get_full_kernel_bias(self):
        """
            Gets the full kernel and bias. Used for dsc
        """
        scale_factor = self.full_scale_factor
        weight = self.get_full_width_kernel()
        weight_shape = [1] * len(weight.shape)
        weight_shape[0] = -1
        bias_shape = [1] * len(weight.shape)
        bias_shape[1] = -1

        scaled_weight = self.weight_fake_quant(
            weight * scale_factor.reshape(weight_shape)
        )

        if self.bias is not None:
            full_bias = torch.zeros_like(self.bias)
        else:
            full_bias = torch.zeros(self.out_channels, device=scaled_weight.device)

        return scaled_weight, full_bias

    def _get_params(self) -> QuadDataHelper:
        """
            unifies the param procedure for _forward and _dsc
        """
        bias_shape = [1] * len(self.weight.shape)
        bias_shape[1] = -1
        kernelsize = self.kernel_sizes[self.target_kernel_index]
        dilation = self.get_dilation_size()
        grouping = self.get_group_size()
        self.padding = conv1d_get_padding(kernelsize, dilation)

        scale_factor = self.scale_factor
        # if scaled weight is called, the grouping adjusts the weights if needed
        scaled_weight = self.scaled_weight
        # using zero bias here since the bias for original conv
        # will be added later
        if self.bias is not None:
            zero_bias = torch.zeros_like(self.bias)
        else:
            zero_bias = torch.zeros(self.out_channels, device=scaled_weight.device)
        zero_bias = filter_single_dimensional_weights(
            zero_bias, self.out_channel_filter
        )
        return QuadDataHelper(
            bias_shape,
            kernelsize,
            dilation,
            grouping,
            self.padding,
            scale_factor,
            scaled_weight,
            zero_bias,
        )

    def _after_forward_function(self, conv, quad_params : QuadDataHelper):
        """
            unifies the after forward procedure for _forward and _dsc
        """
        scale_factor = quad_params.scale_factor
        bias_shape = quad_params.bias_shape
        zero_bias = quad_params.zero_bias

        if self.training or not self.fuse_bn:
            conv_orig = conv / scale_factor.reshape(bias_shape)

            if self.bias is not None:
                bias = filter_single_dimensional_weights(
                    self.bias, self.out_channel_filter
                )
                conv_orig = conv_orig + bias.reshape(bias_shape)

            conv = self.bn[self.target_kernel_index](conv_orig)
            # copied from previous _forward (commented code line):
            # conv = conv - (self.bn.bias - self.bn.running_mean).reshape(bias_shape)
        else:
            bias = zero_bias
            if self.bias is not None:
                _, bias = self.get_kernel()
                bias = filter_single_dimensional_weights(bias, self.out_channel_filter)

            bn_rmean = self.bn[self.target_kernel_index].running_mean
            bn_bias = self.bn[self.target_kernel_index].bias

            bn_rmean = filter_single_dimensional_weights(
                bn_rmean, self.out_channel_filter
            )
            bn_bias = filter_single_dimensional_weights(
                bn_bias, self.out_channel_filter
            )

            bias = self.bias_fake_quant(
                (bias - bn_rmean) * scale_factor + bn_bias
            ).reshape(bias_shape)
            conv = conv + bias

        return conv

    def _dsc(self, input):
        """
        this method is used for dsc.
        it is called as an alternative of _forward
        """

        tmp_quad_helper = self._get_params()
        # expand to variables
        dilation = tmp_quad_helper.dilation
        grouping = tmp_quad_helper.grouping
        padding = tmp_quad_helper.padding
        scaled_weight = tmp_quad_helper.scaled_weight
        zero_bias = tmp_quad_helper.zero_bias

        full_kernel, full_bias = self.get_full_kernel_bias()
        dsc_sequence_output = self.do_dsc(
            input=input,
            full_kernel=full_kernel,
            full_bias=full_bias,
            grouping=grouping,
            stride=self.stride,
            padding=padding,
            dilation=dilation,
            quant_weight=scaled_weight,
            quant_bias=zero_bias
        )

        conv_output = self._after_forward_function(dsc_sequence_output, quad_params=tmp_quad_helper)
        return conv_output

    def _forward(self, input):
        tmp_quad_helper : QuadDataHelper = self._get_params()
        grouping = tmp_quad_helper.grouping
        scaled_weight = tmp_quad_helper.scaled_weight
        zero_bias = tmp_quad_helper.zero_bias

        conv = self._real_conv_forward(input, scaled_weight, zero_bias, grouping)
        conv = self._after_forward_function(conv, quad_params=tmp_quad_helper)

        return conv

    def extra_repr(self):
        # TODO(jerryzh): extend
        return super(_ElasticConvBnNd, self).extra_repr()

    def forward(self, input):
        dsc_on = self.get_dsc()

        if not dsc_on:
            y = self._forward(input)
        else:
            y = self._dsc(input)
        return y

    def train(self, mode=True):
        """
        Batchnorm's training behavior is using the self.training flag. Prevent
        changing it if BN is frozen. This makes sure that calling `model.train()`
        on a model with a frozen BN will behave properly.
        """
        self.training = mode
        if not self.freeze_bn:
            for module in self.children():
                module.train(mode)
        return self

    # ===== Serialization version history =====
    #
    # Version 1/None
    #   self
    #   |--- weight : Tensor
    #   |--- bias : Tensor
    #   |--- gamma : Tensor
    #   |--- beta : Tensor
    #   |--- running_mean : Tensor
    #   |--- running_var : Tensor
    #   |--- num_batches_tracked : Tensor
    #
    # Version 2
    #   self
    #   |--- weight : Tensor
    #   |--- bias : Tensor
    #   |--- bn : Module
    #        |--- weight : Tensor (moved from v1.self.gamma)
    #        |--- bias : Tensor (moved from v1.self.beta)
    #        |--- running_mean : Tensor (moved from v1.self.running_mean)
    #        |--- running_var : Tensor (moved from v1.self.running_var)
    #        |--- num_batches_tracked : Tensor (moved from v1.self.num_batches_tracked)
    def _load_from_state_dict(
        self,
        state_dict,
        prefix,
        local_metadata,
        strict,
        missing_keys,
        unexpected_keys,
        error_msgs,
    ):
        version = local_metadata.get("version", None)
        if version is None or version == 1:
            # BN related parameters and buffers were moved into the BN module for v2
            v2_to_v1_names = {
                "bn.weight": "gamma",
                "bn.bias": "beta",
                "bn.running_mean": "running_mean",
                "bn.running_var": "running_var",
                "bn.num_batches_tracked": "num_batches_tracked",
            }
            for v2_name, v1_name in v2_to_v1_names.items():
                if prefix + v1_name in state_dict:
                    state_dict[prefix + v2_name] = state_dict[prefix + v1_name]
                    state_dict.pop(prefix + v1_name)
                elif prefix + v2_name in state_dict:
                    # there was a brief period where forward compatibility
                    # for this module was broken (between
                    # https://github.com/pytorch/pytorch/pull/38478
                    # and https://github.com/pytorch/pytorch/pull/38820)
                    # and modules emitted the v2 state_dict format while
                    # specifying that version == 1. This patches the forward
                    # compatibility issue by allowing the v2 style entries to
                    # be used.
                    pass
                elif strict:
                    missing_keys.append(prefix + v2_name)

        super(_ElasticConvBnNd, self)._load_from_state_dict(
            state_dict,
            prefix,
            local_metadata,
            strict,
            missing_keys,
            unexpected_keys,
            error_msgs,
        )

    @classmethod
    def from_float(cls, mod):
        r"""Create a qat module from a float module or qparams_dict
        Args: `mod` a float module, either produced by torch.quantization utilities
        or directly from user
        """
        assert type(mod) == cls._FLOAT_MODULE, (
            "qat."
            + cls.__name__
            + ".from_float only works for "
            + cls._FLOAT_MODULE.__name__
        )
        assert hasattr(mod, "qconfig"), "Input float module must have qconfig defined"
        assert mod.qconfig, "Input float module must have a valid qconfig"
        qconfig = mod.qconfig
        conv, bn = mod[0], mod[1]
        qat_convbn = cls(
            conv.in_channels,
            conv.out_channels,
            conv.kernel_size,
            conv.stride,
            conv.padding,
            conv.dilation,
            conv.groups,
            conv.bias is not None,
            conv.padding_mode,
            bn.eps,
            bn.momentum,
            False,
            qconfig,
        )
        qat_convbn.weight = conv.weight
        qat_convbn.bias = conv.bias
        qat_convbn.bn.weight = bn.weight
        qat_convbn.bn.bias = bn.bias
        qat_convbn.bn.running_mean = bn.running_mean
        qat_convbn.bn.running_var = bn.running_var
        qat_convbn.bn.num_batches_tracked = bn.num_batches_tracked
        return qat_convbn


class ElasticQuantConv1d(ElasticBase1d, qat._ConvForwardMixin):

    _FLOAT_MODULE = nn.Conv1d

    def __init__(
        self,
        in_channels: int,
        out_channels: int,
        kernel_sizes: List[int],
        dilation_sizes: List[int],
        stride: int = 1,
        padding: int = 0,
        groups: List[int] = [1],
        dscs: List[bool] = [False],
        bias: bool = False,
        padding_mode="zeros",
        qconfig=None,
        out_quant=True,
        out_channel_sizes=None,
    ):
        ElasticBase1d.__init__(
            self,
            in_channels=in_channels,
            out_channels=out_channels,
            kernel_sizes=kernel_sizes,
            stride=stride,
            padding=padding,
            dilation_sizes=dilation_sizes,
            groups=groups,
            dscs=dscs,
            bias=bias,
            out_channel_sizes=out_channel_sizes,
            padding_mode=padding_mode,
        )
        assert qconfig, "qconfig must be provided for QAT module"
        self.qconfig = qconfig
        self.out_quant = out_quant
        self.weight_fake_quant = self.qconfig.weight()
        self.activation_post_process = (
            self.qconfig.activation() if out_quant else nn.Identity()
        )
        if hasattr(qconfig, "bias"):
            self.bias_fake_quant = self.qconfig.bias()
        else:
            self.bias_fake_quant = self.qconfig.activation()
        self.dim = 1
        self.norm = False
        self.act = False

    def forward(self, input: torch.Tensor) -> torch.Tensor:
        # get the kernel for the current index
        weight, bias = self.get_kernel()
        grouping = self.get_group_size()
        if grouping > 1:
            weight, _ = adjust_weight_if_needed(
                module=self, kernel=weight, groups=grouping
            )

<<<<<<< HEAD
        dsc_on = self.get_dsc()

        if not dsc_on:
            y = self.activation_post_process(
                self._real_conv_forward(
                    input,
                    self.weight_fake_quant(weight),
                    self.bias_fake_quant(bias) if self.bias is not None else None,
                    grouping,
                )
            )
        else:
            full_kernel, full_bias = self.get_full_width_kernel(), self.bias
            y = self.activation_post_process(
                self.do_dsc(
                    input=input,
                    full_kernel=full_kernel,
                    full_bias=full_bias,
                    grouping=grouping,
                    stride=self.stride,
                    padding=self.padding,
                    dilation=self.dilation,
                    quant_weight_function=self.weight_fake_quant,
                    quant_bias_function=self.bias_fake_quant
                )
=======
        y = self.activation_post_process(
            self._real_conv_forward(
                input,
                self.weight_fake_quant(weight),
                self.bias_fake_quant(bias) if self.bias is not None else None,
                grouping,
>>>>>>> 74ea95ef
            )
        return y

    # return a normal conv1d equivalent to this module in the current state
    def get_basic_module(self) -> nn.Module:
        kernel, bias = self.get_kernel()
        self.set_in_and_out_channel(kernel)

        kernel_size = self.kernel_size
        dilation = self.get_dilation_size()
        grouping = self.get_group_size()
        dsc_on = self.get_dsc()
        padding = conv1d_get_padding(kernel_size, dilation)

        if dsc_on:
            dsc_sequence : nn.Sequential = self.prepare_dsc_for_validation_model(
                conv_class=qat.Conv1d,
                full_kernel=self.get_full_width_kernel(), full_bias=self.bias,
                in_channels=self.in_channels, out_channels=self.out_channels,
                grouping=grouping,
                stride=self.stride, padding=padding, dilation=dilation,
                qconfig=self.qconfig,
                out_quant=self.out_quant,
            )
            self.reset_in_and_out_channel_to_previous()
            return dsc_sequence
        else:
            new_conv = qat.Conv1d(
                self.in_channels,
                self.out_channels,
                kernel_size,
                self.stride,
                padding,
                dilation,
                grouping,
                bias,
                qconfig=self.qconfig,
                out_quant=self.out_quant,
            )
            kernel, _ = adjust_weight_if_needed(module=self, kernel=kernel, groups=grouping)
            new_conv.weight.data = kernel
            if bias is not None:
                new_conv.bias = bias

            self.reset_in_and_out_channel_to_previous()
        # print("\nassembled a basic conv from elastic kernel!")
            return new_conv


class ElasticQuantConvReLu1d(ElasticBase1d, qat._ConvForwardMixin):

    _FLOAT_MODULE = nn.Conv1d

    def __init__(
        self,
        in_channels: int,
        out_channels: int,
        kernel_sizes: List[int],
        dilation_sizes: List[int],
        stride: int = 1,
        padding: int = 0,
        groups: List[int] = [1],
        dscs: List[bool] = [False],
        bias: bool = False,
        padding_mode="zeros",
        qconfig=None,
        out_quant=True,
        out_channel_sizes=None,
    ):

        ElasticBase1d.__init__(
            self,
            in_channels=in_channels,
            out_channels=out_channels,
            kernel_sizes=kernel_sizes,
            stride=stride,
            padding=padding,
            dilation_sizes=dilation_sizes,
            groups=groups,
            dscs=dscs,
            bias=bias,
            out_channel_sizes=out_channel_sizes,
        )

        assert qconfig, "qconfig must be provided for QAT module"
        self.relu = ElasticPermissiveReLU()
        self.qconfig = qconfig
        self.out_quant = out_quant
        self.weight_fake_quant = self.qconfig.weight()
        self.activation_post_process = (
            self.qconfig.activation() if out_quant else nn.Identity()
        )
        if hasattr(qconfig, "bias"):
            self.bias_fake_quant = self.qconfig.bias()
        else:
            self.bias_fake_quant = self.qconfig.activation()
        self.dim = 1
        self.norm = False
        self.act = True

    def forward(self, input: torch.Tensor) -> torch.Tensor:
        # get the kernel for the current index
        weight, bias = self.get_kernel()
        grouping = self.get_group_size()
        if grouping > 1:
            weight, _ = adjust_weight_if_needed(
                module=self, kernel=weight, groups=grouping
            )
<<<<<<< HEAD

        dsc_on = self.get_dsc()

        if not dsc_on:
            y = self.activation_post_process(
                self.relu(
                    self._real_conv_forward(
                        input,
                        self.weight_fake_quant(weight),
                        self.bias_fake_quant(bias) if self.bias is not None else None,
                        grouping,
                    )
=======
        y = self.activation_post_process(
            self.relu(
                self._real_conv_forward(
                    input,
                    self.weight_fake_quant(weight),
                    self.bias_fake_quant(bias) if self.bias is not None else None,
                    grouping,
>>>>>>> 74ea95ef
                )
            )
        else:
            full_kernel, full_bias = self.get_full_width_kernel(), self.bias
            y = self.activation_post_process(
                            self.do_dsc(
                                input=input,
                                full_kernel=full_kernel,
                                full_bias=full_bias,
                                grouping=grouping,
                                stride=self.stride,
                                padding=self.padding,
                                dilation=self.dilation,
                                quant_weight_function=self.weight_fake_quant,
                                quant_bias_function=self.bias_fake_quant
                            )
                        )
        # self.reset_in_and_out_channel_to_previous()
        return y

    # return a normal conv1d equivalent to this module in the current state
    def get_basic_module(self) -> nn.Module:
        kernel, bias = self.get_kernel()
        kernel_size = self.kernel_sizes[self.target_kernel_index]
        dilation = self.get_dilation_size()
        padding = conv1d_get_padding(kernel_size, dilation)
        grouping = self.get_group_size()
        dsc_on = self.get_dsc()
        self.set_in_and_out_channel(kernel)

        if dsc_on:
            dsc_sequence : nn.Sequential = self.prepare_dsc_for_validation_model(
                conv_class=qat.ConvReLU1d,
                full_kernel=self.get_full_width_kernel(), full_bias=self.bias,
                in_channels=self.in_channels, out_channels=self.out_channels,
                grouping=grouping,
                stride=self.stride, padding=padding, dilation=dilation,
                qconfig=self.qconfig,
                out_quant=self.out_quant,
            )
            self.reset_in_and_out_channel_to_previous()
            return dsc_sequence
        else:
            new_conv = qat.ConvReLU1d(
                self.in_channels,
                self.out_channels,
                kernel_size,
                self.stride,
                padding,
                dilation,
                grouping,
                bias,
                qconfig=self.qconfig,
                out_quant=self.out_quant,
            )
            kernel, _ = adjust_weight_if_needed(module=self, kernel=kernel, groups=grouping)
            new_conv.weight.data = kernel
            if bias is not None:
                new_conv.bias = bias

            self.reset_in_and_out_channel_to_previous()
        # print("\nassembled a basic conv from elastic kernel!")
            return new_conv


class ElasticQuantConvBn1d(_ElasticConvBnNd):
    def __init__(
        self,
        in_channels: int,
        out_channels: int,
        kernel_sizes: List[int],
        dilation_sizes: List[int],
        stride: int = 1,
        padding: int = 0,
        groups: List[int] = [1],
        dscs: List[bool] = [False],
        bias: bool = False,
        track_running_stats=True,
        qconfig=None,
        out_quant=True,
        out_channel_sizes=None,
    ):
        _ElasticConvBnNd.__init__(
            self,
            in_channels=in_channels,
            out_channels=out_channels,
            kernel_sizes=kernel_sizes,
            stride=stride,
            padding=padding,
            dilation_sizes=dilation_sizes,
            groups=groups,
            dscs=dscs,
            bias=bias,
            qconfig=qconfig,
            out_channel_sizes=out_channel_sizes,
        )
        self.out_quant = out_quant
        self.norm = True
        self.act = False

    def forward(self, input: torch.Tensor) -> torch.Tensor:
<<<<<<< HEAD
=======
        # return self.get_basic_conv1d().forward(input)  # for validaing assembled module
        # get the kernel for the current index
        kernel, bias = self.get_kernel()
        grouping = self.get_group_size()
        if grouping > 1:
            # TODO kernel will be not used, is not needed?
            kernel, _ = adjust_weight_if_needed(
                module=self, kernel=kernel, groups=grouping
            )
>>>>>>> 74ea95ef
        # get padding for the size of the kernel
        dilation = self.get_dilation_size()
        self.padding = conv1d_get_padding(
            self.kernel_sizes[self.target_kernel_index], dilation
        )
        y = super(ElasticQuantConvBn1d, self).forward(input)
        # self.reset_in_and_out_channel_to_previous()
        return self.activation_post_process(y)

    # return a normal conv1d equivalent to this module in the current state
    def get_basic_module(self) -> nn.Module:
        kernel, bias = self.get_kernel()
        grouping = self.get_group_size()
        dsc_on = self.get_dsc()
        self.set_in_and_out_channel(kernel)

        if dsc_on:
            tmp_bn = self.bn[self.target_kernel_index].get_basic_batchnorm1d()
            dsc_sequence : nn.Sequential = self.prepare_dsc_for_validation_model(
                conv_class=qat.ConvReLU1d,
                full_kernel=self.get_full_width_kernel(), full_bias=self.bias,
                in_channels=self.in_channels, out_channels=self.out_channels,
                grouping=grouping,
                stride=self.stride, padding=self.padding, dilation=self.dilation,
                bn_eps=self.bn[self.target_kernel_index].eps,
                bn_momentum=self.bn[self.target_kernel_index].momentum,
                qconfig=self.qconfig,
                out_quant=self.out_quant,
                bn_caller=(self.set_bn_parameter, tmp_bn, tmp_bn.num_batches_tracked)
            )
            self.reset_in_and_out_channel_to_previous()
            return dsc_sequence
        else:
            new_conv = qat.ConvBn1d(
                kernel.shape[1],
                kernel.shape[0],
                self.kernel_size,
                self.stride,
                self.padding,
                self.dilation,
                grouping,
                bias,
                eps=self.bn[self.target_kernel_index].eps,
                momentum=self.bn[self.target_kernel_index].momentum,
                qconfig=self.qconfig,
                out_quant=self.out_quant,
            )
            kernel, _ = adjust_weight_if_needed(module=self, kernel=kernel, groups=grouping)
            new_conv.weight.data = kernel
            new_conv.bias = bias
            tmp_bn = self.bn[self.target_kernel_index].get_basic_batchnorm1d()

            new_conv = self.set_bn_parameter(new_conv, tmp_bn=tmp_bn, num_tracked=tmp_bn.num_batches_tracked)
            # print("\nassembled a basic conv from elastic kernel!")
            self.reset_in_and_out_channel_to_previous()
            return new_conv


class ElasticQuantConvBnReLu1d(ElasticQuantConvBn1d):
    def __init__(
        self,
        in_channels: int,
        out_channels: int,
        kernel_sizes: List[int],
        dilation_sizes: List[int],
        stride: int = 1,
        padding: int = 0,
        groups: List[int] = [1],
        dscs: List[bool] = [False],
        bias: bool = False,
        track_running_stats=True,
        qconfig=None,
        out_quant=True,
        out_channel_sizes=None,
    ):
        ElasticQuantConvBn1d.__init__(
            self,
            in_channels=in_channels,
            out_channels=out_channels,
            kernel_sizes=kernel_sizes,
            stride=stride,
            padding=padding,
            dilation_sizes=dilation_sizes,
            groups=groups,
            dscs=dscs,
            bias=bias,
            qconfig=qconfig,
            out_channel_sizes=out_channel_sizes,
            out_quant=out_quant,
        )

        self.relu = ElasticPermissiveReLU()
        self.norm = True
        self.act = True

    def forward(self, input: torch.Tensor) -> torch.Tensor:
        dilation = self.get_dilation_size()
        self.padding = conv1d_get_padding(
            self.kernel_sizes[self.target_kernel_index], dilation
        )
        dsc_on = self.get_dsc()

        if not dsc_on:
            y = super(ElasticQuantConvBnReLu1d, self)._forward(input)
        else:
            y = super(ElasticQuantConvBnReLu1d, self)._dsc(input)
        return self.activation_post_process(self.relu(y))

    # return a normal conv1d equivalent to this module in the current state
    def get_basic_module(self) -> nn.Module:
        kernel, bias = self.get_kernel()
        self.set_in_and_out_channel(kernel)

        grouping = self.get_group_size()
        dsc_on = self.get_dsc()

        if dsc_on:
            tmp_bn = self.bn[self.target_kernel_index].get_basic_batchnorm1d()
            dsc_sequence : nn.Sequential = self.prepare_dsc_for_validation_model(
                conv_class=qat.ConvBnReLU1d,
                full_kernel=self.get_full_width_kernel(), full_bias=self.bias,
                in_channels=self.in_channels, out_channels=self.out_channels,
                grouping=grouping,
                stride=self.stride, padding=self.padding, dilation=self.dilation,
                bn_eps=self.bn[self.target_kernel_index].eps,
                bn_momentum=self.bn[self.target_kernel_index].momentum,
                qconfig=self.qconfig,
                out_quant=self.out_quant,
                bn_caller=(self.set_bn_parameter, tmp_bn, tmp_bn.num_batches_tracked)
            )
            self.reset_in_and_out_channel_to_previous()
            return dsc_sequence
        else:

            new_conv = qat.ConvBnReLU1d(
                kernel.shape[1],
                kernel.shape[0],
                self.kernel_size,
                self.stride,
                self.padding,
                self.dilation,
                grouping,
                bias,
                eps=self.bn[self.target_kernel_index].eps,
                momentum=self.bn[self.target_kernel_index].momentum,
                qconfig=self.qconfig,
                out_quant=self.out_quant,
            )
            kernel, _ = adjust_weight_if_needed(module=self, kernel=kernel, groups=grouping)
            new_conv.weight.data = kernel
            new_conv.bias = bias
            tmp_bn = self.bn[self.target_kernel_index].get_basic_batchnorm1d()

            new_conv = self.set_bn_parameter(new_conv, tmp_bn=tmp_bn, num_tracked=tmp_bn.num_batches_tracked)
            self.reset_in_and_out_channel_to_previous()
            # print("\nassembled a basic conv from elastic kernel!")
            return new_conv<|MERGE_RESOLUTION|>--- conflicted
+++ resolved
@@ -24,12 +24,8 @@
 import torch.nn as nn
 from torch.nn import init
 
-<<<<<<< HEAD
-from ...factory import qat
-=======
 from hannah.nn import qat
 
->>>>>>> 74ea95ef
 from ..utilities import (
     adjust_weight_if_needed,
     conv1d_get_padding,
@@ -39,7 +35,6 @@
 from .elasticBatchnorm import ElasticWidthBatchnorm1d
 from .elasticLinear import ElasticPermissiveReLU
 
-<<<<<<< HEAD
 
 class QuadDataHelper:
     """
@@ -78,12 +73,6 @@
 
 # Adapted base Class used for the Quantization
 # pytype: enable=attribute-error
-=======
-# Adapted base Class used for the Quantization
-# pytype: enable=attribute-error
-
-
->>>>>>> 74ea95ef
 class _ElasticConvBnNd(
     ElasticBase1d, qat._ConvForwardMixin
 ):  # pytype: disable=module-attr
@@ -226,7 +215,7 @@
     @property
     def full_scale_factor(self):
         """
-            does the same as scale_factor but uses the whole kernel. Used for dsc
+        does the same as scale_factor but uses the whole kernel. Used for dsc
         """
         if self.fuse_bn:
             running_std = torch.sqrt(
@@ -266,7 +255,7 @@
 
     def get_full_kernel_bias(self):
         """
-            Gets the full kernel and bias. Used for dsc
+        Gets the full kernel and bias. Used for dsc
         """
         scale_factor = self.full_scale_factor
         weight = self.get_full_width_kernel()
@@ -288,7 +277,7 @@
 
     def _get_params(self) -> QuadDataHelper:
         """
-            unifies the param procedure for _forward and _dsc
+        unifies the param procedure for _forward and _dsc
         """
         bias_shape = [1] * len(self.weight.shape)
         bias_shape[1] = -1
@@ -320,9 +309,9 @@
             zero_bias,
         )
 
-    def _after_forward_function(self, conv, quad_params : QuadDataHelper):
-        """
-            unifies the after forward procedure for _forward and _dsc
+    def _after_forward_function(self, conv, quad_params: QuadDataHelper):
+        """
+        unifies the after forward procedure for _forward and _dsc
         """
         scale_factor = quad_params.scale_factor
         bias_shape = quad_params.bias_shape
@@ -387,14 +376,16 @@
             padding=padding,
             dilation=dilation,
             quant_weight=scaled_weight,
-            quant_bias=zero_bias
-        )
-
-        conv_output = self._after_forward_function(dsc_sequence_output, quad_params=tmp_quad_helper)
+            quant_bias=zero_bias,
+        )
+
+        conv_output = self._after_forward_function(
+            dsc_sequence_output, quad_params=tmp_quad_helper
+        )
         return conv_output
 
     def _forward(self, input):
-        tmp_quad_helper : QuadDataHelper = self._get_params()
+        tmp_quad_helper: QuadDataHelper = self._get_params()
         grouping = tmp_quad_helper.grouping
         scaled_weight = tmp_quad_helper.scaled_weight
         zero_bias = tmp_quad_helper.zero_bias
@@ -597,7 +588,6 @@
                 module=self, kernel=weight, groups=grouping
             )
 
-<<<<<<< HEAD
         dsc_on = self.get_dsc()
 
         if not dsc_on:
@@ -621,16 +611,8 @@
                     padding=self.padding,
                     dilation=self.dilation,
                     quant_weight_function=self.weight_fake_quant,
-                    quant_bias_function=self.bias_fake_quant
+                    quant_bias_function=self.bias_fake_quant,
                 )
-=======
-        y = self.activation_post_process(
-            self._real_conv_forward(
-                input,
-                self.weight_fake_quant(weight),
-                self.bias_fake_quant(bias) if self.bias is not None else None,
-                grouping,
->>>>>>> 74ea95ef
             )
         return y
 
@@ -646,12 +628,16 @@
         padding = conv1d_get_padding(kernel_size, dilation)
 
         if dsc_on:
-            dsc_sequence : nn.Sequential = self.prepare_dsc_for_validation_model(
+            dsc_sequence: nn.Sequential = self.prepare_dsc_for_validation_model(
                 conv_class=qat.Conv1d,
-                full_kernel=self.get_full_width_kernel(), full_bias=self.bias,
-                in_channels=self.in_channels, out_channels=self.out_channels,
+                full_kernel=self.get_full_width_kernel(),
+                full_bias=self.bias,
+                in_channels=self.in_channels,
+                out_channels=self.out_channels,
                 grouping=grouping,
-                stride=self.stride, padding=padding, dilation=dilation,
+                stride=self.stride,
+                padding=padding,
+                dilation=dilation,
                 qconfig=self.qconfig,
                 out_quant=self.out_quant,
             )
@@ -670,13 +656,15 @@
                 qconfig=self.qconfig,
                 out_quant=self.out_quant,
             )
-            kernel, _ = adjust_weight_if_needed(module=self, kernel=kernel, groups=grouping)
+            kernel, _ = adjust_weight_if_needed(
+                module=self, kernel=kernel, groups=grouping
+            )
             new_conv.weight.data = kernel
             if bias is not None:
                 new_conv.bias = bias
 
             self.reset_in_and_out_channel_to_previous()
-        # print("\nassembled a basic conv from elastic kernel!")
+            # print("\nassembled a basic conv from elastic kernel!")
             return new_conv
 
 
@@ -739,7 +727,6 @@
             weight, _ = adjust_weight_if_needed(
                 module=self, kernel=weight, groups=grouping
             )
-<<<<<<< HEAD
 
         dsc_on = self.get_dsc()
 
@@ -752,32 +739,23 @@
                         self.bias_fake_quant(bias) if self.bias is not None else None,
                         grouping,
                     )
-=======
-        y = self.activation_post_process(
-            self.relu(
-                self._real_conv_forward(
-                    input,
-                    self.weight_fake_quant(weight),
-                    self.bias_fake_quant(bias) if self.bias is not None else None,
-                    grouping,
->>>>>>> 74ea95ef
                 )
             )
         else:
             full_kernel, full_bias = self.get_full_width_kernel(), self.bias
             y = self.activation_post_process(
-                            self.do_dsc(
-                                input=input,
-                                full_kernel=full_kernel,
-                                full_bias=full_bias,
-                                grouping=grouping,
-                                stride=self.stride,
-                                padding=self.padding,
-                                dilation=self.dilation,
-                                quant_weight_function=self.weight_fake_quant,
-                                quant_bias_function=self.bias_fake_quant
-                            )
-                        )
+                self.do_dsc(
+                    input=input,
+                    full_kernel=full_kernel,
+                    full_bias=full_bias,
+                    grouping=grouping,
+                    stride=self.stride,
+                    padding=self.padding,
+                    dilation=self.dilation,
+                    quant_weight_function=self.weight_fake_quant,
+                    quant_bias_function=self.bias_fake_quant,
+                )
+            )
         # self.reset_in_and_out_channel_to_previous()
         return y
 
@@ -792,12 +770,16 @@
         self.set_in_and_out_channel(kernel)
 
         if dsc_on:
-            dsc_sequence : nn.Sequential = self.prepare_dsc_for_validation_model(
+            dsc_sequence: nn.Sequential = self.prepare_dsc_for_validation_model(
                 conv_class=qat.ConvReLU1d,
-                full_kernel=self.get_full_width_kernel(), full_bias=self.bias,
-                in_channels=self.in_channels, out_channels=self.out_channels,
+                full_kernel=self.get_full_width_kernel(),
+                full_bias=self.bias,
+                in_channels=self.in_channels,
+                out_channels=self.out_channels,
                 grouping=grouping,
-                stride=self.stride, padding=padding, dilation=dilation,
+                stride=self.stride,
+                padding=padding,
+                dilation=dilation,
                 qconfig=self.qconfig,
                 out_quant=self.out_quant,
             )
@@ -816,13 +798,15 @@
                 qconfig=self.qconfig,
                 out_quant=self.out_quant,
             )
-            kernel, _ = adjust_weight_if_needed(module=self, kernel=kernel, groups=grouping)
+            kernel, _ = adjust_weight_if_needed(
+                module=self, kernel=kernel, groups=grouping
+            )
             new_conv.weight.data = kernel
             if bias is not None:
                 new_conv.bias = bias
 
             self.reset_in_and_out_channel_to_previous()
-        # print("\nassembled a basic conv from elastic kernel!")
+            # print("\nassembled a basic conv from elastic kernel!")
             return new_conv
 
 
@@ -862,18 +846,6 @@
         self.act = False
 
     def forward(self, input: torch.Tensor) -> torch.Tensor:
-<<<<<<< HEAD
-=======
-        # return self.get_basic_conv1d().forward(input)  # for validaing assembled module
-        # get the kernel for the current index
-        kernel, bias = self.get_kernel()
-        grouping = self.get_group_size()
-        if grouping > 1:
-            # TODO kernel will be not used, is not needed?
-            kernel, _ = adjust_weight_if_needed(
-                module=self, kernel=kernel, groups=grouping
-            )
->>>>>>> 74ea95ef
         # get padding for the size of the kernel
         dilation = self.get_dilation_size()
         self.padding = conv1d_get_padding(
@@ -892,17 +864,21 @@
 
         if dsc_on:
             tmp_bn = self.bn[self.target_kernel_index].get_basic_batchnorm1d()
-            dsc_sequence : nn.Sequential = self.prepare_dsc_for_validation_model(
+            dsc_sequence: nn.Sequential = self.prepare_dsc_for_validation_model(
                 conv_class=qat.ConvReLU1d,
-                full_kernel=self.get_full_width_kernel(), full_bias=self.bias,
-                in_channels=self.in_channels, out_channels=self.out_channels,
+                full_kernel=self.get_full_width_kernel(),
+                full_bias=self.bias,
+                in_channels=self.in_channels,
+                out_channels=self.out_channels,
                 grouping=grouping,
-                stride=self.stride, padding=self.padding, dilation=self.dilation,
+                stride=self.stride,
+                padding=self.padding,
+                dilation=self.dilation,
                 bn_eps=self.bn[self.target_kernel_index].eps,
                 bn_momentum=self.bn[self.target_kernel_index].momentum,
                 qconfig=self.qconfig,
                 out_quant=self.out_quant,
-                bn_caller=(self.set_bn_parameter, tmp_bn, tmp_bn.num_batches_tracked)
+                bn_caller=(self.set_bn_parameter, tmp_bn, tmp_bn.num_batches_tracked),
             )
             self.reset_in_and_out_channel_to_previous()
             return dsc_sequence
@@ -921,12 +897,16 @@
                 qconfig=self.qconfig,
                 out_quant=self.out_quant,
             )
-            kernel, _ = adjust_weight_if_needed(module=self, kernel=kernel, groups=grouping)
+            kernel, _ = adjust_weight_if_needed(
+                module=self, kernel=kernel, groups=grouping
+            )
             new_conv.weight.data = kernel
             new_conv.bias = bias
             tmp_bn = self.bn[self.target_kernel_index].get_basic_batchnorm1d()
 
-            new_conv = self.set_bn_parameter(new_conv, tmp_bn=tmp_bn, num_tracked=tmp_bn.num_batches_tracked)
+            new_conv = self.set_bn_parameter(
+                new_conv, tmp_bn=tmp_bn, num_tracked=tmp_bn.num_batches_tracked
+            )
             # print("\nassembled a basic conv from elastic kernel!")
             self.reset_in_and_out_channel_to_previous()
             return new_conv
@@ -992,17 +972,21 @@
 
         if dsc_on:
             tmp_bn = self.bn[self.target_kernel_index].get_basic_batchnorm1d()
-            dsc_sequence : nn.Sequential = self.prepare_dsc_for_validation_model(
+            dsc_sequence: nn.Sequential = self.prepare_dsc_for_validation_model(
                 conv_class=qat.ConvBnReLU1d,
-                full_kernel=self.get_full_width_kernel(), full_bias=self.bias,
-                in_channels=self.in_channels, out_channels=self.out_channels,
+                full_kernel=self.get_full_width_kernel(),
+                full_bias=self.bias,
+                in_channels=self.in_channels,
+                out_channels=self.out_channels,
                 grouping=grouping,
-                stride=self.stride, padding=self.padding, dilation=self.dilation,
+                stride=self.stride,
+                padding=self.padding,
+                dilation=self.dilation,
                 bn_eps=self.bn[self.target_kernel_index].eps,
                 bn_momentum=self.bn[self.target_kernel_index].momentum,
                 qconfig=self.qconfig,
                 out_quant=self.out_quant,
-                bn_caller=(self.set_bn_parameter, tmp_bn, tmp_bn.num_batches_tracked)
+                bn_caller=(self.set_bn_parameter, tmp_bn, tmp_bn.num_batches_tracked),
             )
             self.reset_in_and_out_channel_to_previous()
             return dsc_sequence
@@ -1022,12 +1006,16 @@
                 qconfig=self.qconfig,
                 out_quant=self.out_quant,
             )
-            kernel, _ = adjust_weight_if_needed(module=self, kernel=kernel, groups=grouping)
+            kernel, _ = adjust_weight_if_needed(
+                module=self, kernel=kernel, groups=grouping
+            )
             new_conv.weight.data = kernel
             new_conv.bias = bias
             tmp_bn = self.bn[self.target_kernel_index].get_basic_batchnorm1d()
 
-            new_conv = self.set_bn_parameter(new_conv, tmp_bn=tmp_bn, num_tracked=tmp_bn.num_batches_tracked)
+            new_conv = self.set_bn_parameter(
+                new_conv, tmp_bn=tmp_bn, num_tracked=tmp_bn.num_batches_tracked
+            )
             self.reset_in_and_out_channel_to_previous()
             # print("\nassembled a basic conv from elastic kernel!")
             return new_conv