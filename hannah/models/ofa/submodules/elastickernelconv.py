<<<<<<< HEAD
from inspect import Parameter
import random
from tokenize import group
from typing import List
import torch.nn as nn
import torch.nn.functional as nnf
=======
import copy
>>>>>>> 6faedb9b
import logging
import math
from typing import List

import torch
import torch.nn as nn
import torch.nn.functional as nnf

from ..utilities import conv1d_get_padding
from .elasticBase import ElasticBase1d
<<<<<<< HEAD
from ..utilities import (
    adjust_weight_if_needed,
    conv1d_get_padding,
    adjust_weights_for_grouping,
    is_weight_adjusting_needed,
    pre_hook_forward
)
from .elasticchannelhelper import SequenceDiscovery
=======
>>>>>>> 6faedb9b
from .elasticBatchnorm import ElasticWidthBatchnorm1d
from .elasticLinear import ElasticPermissiveReLU


# MR 20220622
# TODO vereinheitlichen

class ElasticConv1d(ElasticBase1d):
    def __init__(
        self,
        in_channels: int,
        out_channels: int,
        kernel_sizes: List[int],
        dilation_sizes: List[int],
        groups: List[int],
        stride: int = 1,
        padding: int = 0,
        bias: bool = False,
        out_channel_sizes=None,
    ):
        ElasticBase1d.__init__(
            self,
            in_channels=in_channels,
            out_channels=out_channels,
            kernel_sizes=kernel_sizes,
            stride=stride,
            padding=padding,
            dilation_sizes=dilation_sizes,
            groups=groups,
            bias=bias,
            out_channel_sizes=out_channel_sizes,
        )
        self.norm = False
        self.act = False

    def forward(self, input: torch.Tensor) -> torch.Tensor:
        # return self.get_basic_conv1d().forward(input)  # for validaing assembled module
        # get the kernel for the current index
        kernel, bias = self.get_kernel()
        dilation = self.get_dilation_size()
        # get padding for the size of the kernel

        padding = conv1d_get_padding(
            self.kernel_sizes[self.target_kernel_index], dilation
        )
        grouping = self.get_group_size()
        # MR 23123
        # adjust the kernel if grouping is done
        # grouping_changed = grouping != self.last_grouping_param
        # if(grouping_changed and grouping > 1):
        #     # kernel_a = adjust_weights_for_grouping(kernel, 2)
        #     kernel = adjust_weights_for_grouping(kernel, grouping)
        kernel, _ = adjust_weight_if_needed(module=self, kernel=kernel, groups=grouping, in_place_adjustment=False)

        return nnf.conv1d(input, kernel, bias, self.stride, padding, dilation, grouping)

    # return a normal conv1d equivalent to this module in the current state
    def get_basic_module(self) -> nn.Conv1d:
        kernel, bias = self.get_kernel()
        kernel_size = self.kernel_sizes[self.target_kernel_index]
        dilation = self.get_dilation_size()
        ##
        grouping = self.get_group_size()

        padding = conv1d_get_padding(kernel_size, dilation)
        new_conv = nn.Conv1d(
            in_channels=self.in_channels,
            out_channels=self.out_channels,
            kernel_size=kernel_size,
            stride=self.stride,
            padding=padding,
            dilation=dilation,
            bias=False,
            groups=grouping
        )
        new_conv.last_grouping_param = self.groups

        if not hasattr(new_conv, 'id'):
            new_conv.id = "ElasticConv1d-" + str(random.randint(0, 1000)*2000)
            logging.debug(f"Validation id created: {new_conv.id} ; g={grouping}, w_before={kernel.shape}, ic={self.in_channels}")
        else:
            logging.debug("Validation id already present: {new_conv.id}")

        kernel, _ = adjust_weight_if_needed(module=new_conv, kernel=kernel, groups=new_conv.groups, in_place_adjustment=False)
        new_conv.weight.data = kernel
        if bias is not None:
            new_conv.bias = bias

        logging.debug(f"=====> id: {new_conv.id} ; g={grouping}, w_after={kernel.shape}, ic={self.in_channels}")
        # new_conv.forward = self.hook_forward
        # new_conv.register_forward_pre_hook(pre_hook_forward)
        # print("\nassembled a basic conv from elastic kernel!")
        return new_conv

    # def pre_hook_forward(self, module, input: torch.Tensor) -> torch.Tensor:
    #     """
    #         This Hook is called before the forward will be executed.
    #         TODO: maybe use that for normal conv evolution as well ?
    #     """
    #     grouping_changed = module.groups != module.first_grouping
    #     logging.info(f"Shape:{module.weight.shape} Groups:{module.groups} Group_First: {module.first_grouping} groups_changed:{grouping_changed} ic={module.in_channels}, oc={module.out_channels}")
    #     if grouping_changed and module.groups > 1:
    #         weight_adjustment_needed = is_weight_adjusting_needed(module.weight, module.in_channels, module.groups)
    #         if weight_adjustment_needed:
    #             module.weight = nn.Parameter(adjust_weights_for_grouping(module.weight, module.groups))
    #             logging.info(f"NOW Shape:{module.weight.shape} Groups:{module.groups} Group_First: {module.first_grouping} groups_changed:{grouping_changed} ic={module.in_channels}, oc={module.out_channels}")
        # kernel = self.weight.data
        # if(self.groups > 1):
        #     kernel = adjust_weights_for_grouping(self.weight.data, self.groups)


class ElasticConvReLu1d(ElasticBase1d):
    def __init__(
        self,
        in_channels: int,
        out_channels: int,
        kernel_sizes: List[int],
        dilation_sizes: List[int],
        groups: List[int],
        stride: int = 1,
        padding: int = 0,
        bias: bool = False,
        out_channel_sizes=None,
    ):
        ElasticBase1d.__init__(
            self,
            in_channels=in_channels,
            out_channels=out_channels,
            kernel_sizes=kernel_sizes,
            stride=stride,
            padding=padding,
            dilation_sizes=dilation_sizes,
            groups=groups,
            bias=bias,
            out_channel_sizes=out_channel_sizes,
        )
        self.relu = ElasticPermissiveReLU()
        self.norm = False
        self.act = True

    def forward(self, input: torch.Tensor) -> torch.Tensor:
        # return self.get_basic_conv1d().forward(input)  # for validaing assembled module
        # get the kernel for the current index
        kernel, bias = self.get_kernel()
        dilation = self.get_dilation_size()
        # get padding for the size of the kernel
        padding = conv1d_get_padding(
            self.kernel_sizes[self.target_kernel_index], dilation
        )

        grouping = self.get_group_size()
        # MR 23123
        kernel, _ = adjust_weight_if_needed(module=self, kernel=kernel, groups=grouping, in_place_adjustment=False)

        return self.relu(
            nnf.conv1d(input, kernel, bias, self.stride, padding, dilation,  grouping)
        )

    # return a normal conv1d equivalent to this module in the current state
    def get_basic_module(self) -> nn.Conv1d:
        kernel, bias = self.get_kernel()
        kernel_size = self.kernel_sizes[self.target_kernel_index]
        dilation = self.get_dilation_size()
        grouping = self.get_group_size()

        # if(grouping > 1):
        #     kernel = adjust_weights_for_grouping(kernel, grouping)

        padding = conv1d_get_padding(kernel_size, dilation)
        new_conv = ConvRelu1d(
            in_channels=self.in_channels,
            out_channels=self.out_channels,
            kernel_size=kernel_size,
            stride=self.stride,
            padding=padding,
            dilation_sizes=dilation,
            bias=False,
            groups=grouping
        )
        new_conv.last_grouping_param = self.groups
        if not hasattr(new_conv, 'id'):
            new_conv.id = "ConvRelu1d-" + str(random.randint(0, 1000)*2000)
            logging.debug(f"Validation id created: {new_conv.id} ; g={grouping}, w_before={kernel.shape}, ic={self.in_channels}")
        else:
            logging.debug("Validation id already present: {new_conv.id}")

        kernel, _ = adjust_weight_if_needed(module=new_conv, kernel=kernel, groups=new_conv.groups, in_place_adjustment=False)
        logging.debug(f"=====> id: {new_conv.id} ; g={grouping}, w_after={kernel.shape}, ic={self.in_channels}")
        new_conv.weight.data = kernel
        if bias is not None:
            new_conv.bias = bias

        # print("\nassembled a basic conv from elastic kernel!")
        return new_conv


class ElasticConvBn1d(ElasticConv1d):
    def __init__(
        self,
        in_channels: int,
        out_channels: int,
        kernel_sizes: List[int],
        dilation_sizes: List[int],
        groups: List[int],
        stride: int = 1,
        padding: int = 0,
        bias: bool = False,
        track_running_stats=False,
        out_channel_sizes=None,
    ):
        ElasticBase1d.__init__(
            self,
            in_channels=in_channels,
            out_channels=out_channels,
            kernel_sizes=kernel_sizes,
            stride=stride,
            padding=padding,
            dilation_sizes=dilation_sizes,
            groups=groups,
            bias=bias,
            out_channel_sizes=out_channel_sizes,
        )
        self.bn = ElasticWidthBatchnorm1d(out_channels, track_running_stats)
        self.norm = True
        self.act = False

    def forward(self, input: torch.Tensor) -> torch.Tensor:
        # return self.get_basic_conv1d().forward(input)  # for validaing assembled module
        dilation = self.get_dilation_size()
        # get padding for the size of the kernel
        self.padding = conv1d_get_padding(
            self.kernel_sizes[self.target_kernel_index], dilation
        )

        return self.bn(super(ElasticConvBn1d, self).forward(input))

    # return a normal conv1d equivalent to this module in the current state
    def get_basic_module(self) -> nn.Conv1d:
        kernel, bias = self.get_kernel()
        kernel_size = self.kernel_sizes[self.target_kernel_index]
        dilation = self.get_dilation_size()
        grouping = self.get_group_size()

        padding = conv1d_get_padding(kernel_size, dilation)
        new_conv = ConvBn1d(
            in_channels=self.in_channels,
            out_channels=self.out_channels,
            kernel_size=kernel_size,
            stride=self.stride,
            padding=padding,
            dilation=dilation,
            bias=False,
            groups=grouping
        )
        tmp_bn = self.bn.get_basic_batchnorm1d()

        new_conv.last_grouping_param = self.groups
        if not hasattr(new_conv, 'id'):
            new_conv.id = "ElasticConvBn1d-" + str(random.randint(0, 1000)*2000)
            logging.debug(f"Validation id created: {new_conv.id} ; g={grouping}, w_before={kernel.shape}, ic={self.in_channels}")
        else:
            logging.debug("id already present: {new_conv.id}")
        kernel, _ = adjust_weight_if_needed(module=new_conv, kernel=kernel, groups=new_conv.groups, in_place_adjustment=False)
        logging.debug(f"=====> id: {new_conv.id} ; g={grouping}, w_after={kernel.shape}, ic={self.in_channels}")

        new_conv.weight.data = kernel
        new_conv.bias = bias

        new_conv.bn.num_features = tmp_bn.num_features
        new_conv.bn.weight = tmp_bn.weight
        new_conv.bn.bias = tmp_bn.bias
        new_conv.bn.running_var = tmp_bn.running_var
        new_conv.bn.running_mean = tmp_bn.running_mean
        new_conv.bn.num_batches_tracked = self.bn.num_batches_tracked

        # print("\nassembled a basic conv from elastic kernel!")
        return new_conv


class ElasticConvBnReLu1d(ElasticConvBn1d):
    def __init__(
        self,
        in_channels: int,
        out_channels: int,
        kernel_sizes: List[int],
        dilation_sizes: List[int],
        groups: List[int],
        stride: int = 1,
        padding: int = 0,
        bias: bool = False,
        track_running_stats=False,
        out_channel_sizes=None,
    ):
        ElasticConvBn1d.__init__(
            self,
            in_channels=in_channels,
            out_channels=out_channels,
            kernel_sizes=kernel_sizes,
            stride=stride,
            padding=padding,
            dilation_sizes=dilation_sizes,
            groups=groups,
            bias=bias,
            out_channel_sizes=out_channel_sizes,
        )

        self.relu = ElasticPermissiveReLU()
        self.norm = True
        self.act = True

    def forward(self, input: torch.Tensor) -> torch.Tensor:
        return self.relu(super(ElasticConvBnReLu1d, self).forward(input))

    # return a normal conv1d equivalent to this module in the current state
    def get_basic_module(self) -> nn.Conv1d:
        kernel, bias = self.get_kernel()
        kernel_size = self.kernel_sizes[self.target_kernel_index]
        dilation = self.get_dilation_size()
        grouping = self.get_group_size()

        # if(grouping > 1):
        #     kernel = adjust_weights_for_grouping(kernel, grouping)

        padding = conv1d_get_padding(kernel_size, dilation)
        new_conv = ConvBnReLu1d(
            in_channels=self.in_channels,
            out_channels=self.out_channels,
            kernel_size=kernel_size,
            stride=self.stride,
            padding=padding,
            dilation=dilation,
            bias=False,
            groups=grouping
        )
        tmp_bn = self.bn.get_basic_batchnorm1d()

        new_conv.last_grouping_param = self.groups
        if not hasattr(new_conv, 'id'):
            new_conv.id = "ElasticConvBnReLu1d-" + str(random.randint(0, 1000)*2000)
            logging.debug(f"Validation id created: {new_conv.id} ; g={grouping}, w_before={kernel.shape}, ic={self.in_channels}")
        else:
            logging.debug("id already present: {new_conv.id}")
        kernel, _ = adjust_weight_if_needed(module=new_conv, kernel=kernel, groups=new_conv.groups, in_place_adjustment=False)
        logging.info(f"=====> id: {new_conv.id} ; g={grouping}, w_after={kernel.shape}, ic={self.in_channels}")
        new_conv.weight.data = kernel
        new_conv.bias = bias

        new_conv.bn.num_features = tmp_bn.num_features
        new_conv.bn.weight = tmp_bn.weight
        new_conv.bn.bias = tmp_bn.bias
        new_conv.bn.running_var = tmp_bn.running_var
        new_conv.bn.running_mean = tmp_bn.running_mean
        new_conv.bn.num_batches_tracked = self.bn.num_batches_tracked

        # print("\nassembled a basic conv from elastic kernel!")
        return new_conv


class ConvRelu1d(nn.Conv1d):
    def __init__(
        self,
        in_channels: int,
        out_channels: int,
        kernel_size: int,
        dilation_sizes: List[int],
        stride: int = 1,
        padding: int = 0,
        groups: int = 1,
        bias: bool = False,
        track_running_stats=False,
    ):
        super().__init__(
            in_channels=in_channels,
            out_channels=out_channels,
            kernel_size=kernel_size,
            stride=stride,
            padding=padding,
            dilation=dilation_sizes,
            groups=groups,
            bias=bias,
        )
        self.relu = nn.ReLU()
        self.norm = False
        self.act = True

    def forward(self, input: torch.Tensor) -> torch.Tensor:
<<<<<<< HEAD
        if isinstance(input, SequenceDiscovery):
            return input.discover(self)

        if(self.groups == 1):
            return self.relu(super(ConvRelu1d, self).forward(input))

        logging.debug(f"Groups in forward: {self.groups}")
        full_kernel = torch.ones(self.weight.shape, device=self.weight.device)
        full_kernel.copy_(self.weight)
        # if(self.groups > 1):
        #     self.weight = nn.Parameter(adjust_weights_for_grouping(self.weight, self.groups))
        adjust_weight_if_needed(module=self, kernel=self.weight, groups=self.groups, in_place_adjustment=True)

        tensor = self.relu(super(ConvRelu1d, self).forward(input))
        self.weight = nn.Parameter(full_kernel)
        return tensor
=======
        return self.relu(super(ConvRelu1d, self).forward(input))
>>>>>>> 6faedb9b


class ConvBn1d(nn.Conv1d):
    def __init__(
        self,
        in_channels: int,
        out_channels: int,
        kernel_size: int,
        stride: int = 1,
        padding: int = 0,
        dilation: int = 1,
        groups: int = 1,
        bias: bool = False,
        track_running_stats=False,
    ):
        super().__init__(
            in_channels=in_channels,
            out_channels=out_channels,
            kernel_size=kernel_size,
            stride=stride,
            padding=padding,
            dilation=dilation,
            groups=groups,
            bias=bias,
        )
        self.bn = nn.BatchNorm1d(out_channels, track_running_stats=track_running_stats)
        self.norm = True
        self.act = False

    def forward(self, input: torch.Tensor) -> torch.Tensor:
<<<<<<< HEAD
        if isinstance(input, SequenceDiscovery):
            return input.discover(self)

        if(self.groups == 1):
            return self.bn(super(ConvBn1d, self).forward(input))

        logging.debug(f"Groups in forward: {self.groups}")
        full_kernel = torch.ones(self.weight.shape, device=self.weight.device)
        full_kernel.copy_(self.weight)
        # if(self.groups > 1):
        #     self.weight = nn.Parameter(adjust_weights_for_grouping(self.weight, self.groups))
        adjust_weight_if_needed(module=self, kernel=self.weight, groups=self.groups, in_place_adjustment=True)

        tensor = self.bn(super(ConvBn1d, self).forward(input))
        self.weight = nn.Parameter(full_kernel)
        return tensor
=======
        return self.bn(super(ConvBn1d, self).forward(input))
>>>>>>> 6faedb9b


class ConvBnReLu1d(ConvBn1d):
    def __init__(
        self,
        in_channels: int,
        out_channels: int,
        kernel_size: int,
        stride: int = 1,
        padding: int = 0,
        dilation: int = 1,
        groups: int = 1,
        bias: bool = False,
        track_running_stats=False,
    ):
        super().__init__(
            in_channels=in_channels,
            out_channels=out_channels,
            kernel_size=kernel_size,
            stride=stride,
            padding=padding,
            dilation=dilation,
            groups=groups,
            bias=bias,
        )
        self.bn = nn.BatchNorm1d(out_channels, track_running_stats=track_running_stats)
        self.relu = nn.ReLU()
        self.norm = True
        self.act = True

    def forward(self, input: torch.Tensor) -> torch.Tensor:
<<<<<<< HEAD
        if isinstance(input, SequenceDiscovery):
            return input.discover(self)

        if(self.groups == 1):
            return self.relu(super(ConvBnReLu1d, self).forward(input))

        logging.debug(f"Groups in forward: {self.groups}")
        full_kernel = torch.ones(self.weight.shape, device=self.weight.device)
        full_kernel.copy_(self.weight)
        # if(self.groups > 1):
        #     self.weight = nn.Parameter(adjust_weights_for_grouping(self.weight, self.groups))
        adjust_weight_if_needed(module=self, kernel=self.weight, groups=self.groups, in_place_adjustment=True)

        tensor = self.relu(super(ConvBnReLu1d, self).forward(input))
        self.weight = nn.Parameter(full_kernel)
        return tensor
=======
        return self.relu(super(ConvBnReLu1d, self).forward(input))
>>>>>>> 6faedb9b
<|MERGE_RESOLUTION|>--- conflicted
+++ resolved
@@ -1,13 +1,10 @@
-<<<<<<< HEAD
 from inspect import Parameter
 import random
 from tokenize import group
 from typing import List
 import torch.nn as nn
 import torch.nn.functional as nnf
-=======
 import copy
->>>>>>> 6faedb9b
 import logging
 import math
 from typing import List
@@ -18,7 +15,6 @@
 
 from ..utilities import conv1d_get_padding
 from .elasticBase import ElasticBase1d
-<<<<<<< HEAD
 from ..utilities import (
     adjust_weight_if_needed,
     conv1d_get_padding,
@@ -26,9 +22,6 @@
     is_weight_adjusting_needed,
     pre_hook_forward
 )
-from .elasticchannelhelper import SequenceDiscovery
-=======
->>>>>>> 6faedb9b
 from .elasticBatchnorm import ElasticWidthBatchnorm1d
 from .elasticLinear import ElasticPermissiveReLU
 
@@ -415,10 +408,6 @@
         self.act = True
 
     def forward(self, input: torch.Tensor) -> torch.Tensor:
-<<<<<<< HEAD
-        if isinstance(input, SequenceDiscovery):
-            return input.discover(self)
-
         if(self.groups == 1):
             return self.relu(super(ConvRelu1d, self).forward(input))
 
@@ -432,9 +421,6 @@
         tensor = self.relu(super(ConvRelu1d, self).forward(input))
         self.weight = nn.Parameter(full_kernel)
         return tensor
-=======
-        return self.relu(super(ConvRelu1d, self).forward(input))
->>>>>>> 6faedb9b
 
 
 class ConvBn1d(nn.Conv1d):
@@ -465,10 +451,6 @@
         self.act = False
 
     def forward(self, input: torch.Tensor) -> torch.Tensor:
-<<<<<<< HEAD
-        if isinstance(input, SequenceDiscovery):
-            return input.discover(self)
-
         if(self.groups == 1):
             return self.bn(super(ConvBn1d, self).forward(input))
 
@@ -482,9 +464,6 @@
         tensor = self.bn(super(ConvBn1d, self).forward(input))
         self.weight = nn.Parameter(full_kernel)
         return tensor
-=======
-        return self.bn(super(ConvBn1d, self).forward(input))
->>>>>>> 6faedb9b
 
 
 class ConvBnReLu1d(ConvBn1d):
@@ -516,10 +495,6 @@
         self.act = True
 
     def forward(self, input: torch.Tensor) -> torch.Tensor:
-<<<<<<< HEAD
-        if isinstance(input, SequenceDiscovery):
-            return input.discover(self)
-
         if(self.groups == 1):
             return self.relu(super(ConvBnReLu1d, self).forward(input))
 
@@ -532,7 +507,4 @@
 
         tensor = self.relu(super(ConvBnReLu1d, self).forward(input))
         self.weight = nn.Parameter(full_kernel)
-        return tensor
-=======
-        return self.relu(super(ConvBnReLu1d, self).forward(input))
->>>>>>> 6faedb9b
+        return tensor