--- conflicted
+++ resolved
@@ -231,21 +231,12 @@
         minor_block_internal_sequence.append(new_minor_block)
 
         # add norm/act if requested
-<<<<<<< HEAD
-        norm_act_sequence = create_norm_act_sequence(
-            block_config.norm, block_config.act, out_channels, norm_order
-        )
-=======
-<<<<<<< HEAD
         add_norm = block_config.get("norm", False)
         add_act = block_config.get("act", False)
-        norm_act_sequence = create_norm_act_sequence(add_norm, add_act, out_channels, norm_order)
-=======
         norm_act_sequence = create_norm_act_sequence(
-            block_config.norm, block_config.act, out_channels, norm_order
-        )
->>>>>>> aa76597b243f707659c082f0407c5acd67cda03f
->>>>>>> 06683468
+            add_norm, add_act, out_channels, norm_order
+        )
+
         if norm_act_sequence is not None:
             minor_block_internal_sequence.append(norm_act_sequence)
 
