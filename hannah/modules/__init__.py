--- conflicted
+++ resolved
@@ -1,17 +1,3 @@
-<<<<<<< HEAD
-from .classifier import CrossValidationStreamClassifierModule, StreamClassifierModule
-from .distilling_classifier import SpeechKDClassifierModule
-from .image_classifier import ImageClassifierModule
-from .object_detection import ObjectDetectionModule
-
-__all__ = [
-    "CrossValidationStreamClassifierModule",
-    "StreamClassifierModule",
-    "SpeechKDClassifierModule",
-    "ImageClassifierModule",
-    "ObjectDetectionModule",
-]
-=======
 #
 # Copyright (c) 2022 University of Tübingen.
 #
@@ -35,5 +21,4 @@
 from .classifier import StreamClassifierModule  # noqa
 from .distilling_classifier import SpeechKDClassifierModule  # noqa
 from .image_classifier import ImageClassifierModule  # noqa
-from .object_detection import ObjectDetectionModule  # noqa
->>>>>>> f79acccd
+from .object_detection import ObjectDetectionModule  # noqa