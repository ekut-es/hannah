import logging
import torch
import torch.nn.functional as F
import torch.utils.data as data
<<<<<<< HEAD
from hydra.utils import get_class, instantiate
from torchmetrics import ConfusionMatrix
from torchmetrics.functional import accuracy, f1_score, precision, recall

=======
from torchmetrics.functional import accuracy
from torchmetrics.functional import precision
from torchmetrics.functional import recall
from torchmetrics.functional import f1_score
from timm.data.mixup import Mixup
from hydra.utils import instantiate, get_class
from torchmetrics import ConfusionMatrix
>>>>>>> 8b4a828f
from ..utils import set_deterministic
from .base import ClassifierModule

logger = logging.getLogger(__name__)


class ImageClassifierModule(ClassifierModule):
    def setup(self, stage):
        if self.logger:
            self.logger.log_hyperparams(self.hparams)

        if self.initialized:
            return

        self.initialized = True

        dataset_cls = get_class(self.hparams.dataset.cls)
        self.train_set, self.dev_set, self.test_set = dataset_cls.splits(
            self.hparams.dataset
        )

        example_data = self._decode_batch(self.test_set[0])["data"]

        if not isinstance(example_data, torch.Tensor):
            example_data = torch.tensor(example_data, device=self.device)

        self.example_input_array = example_data.clone().detach().unsqueeze(0)
        self.example_feature_array = example_data.clone().detach().unsqueeze(0)

        self.num_classes = 0
        if self.train_set.class_names:
            self.num_classes = len(self.train_set.class_names)

        logger.info("Setting up model %s", self.hparams.model.name)

        self.model = instantiate(
            self.hparams.model,
            input_shape=self.example_input_array.shape,
            labels=self.num_classes,
            _recursive_=False,
        )

        if self.num_classes > 0:
            self.test_confusion = ConfusionMatrix(num_classes=self.num_classes)

    def _decode_batch(self, batch):
        if isinstance(batch, list) or isinstance(batch, tuple):
            assert len(batch) == 2
            ret = {"data": batch[0], "labels": batch[1]}
        else:
            ret = batch

        return ret

    def get_class_names(self):
        return self.train_set.class_names

    def prepare_data(self):
        # get all the necessary data stuff
        if not self.train_set or not self.test_set or not self.dev_set:
            get_class(self.hparams.dataset.cls).prepare(self.hparams.dataset)

    def forward(self, x):
        return self.model(x)

    def common_step(self, step_name, batch, batch_idx):
        batch = self._decode_batch(batch)

        x = batch["data"]
        labels = batch.get("labels", None)

        mixup_args = self.hparams.dataset.augmentations.mixup_args
        mixup_fn = Mixup(**mixup_args, num_classes=self.num_classes)
        x, y = mixup_fn(x, y)

        if batch_idx == 0:
            loggers = self._logger_iterator()
            for logger in loggers:
                if hasattr(logger.experiment, "add_image"):
                    import torchvision.utils

                    images = torchvision.utils.make_grid(x, normalize=True)
                    logger.experiment.add_image(f"input{batch_idx}", images)

        prediction_result = self.forward(x)

        loss = torch.tensor([0.0], device=self.device)
        if labels is not None and "logits" in prediction_result:
            logits = prediction_result["logits"]
            classifier_loss = F.cross_entropy(logits, labels.squeeze())
            self.log(f"{step_name}_classifier_loss", classifier_loss)
            loss += classifier_loss

            preds = torch.argmax(logits, dim=1)
            acc = accuracy(preds, labels)

            precision_micro = precision(preds, labels)
            recall_micro = recall(preds, labels)
            f1_micro = f1_score(preds, labels)
            precision_macro = precision(
                preds, labels, num_classes=self.num_classes, average="macro"
            )
            recall_macro = recall(
                preds, labels, num_classes=self.num_classes, average="macro"
            )
            f1_macro = f1_score(
                preds, labels, num_classes=self.num_classes, average="macro"
            )
            self.log(f"{step_name}_error", 1 - acc, sync_dist=True)
            self.log(f"{step_name}_accuracy", acc, sync_dist=True)
            self.log(f"{step_name}_precision_micro", precision_micro, sync_dist=True)
            self.log(f"{step_name}_recall_micro", recall_micro, sync_dist=True)
            self.log(f"{step_name}_f1_micro", f1_micro, sync_dist=True)
            self.log(f"{step_name}_precision_macro", precision_macro, sync_dist=True)
            self.log(f"{step_name}_recall_macro", recall_macro, sync_dist=True)
            self.log(f"{step_name}_f1_macro", f1_macro, sync_dist=True)

        if "decoded" in prediction_result:
            decoded = prediction_result["decoded"]
            decoder_loss = F.mse_loss(decoded, x)
            self.log(f"{step_name}_decoder_loss", decoder_loss)
            loss += decoder_loss

        self.log(f"{step_name}_loss", loss)
        return loss, prediction_result, batch

<<<<<<< HEAD
    def training_step(self, batch, batch_idx):
        loss, _, _ = self.common_step("train", batch, batch_idx)
=======
        if self.hparams.dataset.weighted_loss:
            loss = F.cross_entropy(
                logits,
                y.squeeze(),
                weight=torch.tensor(self.train_set.weights, device=self.device),
            )
        else:
            loss = F.cross_entropy(logits, y.squeeze())
        self.log("train_loss", loss)
>>>>>>> 8b4a828f

        return loss

    def validation_step(self, batch, batch_idx):
<<<<<<< HEAD
        self.common_step("val", batch, batch_idx)

    def test_step(self, batch, batch_idx):
        _, step_results, batch = self.common_step("test", batch, batch_idx)

        y = batch.get("labels", None)
        preds = step_results.get("preds", None)
        if y is not None and preds is not None:
            with set_deterministic(False):
                self.test_confusion(preds, y)
=======
        x, y = batch
        logits = self(x)
        loss = F.cross_entropy(logits, y.squeeze())
        preds = torch.argmax(logits, dim=1)
        acc = accuracy(preds, y.squeeze())

        # preds = preds.to("cpu")
        # y = y.to("cpu")
        precision_micro = precision(preds, y)
        recall_micro = recall(preds, y)
        f1_micro = f1_score(preds, y)
        precision_macro = precision(
            preds, y, num_classes=self.num_classes, average="macro"
        )
        recall_macro = recall(preds, y, num_classes=self.num_classes, average="macro")
        f1_macro = f1_score(preds, y, num_classes=self.num_classes, average="macro")

        self.log("val_loss", loss)
        self.log("val_error", 1 - acc, sync_dist=True)
        self.log("val_accuracy", acc, sync_dist=True)
        self.log("val_precision_micro", precision_micro, sync_dist=True)
        self.log("val_recall_micro", recall_micro, sync_dist=True)
        self.log("val_f1_micro", f1_micro, sync_dist=True)
        self.log("val_precision_macro", precision_macro, sync_dist=True)
        self.log("val_recall_macro", recall_macro, sync_dist=True)
        self.log("val_f1_macro", f1_macro, sync_dist=True)

    def test_step(self, batch, batch_idx):
        x, y = batch
        logits = self(x)

        loss = F.cross_entropy(logits, y.squeeze())
        preds = torch.argmax(logits, dim=1)
        softmax = F.softmax(logits, dim=1)
        acc = accuracy(preds, y.squeeze())

        with set_deterministic(False):
            self.test_confusion(preds, y)

        precision_micro = precision(preds, y)
        recall_micro = recall(preds, y)
        f1_micro = f1_score(preds, y)
        precision_macro = precision(
            preds, y, num_classes=self.num_classes, average="macro"
        )
        recall_macro = recall(preds, y, num_classes=self.num_classes, average="macro")
        f1_macro = f1_score(preds, y, num_classes=self.num_classes, average="macro")

        self.log("test_loss", loss, sync_dist=True)
        self.log("test_error", 1 - acc, sync_dist=True)
        self.log("test_accuracy", acc, sync_dist=True)
        self.log("test_precision_micro", precision_micro, sync_dist=True)
        self.log("test_recall_micro", recall_micro, sync_dist=True)
        self.log("test_f1_micro", f1_micro, sync_dist=True)
        self.log("test_precision_macro", precision_macro, sync_dist=True)
        self.log("test_recall_macro", recall_macro, sync_dist=True)
        self.log("test_f1_macro", f1_macro, sync_dist=True)
>>>>>>> 8b4a828f

    def train_dataloader(self):
        return self._get_dataloader(self.train_set, shuffle=True)

    def test_dataloader(self):
        return self._get_dataloader(self.test_set)

    def val_dataloader(self):
        return self._get_dataloader(self.dev_set)

    def on_train_epoch_end(self):
        self.eval()
        self._log_weight_distribution()
        self.train()<|MERGE_RESOLUTION|>--- conflicted
+++ resolved
@@ -1,21 +1,12 @@
 import logging
+
 import torch
 import torch.nn.functional as F
 import torch.utils.data as data
-<<<<<<< HEAD
 from hydra.utils import get_class, instantiate
 from torchmetrics import ConfusionMatrix
 from torchmetrics.functional import accuracy, f1_score, precision, recall
 
-=======
-from torchmetrics.functional import accuracy
-from torchmetrics.functional import precision
-from torchmetrics.functional import recall
-from torchmetrics.functional import f1_score
-from timm.data.mixup import Mixup
-from hydra.utils import instantiate, get_class
-from torchmetrics import ConfusionMatrix
->>>>>>> 8b4a828f
 from ..utils import set_deterministic
 from .base import ClassifierModule
 
@@ -87,9 +78,10 @@
         x = batch["data"]
         labels = batch.get("labels", None)
 
+        # FIXME: make properly configurable
         mixup_args = self.hparams.dataset.augmentations.mixup_args
         mixup_fn = Mixup(**mixup_args, num_classes=self.num_classes)
-        x, y = mixup_fn(x, y)
+        x, y = mixup_fn(x, labels)
 
         if batch_idx == 0:
             loggers = self._logger_iterator()
@@ -105,7 +97,14 @@
         loss = torch.tensor([0.0], device=self.device)
         if labels is not None and "logits" in prediction_result:
             logits = prediction_result["logits"]
-            classifier_loss = F.cross_entropy(logits, labels.squeeze())
+
+            loss_weights = None
+            if step_name == None:
+                pass
+            classifier_loss = F.cross_entropy(
+                logits, labels.squeeze(), weight=loss_weights
+            )
+
             self.log(f"{step_name}_classifier_loss", classifier_loss)
             loss += classifier_loss
 
@@ -142,26 +141,8 @@
         self.log(f"{step_name}_loss", loss)
         return loss, prediction_result, batch
 
-<<<<<<< HEAD
     def training_step(self, batch, batch_idx):
         loss, _, _ = self.common_step("train", batch, batch_idx)
-=======
-        if self.hparams.dataset.weighted_loss:
-            loss = F.cross_entropy(
-                logits,
-                y.squeeze(),
-                weight=torch.tensor(self.train_set.weights, device=self.device),
-            )
-        else:
-            loss = F.cross_entropy(logits, y.squeeze())
-        self.log("train_loss", loss)
->>>>>>> 8b4a828f
-
-        return loss
-
-    def validation_step(self, batch, batch_idx):
-<<<<<<< HEAD
-        self.common_step("val", batch, batch_idx)
 
     def test_step(self, batch, batch_idx):
         _, step_results, batch = self.common_step("test", batch, batch_idx)
@@ -171,65 +152,6 @@
         if y is not None and preds is not None:
             with set_deterministic(False):
                 self.test_confusion(preds, y)
-=======
-        x, y = batch
-        logits = self(x)
-        loss = F.cross_entropy(logits, y.squeeze())
-        preds = torch.argmax(logits, dim=1)
-        acc = accuracy(preds, y.squeeze())
-
-        # preds = preds.to("cpu")
-        # y = y.to("cpu")
-        precision_micro = precision(preds, y)
-        recall_micro = recall(preds, y)
-        f1_micro = f1_score(preds, y)
-        precision_macro = precision(
-            preds, y, num_classes=self.num_classes, average="macro"
-        )
-        recall_macro = recall(preds, y, num_classes=self.num_classes, average="macro")
-        f1_macro = f1_score(preds, y, num_classes=self.num_classes, average="macro")
-
-        self.log("val_loss", loss)
-        self.log("val_error", 1 - acc, sync_dist=True)
-        self.log("val_accuracy", acc, sync_dist=True)
-        self.log("val_precision_micro", precision_micro, sync_dist=True)
-        self.log("val_recall_micro", recall_micro, sync_dist=True)
-        self.log("val_f1_micro", f1_micro, sync_dist=True)
-        self.log("val_precision_macro", precision_macro, sync_dist=True)
-        self.log("val_recall_macro", recall_macro, sync_dist=True)
-        self.log("val_f1_macro", f1_macro, sync_dist=True)
-
-    def test_step(self, batch, batch_idx):
-        x, y = batch
-        logits = self(x)
-
-        loss = F.cross_entropy(logits, y.squeeze())
-        preds = torch.argmax(logits, dim=1)
-        softmax = F.softmax(logits, dim=1)
-        acc = accuracy(preds, y.squeeze())
-
-        with set_deterministic(False):
-            self.test_confusion(preds, y)
-
-        precision_micro = precision(preds, y)
-        recall_micro = recall(preds, y)
-        f1_micro = f1_score(preds, y)
-        precision_macro = precision(
-            preds, y, num_classes=self.num_classes, average="macro"
-        )
-        recall_macro = recall(preds, y, num_classes=self.num_classes, average="macro")
-        f1_macro = f1_score(preds, y, num_classes=self.num_classes, average="macro")
-
-        self.log("test_loss", loss, sync_dist=True)
-        self.log("test_error", 1 - acc, sync_dist=True)
-        self.log("test_accuracy", acc, sync_dist=True)
-        self.log("test_precision_micro", precision_micro, sync_dist=True)
-        self.log("test_recall_micro", recall_micro, sync_dist=True)
-        self.log("test_f1_micro", f1_micro, sync_dist=True)
-        self.log("test_precision_macro", precision_macro, sync_dist=True)
-        self.log("test_recall_macro", recall_macro, sync_dist=True)
-        self.log("test_f1_macro", f1_macro, sync_dist=True)
->>>>>>> 8b4a828f
 
     def train_dataloader(self):
         return self._get_dataloader(self.train_set, shuffle=True)
