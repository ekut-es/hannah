import logging

import torch
import torch.nn.functional as F
import torch.utils.data as data
import torchvision.utils
from hydra.utils import get_class, instantiate
from timm.data.mixup import Mixup
from torchmetrics import (
    Accuracy,
    ConfusionMatrix,
    F1Score,
    MetricCollection,
    Precision,
    Recall,
)

from ..utils import set_deterministic
from .augmentation.batch_augmentation import BatchAugmentationPipeline
from .base import ClassifierModule
from .metrics import Error

msglogger = logging.getLogger(__name__)


class ImageClassifierModule(ClassifierModule):
    def setup(self, stage):
        if self.logger:
            self.logger.log_hyperparams(self.hparams)

        if self.initialized:
            return

        self.initialized = True

        dataset_cls = get_class(self.hparams.dataset.cls)
        self.train_set, self.dev_set, self.test_set = dataset_cls.splits(
            self.hparams.dataset
        )

        self.train_set_unlabeled, self.dev_set_unlabeled, self.test_set_unlabeled = (
            None,
            None,
            None,
        )

        example_data = self._decode_batch(self.test_set[0])["data"]

        if not isinstance(example_data, torch.Tensor):
            example_data = torch.tensor(example_data, device=self.device)

        self.example_input_array = example_data.clone().detach().unsqueeze(0)
        self.example_feature_array = example_data.clone().detach().unsqueeze(0)

        self.num_classes = 0
        if self.train_set.class_names:
            self.num_classes = len(self.train_set.class_names)

<<<<<<< HEAD
        logger.info("Setting up model %s", self.hparams.model.name)

=======
        msglogger.info("Setting up model %s", self.hparams.model.name)
>>>>>>> 6f566bba
        self.model = instantiate(
            self.hparams.model,
            input_shape=self.example_input_array.shape,
            labels=self.num_classes,
            _recursive_=False,
        )

        if self.hparams.dataset.get("weighted_loss", False) is True:
            loss_weights = torch.tensor(self.train_set.weights)
            loss_weights *= len(self.train_set) / self.num_classes

            logger.info("Using weighted loss with weights:")
            for num, (weight, name) in enumerate(
                zip(loss_weights, self.train_set.class_names)
            ):
                logger.info("- %s [%d]: %f", name, num, weight.item())

            self.register_buffer("loss_weights", loss_weights)
        else:
            self.loss_weights = None

        # Instantiate batch augmentation
        batch_transforms = {}
        augmentation_config = self.hparams.get("augmentation", None)
        if augmentation_config:
            batch_augment = augmentation_config.get("batch_augment", None)

            if batch_augment is not None:
                batch_transforms = batch_augment.transforms
        self.batch_augment = BatchAugmentationPipeline(
            replica=1, transforms=batch_transforms
        )

        # Setup Metrics
        metrics = {}
        if self.num_classes > 0:
            self.test_confusion = ConfusionMatrix(num_classes=self.num_classes)

            for step_name in ["train", "val", "test"]:
                step_metrics = MetricCollection(
                    {
                        f"{step_name}_accuracy": Accuracy(num_classes=self.num_classes),
                        f"{step_name}_error": Error(num_classes=self.num_classes),
                        f"{step_name}_precision_micro": Precision(
                            num_classes=self.num_classes, average="micro"
                        ),
                        f"{step_name}_recall_micro": Recall(
                            num_classes=self.num_classes, average="micro"
                        ),
                        f"{step_name}_f1_micro": F1Score(
                            num_classes=self.num_classes, average="micro"
                        ),
                        f"{step_name}_precision_macro": Precision(
                            num_classes=self.num_classes, average="macro"
                        ),
                        f"{step_name}_recall_macro": Recall(
                            num_classes=self.num_classes, average="macro"
                        ),
                        f"{step_name}_f1_macro": F1Score(
                            num_classes=self.num_classes, average="macro"
                        ),
                    }
                )
                metrics[f"{step_name}_metrics"] = step_metrics

        try:
            self.metrics = torch.nn.ModuleDict(metrics)
        except:
            breakpoint()

    def _decode_batch(self, batch):
        if isinstance(batch, list) or isinstance(batch, tuple):
            assert len(batch) == 2
            ret = {"data": batch[0], "labels": batch[1]}
        else:
            ret = batch

        return ret

    def get_class_names(self):
        return self.train_set.class_names

    def prepare_data(self):
        # get all the necessary data stuff
        if not self.train_set or not self.test_set or not self.dev_set:
            get_class(self.hparams.dataset.cls).prepare(self.hparams.dataset)

    def forward(self, x):
        return self.model(x)

    def common_step(self, step_name, batch, batch_idx):
        # print("step_name", step_name)
        batch = self._decode_batch(batch)

        x = batch["data"]
        labels = batch.get("labels", None)

        if batch_idx == 0:
            loggers = self._logger_iterator()
            for logger in loggers:
                if hasattr(logger.experiment, "add_image"):
                    images = torchvision.utils.make_grid(x, normalize=True)
                    logger.experiment.add_image(f"input{batch_idx}", images)

        mixup_labels = labels
        if step_name == "train":
            if labels is not None:
                # FIXME: make properly configurable
                mixup_args = self.hparams.dataset.augmentations.mixup_args
                mixup_fn = Mixup(**mixup_args, num_classes=self.num_classes)
                x, mixup_labels = mixup_fn(x, labels)

        augmented_data = self.batch_augment(x)

        if batch_idx == 0:
            loggers = self._logger_iterator()
            for logger in loggers:
                if hasattr(logger.experiment, "add_image"):
                    for aug_num, aug_img in enumerate(augmented_data):
                        images = torchvision.utils.make_grid(aug_img, normalize=True)
                        logger.experiment.add_image(
                            f"augmented{batch_idx}_{aug_num}", images
                        )

        prediction_results = []
        for augemented_img in augmented_data:
            prediction_result = self.forward(augemented_img)
            prediction_results.append(prediction_result)

        loss = torch.tensor([0.0], device=self.device)
        for augmented_image, prediction_result in zip(
            augmented_data, prediction_results
        ):
            if labels is not None and "logits" in prediction_result:
                logits = prediction_result["logits"]

                classifier_loss = F.cross_entropy(
                    logits, mixup_labels.squeeze(), weight=self.loss_weights
                )

                self.log(f"{step_name}_classifier_loss", classifier_loss)
                loss += classifier_loss

                preds = torch.argmax(logits, dim=1)
                prediction_result["preds"] = preds
                self.metrics[f"{step_name}_metrics"](preds, labels)

                self.log_dict(self.metrics[f"{step_name}_metrics"])

            if "decoded" in prediction_result:
                decoded = prediction_result["decoded"]
                decoder_loss = F.mse_loss(decoded, augmented_image)
                # print(f"{step_name}_decoder_loss", decoder_loss)
                self.log(f"{step_name}_decoder_loss", decoder_loss)
                loss += decoder_loss

                if batch_idx == 0:
                    loggers = self._logger_iterator()
                    for logger in loggers:
                        if hasattr(logger.experiment, "add_image"):
                            images = torchvision.utils.make_grid(
                                decoded, normalize=True
                            )
                            logger.experiment.add_image(f"decoded{batch_idx}", images)

        self.log(f"{step_name}_loss", loss)
        return loss, prediction_result, batch

    def training_step(self, batch, batch_idx):
        loss, _, _ = self.common_step("train", batch, batch_idx)

        return loss

    def validation_step(self, batch, batch_idx):
        self.common_step("val", batch, batch_idx)

    def test_step(self, batch, batch_idx):
        _, step_results, batch = self.common_step("test", batch, batch_idx)

        y = batch.get("labels", None)
        preds = step_results.get("preds", None)
        if y is not None and preds is not None:
            with set_deterministic(False):
                self.test_confusion(preds, y)

    def on_train_epoch_end(self):
        self.eval()
        self._log_weight_distribution()
        self.train()<|MERGE_RESOLUTION|>--- conflicted
+++ resolved
@@ -56,12 +56,7 @@
         if self.train_set.class_names:
             self.num_classes = len(self.train_set.class_names)
 
-<<<<<<< HEAD
-        logger.info("Setting up model %s", self.hparams.model.name)
-
-=======
         msglogger.info("Setting up model %s", self.hparams.model.name)
->>>>>>> 6f566bba
         self.model = instantiate(
             self.hparams.model,
             input_shape=self.example_input_array.shape,
@@ -73,11 +68,11 @@
             loss_weights = torch.tensor(self.train_set.weights)
             loss_weights *= len(self.train_set) / self.num_classes
 
-            logger.info("Using weighted loss with weights:")
+            msglogger.info("Using weighted loss with weights:")
             for num, (weight, name) in enumerate(
                 zip(loss_weights, self.train_set.class_names)
             ):
-                logger.info("- %s [%d]: %f", name, num, weight.item())
+                msglogger.info("- %s [%d]: %f", name, num, weight.item())
 
             self.register_buffer("loss_weights", loss_weights)
         else:
