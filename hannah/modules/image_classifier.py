--- conflicted
+++ resolved
@@ -131,36 +131,32 @@
         y = batch.get("labels", None)
         logits = self(x)
 
-<<<<<<< HEAD
         loss = 0.0
         if y is not None:
             loss = F.cross_entropy(logits, y.squeeze())
             preds = torch.argmax(logits, dim=1)
             acc = accuracy(preds, y.squeeze())
 
+            precision_micro = precision(preds, y)
+            recall_micro = recall(preds, y)
+            f1_micro = f1_score(preds, y)
+            precision_macro = precision(
+                preds, y, num_classes=self.num_classes, average="macro"
+            )
+            recall_macro = recall(
+                preds, y, num_classes=self.num_classes, average="macro"
+            )
+            f1_macro = f1_score(preds, y, num_classes=self.num_classes, average="macro")
+
             self.log("val_loss", loss)
-            self.log("val_error", 1 - acc)
-            self.log("val_accuracy", acc)
-=======
-        precision_micro = precision(preds, y)
-        recall_micro = recall(preds, y)
-        f1_micro = f1_score(preds, y)
-        precision_macro = precision(
-            preds, y, num_classes=self.num_classes, average="macro"
-        )
-        recall_macro = recall(preds, y, num_classes=self.num_classes, average="macro")
-        f1_macro = f1_score(preds, y, num_classes=self.num_classes, average="macro")
-
-        self.log("val_loss", loss)
-        self.log("val_error", 1 - acc, sync_dist=True)
-        self.log("val_accuracy", acc, sync_dist=True)
-        self.log("val_precision_micro", precision_micro, sync_dist=True)
-        self.log("val_recall_micro", recall_micro, sync_dist=True)
-        self.log("val_f1_micro", f1_micro, sync_dist=True)
-        self.log("val_precision_macro", precision_macro, sync_dist=True)
-        self.log("val_recall_macro", recall_macro, sync_dist=True)
-        self.log("val_f1_macro", f1_macro, sync_dist=True)
->>>>>>> f953f65a
+            self.log("val_error", 1 - acc, sync_dist=True)
+            self.log("val_accuracy", acc, sync_dist=True)
+            self.log("val_precision_micro", precision_micro, sync_dist=True)
+            self.log("val_recall_micro", recall_micro, sync_dist=True)
+            self.log("val_f1_micro", f1_micro, sync_dist=True)
+            self.log("val_precision_macro", precision_macro, sync_dist=True)
+            self.log("val_recall_macro", recall_macro, sync_dist=True)
+            self.log("val_f1_macro", f1_macro, sync_dist=True)
 
     def test_step(self, batch, batch_idx):
         batch = self._decode_batch(batch)
@@ -168,42 +164,35 @@
         y = batch.get("labels", None)
         logits = self(x)
 
-<<<<<<< HEAD
         if y is not None:
             loss = F.cross_entropy(logits, y.squeeze())
             preds = torch.argmax(logits, dim=1)
             softmax = F.softmax(logits)
             acc = accuracy(preds, y.squeeze())
 
+            precision_micro = precision(preds, y)
+            recall_micro = recall(preds, y)
+            f1_micro = f1_score(preds, y)
+            precision_macro = precision(
+                preds, y, num_classes=self.num_classes, average="macro"
+            )
+            recall_macro = recall(
+                preds, y, num_classes=self.num_classes, average="macro"
+            )
+            f1_macro = f1_score(preds, y, num_classes=self.num_classes, average="macro")
+
             with set_deterministic(False):
                 self.test_confusion(preds, y)
 
             self.log("test_loss", loss)
-            self.log("test_error", 1 - acc)
-            self.log("test_accuracy", acc)
-=======
-        precision_micro = precision(preds, y)
-        recall_micro = recall(preds, y)
-        f1_micro = f1_score(preds, y)
-        precision_macro = precision(
-            preds, y, num_classes=self.num_classes, average="macro"
-        )
-        recall_macro = recall(preds, y, num_classes=self.num_classes, average="macro")
-        f1_macro = f1_score(preds, y, num_classes=self.num_classes, average="macro")
-
-        with set_deterministic(False):
-            self.test_confusion(preds, y)
-
-        self.log("test_loss", loss)
-        self.log("test_error", 1 - acc, sync_dist=True)
-        self.log("test_accuracy", acc, sync_dist=True)
-        self.log("test_precision_micro", precision_micro, sync_dist=True)
-        self.log("test_recall_micro", recall_micro, sync_dist=True)
-        self.log("test_f1_micro", f1_micro, sync_dist=True)
-        self.log("test_precision_macro", precision_macro, sync_dist=True)
-        self.log("test_recall_macro", recall_macro, sync_dist=True)
-        self.log("test_f1_macro", f1_macro, sync_dist=True)
->>>>>>> f953f65a
+            self.log("test_error", 1 - acc, sync_dist=True)
+            self.log("test_accuracy", acc, sync_dist=True)
+            self.log("test_precision_micro", precision_micro, sync_dist=True)
+            self.log("test_recall_micro", recall_micro, sync_dist=True)
+            self.log("test_f1_micro", f1_micro, sync_dist=True)
+            self.log("test_precision_macro", precision_macro, sync_dist=True)
+            self.log("test_recall_macro", recall_macro, sync_dist=True)
+            self.log("test_f1_macro", f1_macro, sync_dist=True)
 
     def train_dataloader(self):
         return self._get_dataloader(self.train_set, shuffle=True)
