--- conflicted
+++ resolved
@@ -39,12 +39,6 @@
 from hannah.utils.utils import set_deterministic
 
 from ..augmentation.batch_augmentation import BatchAugmentationPipeline
-<<<<<<< HEAD
-from ..augmentation.transforms.kornia_transforms import (  # FIXME: A should be albumentations
-    A,
-)
-=======
->>>>>>> 20eb792e
 from ..base import ClassifierModule
 from ..metrics import Error
 
