--- conflicted
+++ resolved
@@ -178,18 +178,6 @@
         """if (
             torch.numel(images) > 0
         ):  # to circumvent error when tensor is empty (depends on batch size)
-<<<<<<< HEAD
-            # seq = A.PatchSequential(
-            #     A.AugmentationSequential(A.RandomErasing(p=0.75, scale=(0.7, 0.7))),
-            #     patchwise_apply=False,
-            #     grid_size=(8, 8),
-            # )
-            # augmented_data = seq(augmented_data)
-
-            # seq = BatchAugmentationPipeline({'RandomGaussianNoise': {'p': 0.4, 'keepdim': True}})
-            seq = A.AugmentationSequential(A.RandomGaussianNoise(mean=0.0, std=0.1))
-            augmented_data = seq.forward(augmented_data)
-=======
             seq = A.PatchSequential(
                 A.AugmentationSequential(A.RandomErasing(p=0.75, scale=(0.7, 0.7))),
                 patchwise_apply=False,
@@ -200,7 +188,6 @@
         # seq = BatchAugmentationPipeline({'RandomGaussianNoise': {'p': 0.35, 'keepdim': True}})
         # augmented_data = seq.forward(augmented_data)
         augmented_data = A.RandomGaussianNoise(p=0.3, keepdim=True)(augmented_data)
->>>>>>> 9a50b372
 
         if batch_idx == 0:
             self._log_batch_images("augmented", batch_idx, augmented_data)
