--- conflicted
+++ resolved
@@ -33,11 +33,6 @@
 from hannah.datasets.collate import vision_collate_fn
 from hannah.utils.utils import set_deterministic
 
-<<<<<<< HEAD
-from ..augmentation.batch_augmentation import BatchAugmentationPipeline
-from ..metrics import Error
-=======
->>>>>>> cf8386fd
 from .base import VisionBaseModule
 from .loss import SemiSupervisedLoss
 
@@ -45,27 +40,6 @@
 
 
 class AnomalyDetectionModule(VisionBaseModule):
-<<<<<<< HEAD
-=======
-    def compute_loss(self, prediction_result, x, step_name, anomaly, batch_idx, loss):
-
-        if prediction_result.decoded is not None:
-            decoded = prediction_result.decoded
-            if anomaly == "anomaly":
-                decoder_loss = 0.4 * (1 / (F.mse_loss(decoded, x)))
-            else:
-                decoder_loss = F.mse_loss(decoded, x)
-            # print(f"{step_name}_decoder_loss", decoder_loss)
-            self.log(f"{step_name}_decoder_loss", decoder_loss)
-            loss += decoder_loss
-
-            if batch_idx == 0:
-                self._log_batch_images("decoded", batch_idx, decoded)
-        self.log(f"{step_name}_loss", loss)
-
-        return loss
-
->>>>>>> cf8386fd
     def compute_anomaly_score(self):
 
         anomaly_score = None
@@ -96,7 +70,6 @@
         prediction_result = self.forward(x)
 
         loss = torch.tensor([0.0], device=self.device)
-<<<<<<< HEAD
         if prediction_result.decoded is not None:
             decoded = prediction_result.decoded
             ss_loss = SemiSupervisedLoss()
@@ -109,9 +82,6 @@
 
         self.log("train_loss", loss)
 
-=======
-        loss = self.compute_loss(prediction_result, x, step_name, "", batch_idx, loss)
->>>>>>> cf8386fd
         preds = None
         anomaly_score, largest_train_error = self.compute_anomaly_score()
         if anomaly_score:
@@ -174,7 +144,6 @@
                 augmented_data = augmented_data.to(self.device)
                 x = x.to(self.device)
                 prediction_result = self.forward(augmented_data)
-<<<<<<< HEAD
                 if prediction_result.decoded is not None:
                     decoded = prediction_result.decoded
                     ss_loss = SemiSupervisedLoss(kind="anomaly")
@@ -186,11 +155,6 @@
                         self._log_batch_images("decoded", batch_idx, decoded)
 
                 self.log("train_loss", loss)
-=======
-                current_loss = self.compute_loss(
-                    prediction_result, x, "train", "", batch_idx, current_loss
-                )
->>>>>>> cf8386fd
 
             elif (
                 torch.is_tensor(labels) and torch.numel(labels) == 0
@@ -213,13 +177,10 @@
                     if batch_idx == 0:
                         self._log_batch_images("decoded", batch_idx, decoded)
 
-<<<<<<< HEAD
                 self.log("train_loss", loss)
 
             self.train_losses.append(current_loss)
 
-=======
->>>>>>> cf8386fd
             loss += current_loss
         return loss
 
@@ -278,8 +239,6 @@
         self.train_losses = self.train_losses[-1000:]
         super().on_train_epoch_end()
 
-<<<<<<< HEAD
-=======
     def on_train_end(self):
 
         optimizer = torch.optim.AdamW(self.model.classifier.parameters(), lr=0.001)
@@ -308,7 +267,6 @@
                     pass
                 # TODO: Add logging
 
->>>>>>> cf8386fd
     def _get_dataloader(self, dataset, unlabeled_data=None, shuffle=False):
         batch_size = self.hparams["batch_size"]
         dataset_conf = self.hparams.dataset
