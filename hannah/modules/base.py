#
# Copyright (c) 2022 University of Tübingen.
#
# This file is part of hannah.
# See https://atreus.informatik.uni-tuebingen.de/ties/ai/hannah/hannah for further info.
#
# Licensed under the Apache License, Version 2.0 (the "License");
# you may not use this file except in compliance with the License.
# You may obtain a copy of the License at
#
#     http://www.apache.org/licenses/LICENSE-2.0
#
# Unless required by applicable law or agreed to in writing, software
# distributed under the License is distributed on an "AS IS" BASIS,
# WITHOUT WARRANTIES OR CONDITIONS OF ANY KIND, either express or implied.
# See the License for the specific language governing permissions and
# limitations under the License.
#
import copy
import io
import logging
<<<<<<< HEAD
import os
from abc import ABC, abstractmethod
from multiprocessing import dummy
from typing import Optional

=======
import math
import os
from abc import ABC, abstractmethod
from typing import Any, Callable, Dict, Iterable, Optional, Type, TypeVar

import tabulate
>>>>>>> f79acccd
import torch
import torch.utils.data as data
import torchvision
from hydra.utils import instantiate
from omegaconf import DictConfig
from PIL import Image
<<<<<<< HEAD
from pytorch_lightning import LightningModule
from pytorch_lightning.loggers import LoggerCollection, TensorBoardLogger
from pytorch_lightning.utilities.distributed import rank_zero_only
=======
from pytorch_lightning import LightningModule, Trainer
from pytorch_lightning.loggers import (
    LightningLoggerBase,
    LoggerCollection,
    TensorBoardLogger,
)
from pytorch_lightning.utilities.distributed import rank_zero_only
from torchmetrics import MetricCollection
>>>>>>> f79acccd

from ..models.factory.qat import QAT_MODULE_MAPPINGS
from ..utils import fullname
from .metrics import plot_confusion_matrix

msglogger: logging.Logger = logging.getLogger(__name__)


class ClassifierModule(LightningModule, ABC):
    def __init__(
        self,
        dataset: DictConfig,
        model: DictConfig,
        optimizer: DictConfig,
        features: DictConfig,
        num_workers: int = 0,
        batch_size: int = 128,
        time_masking: int = 0,
        frequency_masking: int = 0,
        scheduler: Optional[DictConfig] = None,
        normalizer: Optional[DictConfig] = None,
        export_onnx: bool = True,
        export_relay: bool = False,
        gpus=None,
        shuffle_all_dataloaders: bool = False,
        **kwargs,
    ) -> None:
        super().__init__()

        self.save_hyperparameters()
        self.initialized = False
        self.train_set = None
        self.test_set = None
        self.dev_set = None
        self.logged_samples = 0
        self.export_onnx = export_onnx
        self.gpus = gpus
        self.shuffle_all_dataloaders = shuffle_all_dataloaders

        self.val_metrics: MetricCollection = MetricCollection({})
        self.test_metrics: MetricCollection = MetricCollection({})
        self.train_metrics: MetricCollection = MetricCollection({})

    @abstractmethod
    def prepare_data(self) -> Any:
        # get all the necessary data stuff
        pass

    @abstractmethod
    def setup(self, stage) -> Any:
        pass

    @abstractmethod
    def get_class_names(self) -> Any:
        pass

    def on_train_start(self) -> None:
        super().on_train_start()

        input_array = self.example_input_array.clone().to(self.device)

        for logger in self._logger_iterator():
            if hasattr(logger, "log_graph"):
                logger.log_graph(self, input_array)

    def configure_optimizers(self) -> Dict[str, Any]:
        optimizer = instantiate(self.hparams.optimizer, params=self.parameters())

        retval = {}
        retval["optimizer"] = optimizer

        if self.hparams.scheduler is not None:
            if self.hparams.scheduler._target_ == "torch.optim.lr_scheduler.OneCycleLR":
                scheduler = instantiate(
                    self.hparams.scheduler,
                    optimizer=optimizer,
                    total_steps=self.total_training_steps(),
                )
                retval["lr_scheduler"] = dict(scheduler=scheduler, interval="step")
            else:
                scheduler = instantiate(self.hparams.scheduler, optimizer=optimizer)

                retval["lr_scheduler"] = dict(scheduler=scheduler, interval="epoch")

        return retval

    def total_training_steps(self) -> int:
        """Total training steps inferred from datamodule and devices."""
        estimated_batches = self.trainer.estimated_stepping_batches

        msglogger.debug("Estimated number of training steps: %d", estimated_batches)

        return estimated_batches

    @rank_zero_only
    def _log_weight_distribution(self):
        for name, params in self.named_parameters():
            loggers = self._logger_iterator()

            for logger in loggers:
                if hasattr(logger.experiment, "add_histogram"):
                    try:
                        logger.experiment.add_histogram(
                            name, params, self.current_epoch
                        )
                    except ValueError:
                        logging.critical("Could not add histogram for param %s", name)

        for name, module in self.named_modules():
            loggers = self._logger_iterator()

            if hasattr(module, "running_var") and module.running_var is not None:
                for logger in loggers:
                    if hasattr(logger.experiment, "add_histogram"):
                        try:
                            logger.experiment.add_histogram(
                                f"{name}.running_var",
                                module.running_var,
                                self.current_epoch,
                            )
                        except ValueError:
                            logging.critical(
                                "Could not add histogram for param %s", name
                            )

            if hasattr(module, "scale_factor"):
                for logger in loggers:
                    if hasattr(logger.experiment, "add_histogram"):
                        try:
                            logger.experiment.add_histogram(
                                f"{name}.scale_factor",
                                module.scale_factor,
                                self.current_epoch,
                            )
                        except ValueError:
                            logging.critical(
                                "Could not add histogram for param %s", name
                            )

            if hasattr(module, "scaled_weight"):
                for logger in loggers:
                    if hasattr(logger.experiment, "add_histogram"):
                        try:
                            logger.experiment.add_histogram(
                                f"{name}.scaled_weight",
                                module.scaled_weight,
                                self.current_epoch,
                            )
                        except ValueError:
                            logging.critical(
                                "Could not add histogram for param %s", name
                            )

    def _logger_iterator(self) -> Iterable[LightningLoggerBase]:
        loggers = []
        if self.trainer:
            loggers = self.trainer.loggers

        return loggers

    @staticmethod
    def get_balancing_sampler(dataset) -> Any:
        distribution = dataset.class_counts
        weights = 1.0 / torch.tensor(
            [distribution[i] for i in range(len(distribution))], dtype=torch.float
        )

        sampler_weights = weights[dataset.get_label_list()]

        sampler = data.WeightedRandomSampler(sampler_weights, len(dataset))
        return sampler

    @rank_zero_only
    def save(self):
        output_dir = "."
        quantized_model = copy.deepcopy(self.model)
        quantized_model.cpu()
        if hasattr(self.model, "qconfig") and self.model.qconfig:
            quantized_model = torch.quantization.convert(
                quantized_model, mapping=QAT_MODULE_MAPPINGS, remove_qconfig=True
            )
        if self.export_onnx:
            logging.info("saving onnx...")
            try:
                dummy_input = self.example_feature_array.cpu()

                torch.onnx.export(
                    quantized_model,
                    dummy_input,
                    os.path.join(output_dir, "model.onnx"),
                    verbose=False,
                    opset_version=11,
                )
            except Exception as e:
                logging.error("Could not export onnx model ...\n {}".format(str(e)))

    def on_load_checkpoint(self, checkpoint) -> None:
        for k, v in self.state_dict().items():
            if k not in checkpoint["state_dict"]:
                msglogger.warning(
                    "%s not in state dict using pre initialized values", k
                )
                checkpoint["state_dict"][k] = v

    def on_save_checkpoint(self, checkpoint) -> None:
        checkpoint["hyper_parameters"]["_target_"] = fullname(self)

    def on_validation_epoch_end(self) -> None:
        if self.trainer:
            if self.trainer.fast_dev_run:
                return
            if self.trainer.sanity_checking:
                return
            if self.trainer.global_rank > 0:
                return
        val_metrics = {}
        for name, metric in self.val_metrics.items():
            val_metrics[name] = metric.compute().item()

        tabulated_metrics = tabulate.tabulate(
            val_metrics.items(), headers=["Metric", "Value"], tablefmt="github"
        )
        msglogger.info("\nValidation Metrics:\n%s", tabulated_metrics)

        for logger in self._logger_iterator():
            if isinstance(logger, TensorBoardLogger) and hasattr(self, "val_metrics"):
<<<<<<< HEAD
                val_metrics = {}
                for name, metric in self.val_metrics.items():
                    print(name, metric)
                    val_metrics[name] = metric.compute().item()
=======
>>>>>>> f79acccd
                logger.log_hyperparams(self.hparams, val_metrics)

    def on_test_end(self) -> None:

        if self.trainer and self.trainer.fast_dev_run:
            return

        self._plot_confusion_matrix()
        self._plot_roc()

    def _plot_roc(self) -> None:
        if hasattr(self, "test_roc"):
            # roc_fpr, roc_tpr, roc_thresholds = self.test_roc.compute()
            self.test_roc.reset()

        if self.trainer.global_rank > 0:
            return

    def _plot_confusion_matrix(self) -> None:
        if hasattr(self, "test_confusion"):
            confusion_matrix = self.test_confusion.compute()
            self.test_confusion.reset()

            if self.trainer.global_rank > 0:
                return

            confusion_plot = plot_confusion_matrix(
                confusion_matrix.cpu().numpy(),
                categories=self.test_set.class_names_abbreviated,
                figsize=(self.num_classes, self.num_classes),
            )

            confusion_plot.savefig("test_confusion.png")
            confusion_plot.savefig("test_confusion.pdf")

            buf = io.BytesIO()

            confusion_plot.savefig(buf, format="jpeg")

            buf.seek(0)
            im = Image.open(buf)
            im = torchvision.transforms.ToTensor()(im)

            loggers = self._logger_iterator()
            for logger in loggers:
                if hasattr(logger.experiment, "add_image"):
                    logger.experiment.add_image(
                        "test_confusion_matrix",
                        im,
                        global_step=self.current_epoch,
                    )<|MERGE_RESOLUTION|>--- conflicted
+++ resolved
@@ -19,31 +19,18 @@
 import copy
 import io
 import logging
-<<<<<<< HEAD
-import os
-from abc import ABC, abstractmethod
-from multiprocessing import dummy
-from typing import Optional
-
-=======
 import math
 import os
 from abc import ABC, abstractmethod
 from typing import Any, Callable, Dict, Iterable, Optional, Type, TypeVar
 
 import tabulate
->>>>>>> f79acccd
 import torch
 import torch.utils.data as data
 import torchvision
 from hydra.utils import instantiate
 from omegaconf import DictConfig
 from PIL import Image
-<<<<<<< HEAD
-from pytorch_lightning import LightningModule
-from pytorch_lightning.loggers import LoggerCollection, TensorBoardLogger
-from pytorch_lightning.utilities.distributed import rank_zero_only
-=======
 from pytorch_lightning import LightningModule, Trainer
 from pytorch_lightning.loggers import (
     LightningLoggerBase,
@@ -52,7 +39,6 @@
 )
 from pytorch_lightning.utilities.distributed import rank_zero_only
 from torchmetrics import MetricCollection
->>>>>>> f79acccd
 
 from ..models.factory.qat import QAT_MODULE_MAPPINGS
 from ..utils import fullname
@@ -279,13 +265,6 @@
 
         for logger in self._logger_iterator():
             if isinstance(logger, TensorBoardLogger) and hasattr(self, "val_metrics"):
-<<<<<<< HEAD
-                val_metrics = {}
-                for name, metric in self.val_metrics.items():
-                    print(name, metric)
-                    val_metrics[name] = metric.compute().item()
-=======
->>>>>>> f79acccd
                 logger.log_hyperparams(self.hparams, val_metrics)
 
     def on_test_end(self) -> None:
