--- conflicted
+++ resolved
@@ -3,12 +3,7 @@
 import logging
 import os
 from abc import ABC, abstractmethod
-<<<<<<< HEAD
-from multiprocessing import dummy
-from typing import Iterable, Optional
-=======
 from typing import Any, Callable, Dict, Iterable, Optional, Type, TypeVar
->>>>>>> 78507cae
 
 import tabulate
 import torch
@@ -48,15 +43,9 @@
         normalizer: Optional[DictConfig] = None,
         export_onnx: bool = True,
         gpus=None,
-<<<<<<< HEAD
         **kwargs,
-    ):
-=======
     ) -> None:
->>>>>>> 78507cae
-        super().__init__()
-
-        self.save_hyperparameters()
+
         self.initialized = False
         self.train_set = None
         self.test_set = None
