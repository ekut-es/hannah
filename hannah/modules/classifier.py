--- conflicted
+++ resolved
@@ -37,182 +37,7 @@
 from omegaconf import DictConfig
 
 
-<<<<<<< HEAD
-class ClassifierModule(LightningModule):
-    def __init__(
-        self,
-        dataset: DictConfig,
-        model: DictConfig,
-        optimizer: DictConfig,
-        features: DictConfig,
-        num_workers: int = 0,
-        batch_size: int = 128,
-        time_masking: int = 0,
-        frequency_masking: int = 0,
-        scheduler: Optional[DictConfig] = None,
-        normalizer: Optional[DictConfig] = None,
-        export_onnx: bool = False,
-        export_relay: bool = False,
-        gpus=None,
-    ):
-        super().__init__()
-
-        self.save_hyperparameters()
-        self.msglogger = logging.getLogger()
-        self.initialized = False
-        self.train_set = None
-        self.test_set = None
-        self.dev_set = None
-        self.logged_samples = 0
-        self.export_onnx = export_onnx
-        self.export_relay = export_relay
-        self.gpus = gpus
-        print(dataset.data_folder)
-
-    @abstractmethod
-    def prepare_data(self):
-        # get all the necessary data stuff
-        pass
-
-    @abstractmethod
-    def setup(self, stage):
-        pass
-
-    def configure_optimizers(self):
-        optimizer = instantiate(self.hparams.optimizer, params=self.parameters())
-
-        retval = {}
-        retval["optimizer"] = optimizer
-
-        if self.hparams.scheduler is not None:
-            if self.hparams.scheduler._target_ == "torch.optim.lr_scheduler.OneCycleLR":
-                logging.info("Instantiating OneCycleLR Scheduler")
-                
-                scheduler = instantiate(
-                    self.hparams.scheduler,
-                    optimizer=optimizer,
-                    total_steps=self.total_training_steps,
-                )
-                retval["lr_scheduler"] = dict(scheduler=scheduler, interval="step")
-            else:
-                scheduler = instantiate(self.hparams.scheduler, optimizer=optimizer)
-
-                retval["lr_scheduler"] = dict(scheduler=scheduler, interval="epoch")
-
-        return retval
-
-    @property
-    def total_training_steps(self) -> int:
-        """Total training steps inferred from datamodule and devices."""
-        if not getattr(self, "trainer", None):
-            raise Exception("The LightningModule isn't attached to the trainer yet.")
-        if isinstance(self.trainer.limit_train_batches, int) and self.trainer.limit_train_batches > 0:
-            dataset_size = self.trainer.limit_train_batches
-        elif isinstance(self.trainer.limit_train_batches, float):
-            # limit_train_batches is a percentage of batches
-            dataset_size = len(self.train_dataloader())
-            dataset_size = int(dataset_size * self.trainer.limit_train_batches)
-        else:
-            dataset_size = len(self.train_dataloader())
-
-        logging.info("Dataset size %d", dataset_size)
-
-        num_devices = max(1, self.trainer.num_gpus, self.trainer.num_processes)
-        if self.trainer.tpu_cores:
-            num_devices = max(num_devices, self.trainer.tpu_cores)
-
-        effective_batch_size = self.trainer.accumulate_grad_batches * num_devices
-        max_estimated_steps = (dataset_size // effective_batch_size) * self.trainer.max_epochs
-
-        if self.trainer.max_steps > 0 and self.trainer.max_steps < max_estimated_steps:
-            return self.trainer.max_steps
-        return max_estimated_steps
-
-
-    def _log_weight_distribution(self):
-        for name, params in self.named_parameters():
-            loggers = self._logger_iterator()
-
-            for logger in loggers:
-                if hasattr(logger.experiment, "add_histogram"):
-                    try:
-                        logger.experiment.add_histogram(
-                            name, params, self.current_epoch
-                        )
-                    except ValueError:
-                        logging.critical("Could not add histogram for param %s", name)
-
-        for name, module in self.named_modules():
-            loggers = self._logger_iterator()
-            if hasattr(module, "scaled_weight"):
-                for logger in loggers:
-                    if hasattr(logger.experiment, "add_histogram"):
-                        try:
-                            logger.experiment.add_histogram(
-                                f"{name}.scaled_weight",
-                                module.scaled_weight,
-                                self.current_epoch,
-                            )
-                        except ValueError:
-                            logging.critical(
-                                "Could not add histogram for param %s", name
-                            )
-
-    def _logger_iterator(self):
-        if isinstance(self.logger, LoggerCollection):
-            loggers = self.logger
-        else:
-            loggers = [self.logger]
-
-        return loggers
-
-
-    def save(self):
-        output_dir = "."
-        dummy_input = self.example_feature_array.cpu()
-
-        if self.export_onnx:
-            quantized_model = copy.deepcopy(self.model)
-            quantized_model.cpu()
-            if hasattr(self.model, "qconfig") and self.model.qconfig:
-                quantized_model = torch.quantization.convert(
-                    quantized_model, mapping=QAT_MODULE_MAPPINGS, remove_qconfig=True
-                )
-            logging.info("saving onnx...")
-            try:
-
-                torch.onnx.export(
-                    quantized_model,
-                    dummy_input,
-                    os.path.join(output_dir, "model.onnx"),
-                    verbose=False,
-                    opset_version=11,
-                )
-            except Exception as e:
-                logging.error("Could not export onnx model ...\n {}".format(str(e)))
-
-        if self.export_relay:
-            logging.info("saving relay")
-            try:
-                from hannah_tvm.backend import export_relay
-
-                export_relay(self.model, dummy_input)
-            except Exception as e:
-                logging.error("Could not export relay model ...\n {}".format(str(e)))
-
-    def on_load_checkpoint(self, checkpoint):
-        for k, v in self.state_dict().items():
-            if k not in checkpoint["state_dict"]:
-                self.msglogger.warning(
-                    "%s not in state dict using pre initialized values", k
-                )
-                checkpoint["state_dict"][k] = v
-
-    def on_save_checkpoint(self, checkpoint):
-        checkpoint["hyper_parameters"]["_target_"] = fullname(self)
-=======
 logger = logging.getLogger(__name__)
->>>>>>> 7dedd33c
 
 
 class BaseStreamClassifierModule(ClassifierModule):
@@ -291,34 +116,18 @@
             {
                 "val_accuracy": Accuracy(),
                 "val_error": Error(),
-<<<<<<< HEAD
-                "val_recall": Recall(num_classes=self.num_classes, average="weighted"),
-                "val_precision": Precision(
-                    num_classes=self.num_classes, average="weighted"
-                ),
-                #"val_f1": F1(num_classes=self.num_classes, average="weighted"),
-=======
                 "val_recall": Recall(num_classes=self.num_classes),
                 "val_precision": Precision(num_classes=self.num_classes),
                 "val_f1": F1(num_classes=self.num_classes),
->>>>>>> 7dedd33c
             }
         )
         self.test_metrics = MetricCollection(
             {
                 "test_accuracy": Accuracy(),
                 "test_error": Error(),
-<<<<<<< HEAD
-                "test_recall": Recall(num_classes=self.num_classes, average="weighted"),
-                "test_precision": Precision(
-                    num_classes=self.num_classes, average="weighted"
-                ),
-                #"test_f1": F1(num_classes=self.num_classes, average="weighted"),
-=======
                 "test_recall": Recall(num_classes=self.num_classes),
                 "test_precision": Precision(num_classes=self.num_classes),
                 "test_f1": F1(num_classes=self.num_classes),
->>>>>>> 7dedd33c
             }
         )
 
@@ -449,15 +258,9 @@
         self.calculate_batch_metrics(output, y, loss, self.test_metrics, "test")
 
         logits = torch.nn.functional.softmax(output, dim=1)
-<<<<<<< HEAD
-        if not torch.is_deterministic:
-            #FIXME: confusion matrix calculation is nondeterministic
-            self.test_confusion(logits, y)
-=======
         with set_deterministic(False):
             self.test_confusion(logits, y)
 
->>>>>>> 7dedd33c
         self.test_roc(logits, y)
 
         if isinstance(self.test_set, SpeechDataset):
@@ -541,30 +344,6 @@
     def test_dataloader(self):
         return self.get_test_dataloader_by_set(self.test_set)
 
-<<<<<<< HEAD
-    def test_end_callback(self, test_metrics):
-        metric_table = []
-        for name, metric in test_metrics.items():
-            metric_table.append((name, metric.compute().item()))
-
-        logging.info("\nTest Metrics:\n%s", tabulate.tabulate(metric_table))
-
-        if not torch.is_deterministic:
-            confusion_matrix = self.test_confusion.compute()
-            self.test_confusion.reset()
-
-            confusion_plot = plot_confusion_matrix(
-                confusion_matrix.cpu().numpy(), self.get_class_names()
-            )
-
-            confusion_plot.savefig("test_confusion.png")
-            confusion_plot.savefig("test_confusion.pdf")
-
-        # roc_fpr, roc_tpr, roc_thresholds = self.test_roc.compute()
-        self.test_roc.reset()
-
-=======
->>>>>>> 7dedd33c
 
 class CrossValidationStreamClassifierModule(BaseStreamClassifierModule):
     def __init__(self, *args, **kwargs):
@@ -648,9 +427,6 @@
         return items
 
     def register_trainer_fold_callback(self, callback):
-<<<<<<< HEAD
-        self.trainer_fold_callback = callback
-=======
         self.trainer_fold_callback = callback
 
 
@@ -659,5 +435,4 @@
         logging.critical(
             "SpeechClassifierModule has been renamed to StreamClassifierModule speech classifier module will be removed soon"
         )
-        super(SpeechClassifierModule, self).__init__(*args, **kwargs)
->>>>>>> 7dedd33c
+        super(SpeechClassifierModule, self).__init__(*args, **kwargs)