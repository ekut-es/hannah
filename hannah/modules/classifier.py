import logging
import os
import json
import copy
import platform

from abc import abstractmethod

from pytorch_lightning.core.lightning import LightningModule
from torchmetrics import (
    Accuracy,
    Recall,
    F1,
    ROC,
    ConfusionMatrix,
    Precision,
    MetricCollection,
)
from pytorch_lightning.loggers import TensorBoardLogger, LoggerCollection
from torch._C import Value
from .config_utils import get_loss_function, get_model
from typing import Optional, Dict, Union

from hannah.datasets.base import ctc_collate_fn

import tabulate
import torch
import torch.utils.data as data
from torchaudio.transforms import TimeStretch, TimeMasking, FrequencyMasking
from hydra.utils import instantiate, get_class
import numpy as np

from ..datasets import SpeechDataset
from .metrics import Error, plot_confusion_matrix
from ..models.factory.qat import QAT_MODULE_MAPPINGS
from ..utils import fullname

from omegaconf import DictConfig


class ClassifierModule(LightningModule):
    def __init__(
        self,
        dataset: DictConfig,
        model: DictConfig,
        optimizer: DictConfig,
        features: DictConfig,
        num_workers: int = 0,
        batch_size: int = 128,
        time_masking: int = 0,
        frequency_masking: int = 0,
        scheduler: Optional[DictConfig] = None,
        normalizer: Optional[DictConfig] = None,
        export_onnx: bool = True,
        gpus=None,
    ):
        super().__init__()

        self.save_hyperparameters()
        self.msglogger = logging.getLogger()
        self.initialized = False
        self.train_set = None
        self.test_set = None
        self.dev_set = None
        self.logged_samples = 0
        self.export_onnx = export_onnx
        self.gpus = gpus
        print(dataset.data_folder)

    @abstractmethod
    def prepare_data(self):
        # get all the necessary data stuff
        pass

    @abstractmethod
    def setup(self, stage):
        pass

    def configure_optimizers(self):
        optimizer = instantiate(self.hparams.optimizer, params=self.parameters())

        retval = {}
        retval["optimizer"] = optimizer

        if self.hparams.scheduler is not None:
            if self.hparams.scheduler._target_ == "torch.optim.lr_scheduler.OneCycleLR":
                scheduler = instantiate(
                    self.hparams.scheduler,
                    optimizer=optimizer,
                    total_steps=self.total_training_steps,
                )
                retval["lr_scheduler"] = dict(scheduler=scheduler, interval="step")
            else:
                scheduler = instantiate(self.hparams.scheduler, optimizer=optimizer)

                retval["lr_scheduler"] = dict(scheduler=scheduler, interval="epoch")

        return retval

    @property
    def total_training_steps(self) -> int:
        """Total training steps inferred from datamodule and devices."""
        if self.trainer.max_steps:
            return self.trainer.max_steps

        limit_batches = self.trainer.limit_train_batches
        batches = len(self.train_dataloader())
        batches = (
            min(batches, limit_batches)
            if isinstance(limit_batches, int)
            else int(limit_batches * batches)
        )

        num_devices = max(1, self.trainer.num_gpus, self.trainer.num_processes)
        if self.trainer.tpu_cores:
            num_devices = max(num_devices, self.trainer.tpu_cores)

        effective_accum = self.trainer.accumulate_grad_batches * num_devices
        return int((batches // effective_accum) * self.trainer.max_epochs)

    def _log_weight_distribution(self):
        for name, params in self.named_parameters():
            loggers = self._logger_iterator()

            for logger in loggers:
                if hasattr(logger.experiment, "add_histogram"):
                    try:
                        logger.experiment.add_histogram(
                            name, params, self.current_epoch
                        )
                    except ValueError as e:
                        logging.critical("Could not add histogram for param %s", name)

        for name, module in self.named_modules():
            loggers = self._logger_iterator()
            if hasattr(module, "scaled_weight"):
                for logger in loggers:
                    if hasattr(logger.experiment, "add_histogram"):
                        try:
                            logger.experiment.add_histogram(
                                f"{name}.scaled_weight",
                                module.scaled_weight,
                                self.current_epoch,
                            )
                        except ValueError as e:
                            logging.critical(
                                "Could not add histogram for param %s", name
                            )

    def _logger_iterator(self):
        if isinstance(self.logger, LoggerCollection):
            loggers = self.logger
        else:
            loggers = [self.logger]

        return loggers

    @staticmethod
    def get_balancing_sampler(dataset):
        distribution = dataset.class_counts
        weights = 1.0 / torch.tensor(
            [distribution[i] for i in range(len(distribution))], dtype=torch.float
        )

        sampler_weights = weights[dataset.get_label_list()]

        sampler = data.WeightedRandomSampler(sampler_weights, len(dataset))
        return sampler

    def save(self):
        output_dir = "."
        quantized_model = copy.deepcopy(self.model)
        quantized_model.cpu()
        if hasattr(self.model, "qconfig") and self.model.qconfig:
            quantized_model = torch.quantization.convert(
                quantized_model, mapping=QAT_MODULE_MAPPINGS, remove_qconfig=True
            )
<<<<<<< HEAD

        logging.info("saving onnx...")
        try:
            dummy_input = self.example_feature_array.cpu()

            torch.onnx.export(
                quantized_model,
                dummy_input,
                os.path.join(output_dir, "model.onnx"),
                verbose=False,
                opset_version=11,
            )
        except Exception as e:
            logging.error("Could not export onnx model ...\n {}".format(str(e)))
=======
        if self.export_onnx:
            logging.info("saving onnx...")
            try:
                dummy_input = self.example_feature_array.cpu()

                torch.onnx.export(
                    quantized_model,
                    dummy_input,
                    os.path.join(output_dir, "model.onnx"),
                    verbose=False,
                    opset_version=13,
                )
            except Exception as e:
                logging.error("Could not export onnx model ...\n {}".format(str(e)))
>>>>>>> 126e3ad9

    def on_load_checkpoint(self, checkpoint):
        for k, v in self.state_dict().items():
            if k not in checkpoint["state_dict"]:
                self.msglogger.warning(
                    "%s not in state dict using pre initialized values", k
                )
                checkpoint["state_dict"][k] = v

    def on_save_checkpoint(self, checkpoint):
        checkpoint["hyper_parameters"]["_target_"] = fullname(self)


class BaseStreamClassifierModule(ClassifierModule):
    def __init__(self, *args, **kwargs):
        super().__init__(*args, **kwargs)

    def prepare_data(self):
        # get all the necessary data stuff
        if not self.train_set or not self.test_set or not self.dev_set:
            get_class(self.hparams.dataset.cls).prepare(self.hparams.dataset)

    def setup(self, stage):
        # TODO stage variable is not used!
        self.msglogger.info("Setting up model")
        if self.logger:
            self.logger.log_hyperparams(self.hparams)

        if self.initialized:
            return

        self.initialized = True

        if self.hparams.dataset is not None:

            # trainset needed to set values in hparams
            self.train_set, self.dev_set, self.test_set = self.get_split()

            self.num_classes = self.get_num_classes()

        # Create example input
        device = self.device
        self.example_input_array = self.get_example_input_array()
        dummy_input = self.example_input_array.to(device)
        logging.info("Example input array shape: %s", str(dummy_input.shape))
        if platform.machine() == "ppc64le":
            dummy_input = dummy_input.to("cuda:" + str(self.gpus[0]))

        # Instantiate features
        self.features = instantiate(self.hparams.features)
        self.features.to(device)
        if platform.machine() == "ppc64le":
            self.features.to("cuda:" + str(self.gpus[0]))

        features = self._extract_features(dummy_input)
        self.example_feature_array = features.to(self.device)

        # Instantiate normalizer
        if self.hparams.normalizer is not None:
            self.normalizer = instantiate(self.hparams.normalizer)
        else:
            self.normalizer = torch.nn.Identity()

        # Instantiate Model
        if hasattr(self.hparams.model, "_target_") and self.hparams.model._target_:
            print(self.hparams.model._target_)
            self.model = instantiate(
                self.hparams.model,
                input_shape=self.example_feature_array.shape,
                labels=self.num_classes,
            )
        else:
            self.hparams.model.width = self.example_feature_array.size(2)
            self.hparams.model.height = self.example_feature_array.size(1)
            self.hparams.model.n_labels = self.num_classes
            self.model = get_model(self.hparams.model)

        # loss function
        self.criterion = get_loss_function(self.model, self.hparams)

        # Metrics
        self.train_metrics = MetricCollection({"train_accuracy": Accuracy()})
        self.val_metrics = MetricCollection(
            {
                "val_accuracy": Accuracy(),
                "val_error": Error(),
                "val_recall": Recall(num_classes=self.num_classes, average="weighted"),
                "val_precision": Precision(
                    num_classes=self.num_classes, average="weighted"
                ),
                "val_f1": F1(num_classes=self.num_classes, average="weighted"),
            }
        )
        self.test_metrics = MetricCollection(
            {
                "test_accuracy": Accuracy(),
                "test_error": Error(),
                "test_recall": Recall(num_classes=self.num_classes, average="weighted"),
                "test_precision": Precision(
                    num_classes=self.num_classes, average="weighted"
                ),
                "test_f1": F1(num_classes=self.num_classes, average="weighted"),
            }
        )

        self.test_confusion = ConfusionMatrix(num_classes=self.num_classes)
        self.test_roc = ROC(num_classes=self.num_classes, compute_on_step=False)

        augmentation_passes = []
        if self.hparams.time_masking > 0:
            augmentation_passes.append(TimeMasking(self.hparams.time_masking))
        if self.hparams.frequency_masking > 0:
            augmentation_passes.append(TimeMasking(self.hparams.frequency_masking))

        if augmentation_passes:
            self.augmentation = torch.nn.Sequential(*augmentation_passes)
        else:
            self.augmentation = torch.nn.Identity()

    @abstractmethod
    def get_example_input_array(self):
        pass

    @abstractmethod
    def get_split(self):
        pass

    @abstractmethod
    def get_num_classes(self):
        pass

    def calculate_batch_metrics(self, output, y, loss, metrics, prefix):
        if isinstance(output, list):
            for idx, out in enumerate(output):
                out = torch.nn.functional.softmax(out, dim=1)
                metrics(out, y)
                self.log_dict(metrics)
        else:
            try:
                output = torch.nn.functional.softmax(output, dim=1)
                metrics(output, y)
                self.log_dict(metrics)
            except ValueError:
                logging.critical("Could not calculate batch metrics: {outputs}")
        self.log(f"{prefix}_loss", loss)

    # TRAINING CODE
    def training_step(self, batch, batch_idx):
        x, x_len, y, y_len = batch

        output = self(x)
        y = y.view(-1)
        loss = self.criterion(output, y)

        # METRICS
        self.calculate_batch_metrics(output, y, loss, self.train_metrics, "train")

        return loss

    @abstractmethod
    def train_dataloader(self):
        pass

    def get_train_dataloader_by_set(self, train_set):
        train_batch_size = self.hparams["batch_size"]
        dataset_conf = self.hparams.dataset
        sampler_type = dataset_conf.get("sampler", "random")
        if sampler_type == "weighted":
            sampler = self.get_balancing_sampler(train_set)
        else:
            sampler = data.RandomSampler(train_set)

        train_loader = data.DataLoader(
            train_set,
            batch_size=train_batch_size,
            drop_last=True,
            pin_memory=True,
            num_workers=self.hparams["num_workers"],
            collate_fn=ctc_collate_fn,
            sampler=sampler,
            multiprocessing_context="fork" if self.hparams["num_workers"] > 0 else None,
        )

        self.batches_per_epoch = len(train_loader)

        return train_loader

    def on_train_epoch_end(self):
        self.eval()
        self._log_weight_distribution()
        self.train()

    # VALIDATION CODE
    def validation_step(self, batch, batch_idx):

        # dataloader provides these four entries per batch
        x, x_length, y, y_length = batch

        # INFERENCE
        output = self(x)
        y = y.view(-1)
        loss = self.criterion(output, y)

        # METRICS
        self.calculate_batch_metrics(output, y, loss, self.val_metrics, "val")
        return loss

    @abstractmethod
    def val_dataloader(self):
        pass

    def get_val_dataloader_by_set(self, dev_set):
        dev_loader = data.DataLoader(
            dev_set,
            batch_size=min(len(dev_set), 16),
            shuffle=False,
            num_workers=self.hparams["num_workers"],
            collate_fn=ctc_collate_fn,
            multiprocessing_context="fork" if self.hparams["num_workers"] > 0 else None,
        )

        return dev_loader

    # TEST CODE
    def test_step(self, batch, batch_idx):

        # dataloader provides these four entries per batch
        x, x_length, y, y_length = batch

        output = self(x)
        y = y.view(-1)
        loss = self.criterion(output, y)

        # METRICS
        self.calculate_batch_metrics(output, y, loss, self.test_metrics, "test")

        logits = torch.nn.functional.softmax(output, dim=1)
        self.test_confusion(logits, y)
        self.test_roc(logits, y)

        if isinstance(self.test_set, SpeechDataset):
            self._log_audio(x, logits, y)

        return loss

    @abstractmethod
    def test_dataloader(self):
        pass

    def get_test_dataloader_by_set(self, test_set):
        test_loader = data.DataLoader(
            test_set,
            batch_size=min(len(test_set), 16),
            shuffle=False,
            num_workers=self.hparams["num_workers"],
            collate_fn=ctc_collate_fn,
            multiprocessing_context="fork" if self.hparams["num_workers"] > 0 else None,
        )

        return test_loader

    def on_test_end(self) -> None:
        if self.trainer and self.trainer.fast_dev_run:
            return

        self.test_end_callback(self.test_metrics)

    @abstractmethod
    def test_end_callback(self, test_metrics):
        pass

    @abstractmethod
    def get_class_names(self):
        pass

    def _extract_features(self, x):
        x = self.features(x)

        if x.dim() == 4 and self.example_input_array.dim() == 3:
            new_channels = x.size(1) * x.size(2)
            x = torch.reshape(x, (x.size(0), new_channels, x.size(3)))

        return x

    def forward(self, x):
        x = self._extract_features(x)

        if self.training:
            x = self.augmentation(x)

        x = self.normalizer(x)

        x = self.model(x)
        return x

    def _log_audio(self, x, logits, y):
        prediction = torch.argmax(logits, dim=1)
        correct = prediction == y
        for num, result in enumerate(correct):
            if not result and self.logged_samples < 10:
                loggers = self._logger_iterator()
                class_names = self.test_set.class_names
                for logger in loggers:
                    if hasattr(logger.experiment, "add_audio"):
                        logger.experiment.add_audio(
                            f"sample{self.logged_samples}_{class_names[prediction[num]]}_{class_names[y[num]]}",
                            x[num],
                            self.current_epoch,
                            self.test_set.samplingrate,
                        )
                self.logged_samples += 1

    def on_validation_epoch_end(self):
        for logger in self._logger_iterator():
            if isinstance(logger, TensorBoardLogger):
                logger.log_hyperparams(
                    self.hparams,
                    {"val_accuracy": self.val_metrics["val_accuracy"].compute().item()},
                )


class StreamClassifierModule(BaseStreamClassifierModule):
    def get_class_names(self):
        return self.test_set.class_names

    def get_split(self):
        return get_class(self.hparams.dataset.cls).splits(self.hparams.dataset)

    def get_num_classes(self):
        return len(self.train_set.class_names)

    def get_example_input_array(self):
        return torch.zeros(1, *self.train_set.size())

    def train_dataloader(self):
        return self.get_train_dataloader_by_set(self.train_set)

    def val_dataloader(self):
        return self.get_val_dataloader_by_set(self.dev_set)

    def test_dataloader(self):
        return self.get_test_dataloader_by_set(self.test_set)

    def test_end_callback(self, test_metrics):
        metric_table = []
        for name, metric in test_metrics.items():
            metric_table.append((name, metric.compute().item()))

        logging.info("\nTest Metrics:\n%s", tabulate.tabulate(metric_table))

        confusion_matrix = self.test_confusion.compute()
        self.test_confusion.reset()

        confusion_plot = plot_confusion_matrix(
            confusion_matrix.cpu().numpy(), self.get_class_names()
        )

        confusion_plot.savefig("test_confusion.png")
        confusion_plot.savefig("test_confusion.pdf")

        # roc_fpr, roc_tpr, roc_thresholds = self.test_roc.compute()
        self.test_roc.reset()


class CrossValidationStreamClassifierModule(BaseStreamClassifierModule):
    def __init__(self, *args, **kwargs):
        super().__init__(*args, **kwargs)
        self.trainer_fold_callback = None
        self.sets_by_criteria = None
        self.k_fold = self.hparams.dataset.k_fold
        self.test_end_callback_function = None

    def get_class_names(self):
        return get_class(self.hparams.dataset.cls).get_class_names()

    def get_num_classes(self):
        return get_class(self.hparams.dataset.cls).get_num_classes()

    def get_split(self):
        self.sets_by_criteria = get_class(self.hparams.dataset.cls).splits_cv(
            self.hparams.dataset
        )
        return self.prepare_dataloaders(self.sets_by_criteria)

    def get_example_input_array(self):
        return torch.zeros(
            1, self.sets_by_criteria[0].channels, self.sets_by_criteria[0].input_length
        )

    def prepare_dataloaders(self, sets_by_criteria):
        assert self.k_fold >= len(["train", "val", "test"])

        rng = np.random.default_rng()
        subsets = np.arange(len(sets_by_criteria))
        rng.shuffle(subsets)
        splits = np.array_split(subsets, self.k_fold)

        train_sets, dev_sets, test_sets = [], [], []

        for i in range(self.k_fold):
            test_split = splits[0]
            dev_split = splits[1]
            train_split = np.concatenate(splits[2:]).ravel()

            train_sets += [
                torch.utils.data.ConcatDataset(
                    [sets_by_criteria[i] for i in train_split]
                )
            ]
            dev_sets += [
                torch.utils.data.ConcatDataset([sets_by_criteria[i] for i in dev_split])
            ]
            test_sets += [
                torch.utils.data.ConcatDataset(
                    [sets_by_criteria[i] for i in test_split]
                )
            ]

            splits = splits[1:] + [splits[0]]

        return train_sets, dev_sets, test_sets

    def train_dataloader(self):
        for train_set in self.train_set:
            yield self.get_train_dataloader_by_set(train_set)

    def val_dataloader(self):
        for dev_set in self.dev_set:
            yield self.get_val_dataloader_by_set(dev_set)

    def test_dataloader(self):
        for test_set in self.test_set:
            yield self.get_test_dataloader_by_set(test_set)

    def register_test_end_callback_function(self, function):
        self.test_end_callback_function = function

    def test_end_callback(self, test_metrics):
        self.test_end_callback_function(self, test_metrics)

    def get_progress_bar_dict(self) -> Dict[str, Union[int, str]]:
        items = super().get_progress_bar_dict()
        items["fold_nr"] = self.trainer_fold_callback()
        return items

    def register_trainer_fold_callback(self, callback):
        self.trainer_fold_callback = callback


class SpeechClassifierModule(StreamClassifierModule):
    def __init__(self, *args, **kwargs):
        logging.critical(
            "SpeechClassifierModule has been renamed to StreamClassifierModule"
        )
        super(SpeechClassifierModule, self).__init__(*args, **kwargs)<|MERGE_RESOLUTION|>--- conflicted
+++ resolved
@@ -175,22 +175,6 @@
             quantized_model = torch.quantization.convert(
                 quantized_model, mapping=QAT_MODULE_MAPPINGS, remove_qconfig=True
             )
-<<<<<<< HEAD
-
-        logging.info("saving onnx...")
-        try:
-            dummy_input = self.example_feature_array.cpu()
-
-            torch.onnx.export(
-                quantized_model,
-                dummy_input,
-                os.path.join(output_dir, "model.onnx"),
-                verbose=False,
-                opset_version=11,
-            )
-        except Exception as e:
-            logging.error("Could not export onnx model ...\n {}".format(str(e)))
-=======
         if self.export_onnx:
             logging.info("saving onnx...")
             try:
@@ -201,11 +185,10 @@
                     dummy_input,
                     os.path.join(output_dir, "model.onnx"),
                     verbose=False,
-                    opset_version=13,
+                    opset_version=11,
                 )
             except Exception as e:
                 logging.error("Could not export onnx model ...\n {}".format(str(e)))
->>>>>>> 126e3ad9
 
     def on_load_checkpoint(self, checkpoint):
         for k, v in self.state_dict().items():
