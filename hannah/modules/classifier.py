import logging
import platform
from abc import abstractmethod
from typing import Dict, Optional, Union

import numpy as np
import tabulate
import torch
import torch.utils.data as data
import torchvision
from hydra.utils import get_class, instantiate
from omegaconf import DictConfig
from pytorch_lightning import LightningModule
from torchaudio.transforms import FrequencyMasking, TimeMasking, TimeStretch
from torchmetrics import (
    ROC,
    Accuracy,
    ConfusionMatrix,
    F1Score,
    MetricCollection,
    Precision,
    Recall,
)

from hannah.datasets.base import ctc_collate_fn

from ..datasets import SpeechDataset
from ..models.factory.qat import QAT_MODULE_MAPPINGS
from ..utils.utils import set_deterministic
from .augmentation import MixupAudio
from .base import ClassifierModule
from .config_utils import get_loss_function, get_model
from .metrics import Error

msglogger = logging.getLogger(__name__)


class BaseStreamClassifierModule(ClassifierModule):
    def __init__(self, *args, **kwargs):
        super().__init__(*args, **kwargs)

    def prepare_data(self):
        # get all the necessary data stuff
        if not self.train_set or not self.test_set or not self.dev_set:
            get_class(self.hparams.dataset.cls).prepare(self.hparams.dataset)

    def setup(self, stage):
        # TODO stage variable is not used!
        msglogger.info("Setting up model")
        if self.trainer:
            for logger in self.trainer.loggers:
                logger.log_hyperparams(self.hparams)

        if self.initialized:
            msglogger.info("Model setup already completed skipping setup")
            return

        self.initialized = True

        if self.hparams.dataset is not None:

            # trainset needed to set values in hparams
            self.train_set, self.dev_set, self.test_set = self.get_split()

            self.num_classes = self.get_num_classes()

        # Create example input
        device = self.device
        self.example_input_array = self.get_example_input_array()
        dummy_input = self.example_input_array.to(device)
        logging.info("Example input array shape: %s", str(dummy_input.shape))
        if platform.machine() == "ppc64le":
            dummy_input = dummy_input.to("cuda:" + str(self.gpus[0]))

        # Instantiate features
        self.features = instantiate(self.hparams.features)
        self.features.to(device)
        if platform.machine() == "ppc64le":
            self.features.to("cuda:" + str(self.gpus[0]))

        features = self._extract_features(dummy_input)
        self.example_feature_array = features.to(self.device)

        # Instantiate normalizer
        if self.hparams.normalizer is not None:
            self.normalizer = instantiate(self.hparams.normalizer)
        else:
            self.normalizer = torch.nn.Identity()

        self.example_feature_array = self.normalizer(self.example_feature_array)

        # Instantiate Model
        if hasattr(self.hparams.model, "_target_") and self.hparams.model._target_:
            self.model = instantiate(
                self.hparams.model,
                input_shape=self.example_feature_array.shape,
                labels=self.num_classes,
                _recursive_=False,
            )
        else:
            self.hparams.model.width = self.example_feature_array.size(2)
            self.hparams.model.height = self.example_feature_array.size(1)
            self.hparams.model.n_labels = self.num_classes
            self.model = get_model(self.hparams.model)

        # loss function
        self.criterion = get_loss_function(self.model, self.hparams)

        # Metrics
        self.train_metrics = MetricCollection({"train_accuracy": Accuracy()})
        self.val_metrics = MetricCollection(
            {
                "val_accuracy": Accuracy(),
                "val_error": Error(),
                "val_recall": Recall(num_classes=self.num_classes),
                "val_precision": Precision(num_classes=self.num_classes),
                "val_f1": F1Score(num_classes=self.num_classes),
            }
        )
        self.test_metrics = MetricCollection(
            {
                "test_accuracy": Accuracy(),
                "test_error": Error(),
                "test_recall": Recall(num_classes=self.num_classes),
                "test_precision": Precision(num_classes=self.num_classes),
                "test_f1": F1Score(num_classes=self.num_classes),
            }
        )

        self.test_confusion = ConfusionMatrix(num_classes=self.num_classes)
        self.test_roc = ROC(num_classes=self.num_classes, compute_on_step=False)

        # Setup augmentations
        augmentation_passes = []
        if self.hparams.time_masking > 0:
            augmentation_passes.append(TimeMasking(self.hparams.time_masking))
        if self.hparams.frequency_masking > 0:
            augmentation_passes.append(TimeMasking(self.hparams.frequency_masking))

        self.augmentation = None
        if augmentation_passes:
            self.augmentation = torch.nn.Sequential(*augmentation_passes)

        self.mixup = None
        if "mixup" in self.hparams and self.hparams.mixup:
            self.mixup = MixupAudio(self.num_classes, **self.hparams.mixup)

    @abstractmethod
    def get_example_input_array(self):
        pass

    @abstractmethod
    def get_split(self):
        pass

    @abstractmethod
    def get_num_classes(self):
        pass

    def calculate_batch_metrics(self, output, y, loss, metrics, prefix):
        if isinstance(output, list):
            for idx, out in enumerate(output):
                out = torch.nn.functional.softmax(out, dim=1)
                metrics(out, y)
                self.log_dict(metrics)
        else:
            try:
                output = torch.nn.functional.softmax(output, dim=1)
                metrics(output, y)
                self.log_dict(metrics)
            except ValueError as e:
                logging.critical(f"Could not calculate batch metrics: output={output}")

        self.log(f"{prefix}_loss", loss)

    # TRAINING CODE
    def training_step(self, batch, batch_idx):
        x, x_len, y, y_len = batch

        x = self._extract_features(x)

        x, y = self._augment(x, y)

        x = self.normalizer(x)

        output = self.model(x)

        if y.dim() == 2 and y.size(1) == 1:
            y = y.view(-1)
        loss = self.criterion(output, y)

        # METRICS
        self.calculate_batch_metrics(output, y, loss, self.train_metrics, "train")

        return loss

    def _augment(self, x, y):
        if self.augmentation is not None:
            x = self.augmentation(x)
        if self.mixup is not None:
            x, y = self.mixup(x, y)
        return x, y

    @abstractmethod
    def train_dataloader(self):
        pass

    def on_train_epoch_end(self):
        self.eval()
        self._log_weight_distribution()
        self.train()

    # VALIDATION CODE
    def validation_step(self, batch, batch_idx):

        # dataloader provides these four entries per batch
        x, x_length, y, y_length = batch

        # INFERENCE
        output = self(x)
        y = y.view(-1)
        loss = self.criterion(output, y)

        # METRICS
        self.calculate_batch_metrics(output, y, loss, self.val_metrics, "val")
        return loss

    @abstractmethod
    def val_dataloader(self):
        pass

<<<<<<< HEAD
=======
    def get_val_dataloader_by_set(self, dev_set):
        dev_loader = data.DataLoader(
            dev_set,
            batch_size=min(len(dev_set), self.hparams["batch_size"]),
            shuffle=self.shuffle_all_dataloaders,
            num_workers=self.hparams["num_workers"],
            collate_fn=ctc_collate_fn,
            multiprocessing_context="fork" if self.hparams["num_workers"] > 0 else None,
        )

        return dev_loader

>>>>>>> fcd05bfa
    # TEST CODE
    def test_step(self, batch, batch_idx):

        # dataloader provides these four entries per batch
        x, x_length, y, y_length = batch

        output = self(x)
        y = y.view(-1)
        loss = self.criterion(output, y)

        # METRICS
        self.calculate_batch_metrics(output, y, loss, self.test_metrics, "test")

        logits = torch.nn.functional.softmax(output, dim=1)
        with set_deterministic(False):
            self.test_confusion(logits, y)

        self.test_roc(logits, y)

        if isinstance(self.test_set, SpeechDataset):
            self._log_audio(x, logits, y)

        return loss

    @abstractmethod
    def test_dataloader(self):
        pass

<<<<<<< HEAD
=======
    def get_test_dataloader_by_set(self, test_set):
        test_loader = data.DataLoader(
            test_set,
            batch_size=min(len(test_set), self.hparams["batch_size"]),
            shuffle=self.shuffle_all_dataloaders,
            num_workers=self.hparams["num_workers"],
            collate_fn=ctc_collate_fn,
            multiprocessing_context="fork" if self.hparams["num_workers"] > 0 else None,
        )

        return test_loader

>>>>>>> fcd05bfa
    def _extract_features(self, x):
        x = self.features(x)

        if x.dim() == 4 and self.example_input_array.dim() == 3:
            new_channels = x.size(1) * x.size(2)
            x = torch.reshape(x, (x.size(0), new_channels, x.size(3)))

        return x

    def forward(self, x):
        x = self._extract_features(x)

        if self.training:
            x = self.augmentation(x)

        x = self.normalizer(x)

        x = self.model(x)
        return x

    def _log_audio(self, x, logits, y):
        prediction = torch.argmax(logits, dim=1)
        correct = prediction == y
        for num, result in enumerate(correct):
            if not result and self.logged_samples < 10:
                loggers = self._logger_iterator()
                class_names = self.test_set.class_names
                for logger in loggers:
                    if hasattr(logger.experiment, "add_audio"):
                        logger.experiment.add_audio(
                            f"sample{self.logged_samples}_{class_names[prediction[num]]}_{class_names[y[num]]}",
                            x[num],
                            self.current_epoch,
                            self.test_set.samplingrate,
                        )
                self.logged_samples += 1


class StreamClassifierModule(BaseStreamClassifierModule):
    def get_class_names(self):
        return self.test_set.class_names

    def get_split(self):
        return get_class(self.hparams.dataset.cls).splits(self.hparams.dataset)

    def get_num_classes(self):
        return len(self.train_set.class_names)

    def get_example_input_array(self):
        return torch.zeros(1, *self.train_set.size())

    def train_dataloader(self):
        return self._get_dataloader(self.train_set, shuffle=True)

    def val_dataloader(self):
        return self._get_dataloader(self.dev_set)

    def test_dataloader(self):
        return self._get_dataloader(self.test_set)


class CrossValidationStreamClassifierModule(BaseStreamClassifierModule):
    def __init__(self, *args, **kwargs):
        super().__init__(*args, **kwargs)
        self.trainer_fold_callback = None
        self.sets_by_criteria = None
        self.k_fold = self.hparams.dataset.k_fold
        self.test_end_callback_function = None

    def get_class_names(self):
        return get_class(self.hparams.dataset.cls).get_class_names()

    def get_num_classes(self):
        return get_class(self.hparams.dataset.cls).get_num_classes()

    def get_split(self):
        self.sets_by_criteria = get_class(self.hparams.dataset.cls).splits_cv(
            self.hparams.dataset
        )
        return self.prepare_dataloaders(self.sets_by_criteria)

    def get_example_input_array(self):
        return torch.zeros(
            1, self.sets_by_criteria[0].channels, self.sets_by_criteria[0].input_length
        )

    def prepare_dataloaders(self, sets_by_criteria):
        assert self.k_fold >= len(["train", "val", "test"])

        rng = np.random.default_rng()
        subsets = np.arange(len(sets_by_criteria))
        rng.shuffle(subsets)
        splits = np.array_split(subsets, self.k_fold)

        train_sets, dev_sets, test_sets = [], [], []

        for i in range(self.k_fold):
            test_split = splits[0]
            dev_split = splits[1]
            train_split = np.concatenate(splits[2:]).ravel()

            train_sets += [
                torch.utils.data.ConcatDataset(
                    [sets_by_criteria[i] for i in train_split]
                )
            ]
            dev_sets += [
                torch.utils.data.ConcatDataset([sets_by_criteria[i] for i in dev_split])
            ]
            test_sets += [
                torch.utils.data.ConcatDataset(
                    [sets_by_criteria[i] for i in test_split]
                )
            ]

            splits = splits[1:] + [splits[0]]

        return train_sets, dev_sets, test_sets

    def train_dataloader(self):
        for train_set in self.train_set:
            yield self._get_dataloader(train_set, shuffle=True)

    def val_dataloader(self):
        for dev_set in self.dev_set:
            yield self._get_dataloader(dev_set)

    def test_dataloader(self):
        for test_set in self.test_set:
            yield self._get_dataloader(test_set)

    def register_test_end_callback_function(self, function):
        self.test_end_callback_function = function

    def test_end_callback(self, test_metrics):
        self.test_end_callback_function(self, test_metrics)

    def get_progress_bar_dict(self) -> Dict[str, Union[int, str]]:
        items = super().get_progress_bar_dict()
        items["fold_nr"] = self.trainer_fold_callback()
        return items

    def register_trainer_fold_callback(self, callback):
        self.trainer_fold_callback = callback


class SpeechClassifierModule(StreamClassifierModule):
    def __init__(self, *args, **kwargs):
        logging.critical(
            "SpeechClassifierModule has been renamed to StreamClassifierModule speech classifier module will be removed soon"
        )
        super(SpeechClassifierModule, self).__init__(*args, **kwargs)<|MERGE_RESOLUTION|>--- conflicted
+++ resolved
@@ -229,8 +229,6 @@
     def val_dataloader(self):
         pass
 
-<<<<<<< HEAD
-=======
     def get_val_dataloader_by_set(self, dev_set):
         dev_loader = data.DataLoader(
             dev_set,
@@ -243,7 +241,6 @@
 
         return dev_loader
 
->>>>>>> fcd05bfa
     # TEST CODE
     def test_step(self, batch, batch_idx):
 
@@ -272,8 +269,6 @@
     def test_dataloader(self):
         pass
 
-<<<<<<< HEAD
-=======
     def get_test_dataloader_by_set(self, test_set):
         test_loader = data.DataLoader(
             test_set,
@@ -286,7 +281,6 @@
 
         return test_loader
 
->>>>>>> fcd05bfa
     def _extract_features(self, x):
         x = self.features(x)
 
