import io
import logging
import platform

from abc import abstractmethod

import torchvision
from torchmetrics import (
    Accuracy,
    Recall,
    F1,
    ROC,
    ConfusionMatrix,
    Precision,
    MetricCollection,
)
from pytorch_lightning.loggers import TensorBoardLogger
from .config_utils import get_loss_function, get_model
from ..utils import set_deterministic
from typing import  Dict, Union
from PIL import Image

from hannah.datasets.base import ctc_collate_fn

import tabulate
import torch
import torch.utils.data as data
from torchaudio.transforms import TimeStretch, TimeMasking, FrequencyMasking
from hydra.utils import instantiate, get_class
import numpy as np

from ..datasets import SpeechDataset
from .metrics import Error, plot_confusion_matrix
from ..utils import fullname
from .base import ClassifierModule

<<<<<<< HEAD
from omegaconf import DictConfig


class ClassifierModule(LightningModule):
    def __init__(
        self,
        dataset: DictConfig,
        model: DictConfig,
        optimizer: DictConfig,
        features: DictConfig,
        num_workers: int = 0,
        batch_size: int = 128,
        time_masking: int = 0,
        frequency_masking: int = 0,
        scheduler: Optional[DictConfig] = None,
        normalizer: Optional[DictConfig] = None,
        export_onnx: bool = True,
        gpus=None,
    ):
        super().__init__()

        self.save_hyperparameters()
        self.msglogger = logging.getLogger()
        self.initialized = False
        self.train_set = None
        self.test_set = None
        self.dev_set = None
        self.logged_samples = 0
        self.export_onnx = export_onnx
        self.gpus = gpus
        print(dataset.data_folder)

    @abstractmethod
    def prepare_data(self):
        # get all the necessary data stuff
        pass

    @abstractmethod
    def setup(self, stage):
        pass

    def configure_optimizers(self):
        optimizer = instantiate(self.hparams.optimizer, params=self.parameters())

        retval = {}
        retval["optimizer"] = optimizer

        if self.hparams.scheduler is not None:
            if self.hparams.scheduler._target_ == "torch.optim.lr_scheduler.OneCycleLR":
                scheduler = instantiate(
                    self.hparams.scheduler,
                    optimizer=optimizer,
                    total_steps=self.total_training_steps,
                )
                retval["lr_scheduler"] = dict(scheduler=scheduler, interval="step")
            else:
                scheduler = instantiate(self.hparams.scheduler, optimizer=optimizer)

                retval["lr_scheduler"] = dict(scheduler=scheduler, interval="epoch")

        return retval

    @property
    def total_training_steps(self) -> int:
        """Total training steps inferred from datamodule and devices."""
        if self.trainer.max_steps > 0:
            return self.trainer.max_steps

        limit_batches = self.trainer.limit_train_batches
        batches = len(self.train_dataloader())
        batches = (
            min(batches, limit_batches)
            if isinstance(limit_batches, int)
            else int(limit_batches * batches)
        )

        num_devices = max(1, self.trainer.num_gpus, self.trainer.num_processes)
        if self.trainer.tpu_cores:
            num_devices = max(num_devices, self.trainer.tpu_cores)

        effective_accum = self.trainer.accumulate_grad_batches * num_devices
        return int((batches // effective_accum) * self.trainer.max_epochs)

    def _log_weight_distribution(self):
        for name, params in self.named_parameters():
            loggers = self._logger_iterator()

            for logger in loggers:
                if hasattr(logger.experiment, "add_histogram"):
                    try:
                        logger.experiment.add_histogram(
                            name, params, self.current_epoch
                        )
                    except ValueError:
                        logging.critical("Could not add histogram for param %s", name)

        for name, module in self.named_modules():
            loggers = self._logger_iterator()
            if hasattr(module, "scaled_weight"):
                for logger in loggers:
                    if hasattr(logger.experiment, "add_histogram"):
                        try:
                            logger.experiment.add_histogram(
                                f"{name}.scaled_weight",
                                module.scaled_weight,
                                self.current_epoch,
                            )
                        except ValueError:
                            logging.critical(
                                "Could not add histogram for param %s", name
                            )

    def _logger_iterator(self):
        if isinstance(self.logger, LoggerCollection):
            loggers = self.logger
        else:
            loggers = [self.logger]

        return loggers

    @staticmethod
    def get_balancing_sampler(dataset):
        distribution = dataset.class_counts
        weights = 1.0 / torch.tensor(
            [distribution[i] for i in range(len(distribution))], dtype=torch.float
        )

        sampler_weights = weights[dataset.get_label_list()]

        sampler = data.WeightedRandomSampler(sampler_weights, len(dataset))
        return sampler

    def save(self):
        output_dir = "."
        quantized_model = copy.deepcopy(self.model)
        quantized_model.cpu()
        if hasattr(self.model, "qconfig") and self.model.qconfig:
            quantized_model = torch.quantization.convert(
                quantized_model, mapping=QAT_MODULE_MAPPINGS, remove_qconfig=True
            )
        if self.export_onnx:
            logging.info("saving onnx...")
            try:
                dummy_input = self.example_feature_array.cpu()

                torch.onnx.export(
                    quantized_model,
                    dummy_input,
                    os.path.join(output_dir, "model.onnx"),
                    verbose=False,
                    opset_version=11,
                )
            except Exception as e:
                logging.error("Could not export onnx model ...\n {}".format(str(e)))

    def on_load_checkpoint(self, checkpoint):
        for k, v in self.state_dict().items():
            if k not in checkpoint["state_dict"]:
                self.msglogger.warning(
                    "%s not in state dict using pre initialized values", k
                )
                checkpoint["state_dict"][k] = v

    def on_save_checkpoint(self, checkpoint):
        checkpoint["hyper_parameters"]["_target_"] = fullname(self)
=======
logger = logging.getLogger(__name__)
>>>>>>> ef55eb4f


class BaseStreamClassifierModule(ClassifierModule):
    def __init__(self, *args, **kwargs):
        super().__init__(*args, **kwargs)

    def prepare_data(self):
        # get all the necessary data stuff
        if not self.train_set or not self.test_set or not self.dev_set:
            get_class(self.hparams.dataset.cls).prepare(self.hparams.dataset)

    def setup(self, stage):
        # TODO stage variable is not used!
        logger.info("Setting up model")
        if self.logger:
            self.logger.log_hyperparams(self.hparams)

        if self.initialized:
            return

        self.initialized = True

        if self.hparams.dataset is not None:

            # trainset needed to set values in hparams
            self.train_set, self.dev_set, self.test_set = self.get_split()

            self.num_classes = self.get_num_classes()

        # Create example input
        device = self.device
        self.example_input_array = self.get_example_input_array()
        dummy_input = self.example_input_array.to(device)
        logging.info("Example input array shape: %s", str(dummy_input.shape))
        if platform.machine() == "ppc64le":
            dummy_input = dummy_input.to("cuda:" + str(self.gpus[0]))

        # Instantiate features
        self.features = instantiate(self.hparams.features)
        self.features.to(device)
        if platform.machine() == "ppc64le":
            self.features.to("cuda:" + str(self.gpus[0]))

        features = self._extract_features(dummy_input)
        self.example_feature_array = features.to(self.device)

        # Instantiate normalizer
        if self.hparams.normalizer is not None:
            self.normalizer = instantiate(self.hparams.normalizer)
        else:
            self.normalizer = torch.nn.Identity()

        self.example_feature_array = self.normalizer(self.example_feature_array)

        # Instantiate Model
        if hasattr(self.hparams.model, "_target_") and self.hparams.model._target_:
            print(self.hparams.model._target_)
            self.model = instantiate(
                self.hparams.model,
                input_shape=self.example_feature_array.shape,
                labels=self.num_classes,
                _recursive_=False,
            )
        else:
            self.hparams.model.width = self.example_feature_array.size(2)
            self.hparams.model.height = self.example_feature_array.size(1)
            self.hparams.model.n_labels = self.num_classes
            self.model = get_model(self.hparams.model)

        # loss function
        self.criterion = get_loss_function(self.model, self.hparams)

        # Metrics
        self.train_metrics = MetricCollection({"train_accuracy": Accuracy()})
        self.val_metrics = MetricCollection(
            {
                "val_accuracy": Accuracy(),
                "val_error": Error(),
                "val_recall": Recall(num_classes=self.num_classes),
                "val_precision": Precision(
                    num_classes=self.num_classes
                ),
<<<<<<< HEAD
                #"val_f1": F1(num_classes=self.num_classes, average="weighted"),
=======
                "val_f1": F1(num_classes=self.num_classes),
>>>>>>> ef55eb4f
            }
        )
        self.test_metrics = MetricCollection(
            {
                "test_accuracy": Accuracy(),
                "test_error": Error(),
                "test_recall": Recall(num_classes=self.num_classes),
                "test_precision": Precision(
                    num_classes=self.num_classes
                ),
<<<<<<< HEAD
                #"test_f1": F1(num_classes=self.num_classes, average="weighted"),
=======
                "test_f1": F1(num_classes=self.num_classes),
>>>>>>> ef55eb4f
            }
        )

        self.test_confusion = ConfusionMatrix(num_classes=self.num_classes)
        self.test_roc = ROC(num_classes=self.num_classes, compute_on_step=False)

        augmentation_passes = []
        if self.hparams.time_masking > 0:
            augmentation_passes.append(TimeMasking(self.hparams.time_masking))
        if self.hparams.frequency_masking > 0:
            augmentation_passes.append(TimeMasking(self.hparams.frequency_masking))

        if augmentation_passes:
            self.augmentation = torch.nn.Sequential(*augmentation_passes)
        else:
            self.augmentation = torch.nn.Identity()

    @abstractmethod
    def get_example_input_array(self):
        pass

    @abstractmethod
    def get_split(self):
        pass

    @abstractmethod
    def get_num_classes(self):
        pass

    def calculate_batch_metrics(self, output, y, loss, metrics, prefix):
        if isinstance(output, list):
            for idx, out in enumerate(output):
                out = torch.nn.functional.softmax(out, dim=1)
                metrics(out, y)
                self.log_dict(metrics)
        else:
            try:
                output = torch.nn.functional.softmax(output, dim=1)
                metrics(output, y)
                self.log_dict(metrics)
            except ValueError:
                logging.critical("Could not calculate batch metrics: {outputs}")
        self.log(f"{prefix}_loss", loss)

    # TRAINING CODE
    def training_step(self, batch, batch_idx):
        x, x_len, y, y_len = batch

        output = self(x)
        y = y.view(-1)
        loss = self.criterion(output, y)

        # METRICS
        self.calculate_batch_metrics(output, y, loss, self.train_metrics, "train")

        return loss

    @abstractmethod
    def train_dataloader(self):
        pass

    def get_train_dataloader_by_set(self, train_set):
        train_batch_size = self.hparams["batch_size"]
        dataset_conf = self.hparams.dataset
        sampler_type = dataset_conf.get("sampler", "random")
        if sampler_type == "weighted":
            sampler = self.get_balancing_sampler(train_set)
        else:
            sampler = data.RandomSampler(train_set)

        train_loader = data.DataLoader(
            train_set,
            batch_size=train_batch_size,
            drop_last=True,
            num_workers=self.hparams["num_workers"],
            collate_fn=ctc_collate_fn,
            sampler=sampler,
            multiprocessing_context="fork" if self.hparams["num_workers"] > 0 else None,
        )

        self.batches_per_epoch = len(train_loader)

        return train_loader

    def on_train_epoch_end(self):
        self.eval()
        self._log_weight_distribution()
        self.train()

    # VALIDATION CODE
    def validation_step(self, batch, batch_idx):

        # dataloader provides these four entries per batch
        x, x_length, y, y_length = batch

        # INFERENCE
        output = self(x)
        y = y.view(-1)
        loss = self.criterion(output, y)

        # METRICS
        self.calculate_batch_metrics(output, y, loss, self.val_metrics, "val")
        return loss

    @abstractmethod
    def val_dataloader(self):
        pass

    def get_val_dataloader_by_set(self, dev_set):
        dev_loader = data.DataLoader(
            dev_set,
            batch_size=min(len(dev_set), 16),
            shuffle=False,
            num_workers=self.hparams["num_workers"],
            collate_fn=ctc_collate_fn,
            multiprocessing_context="fork" if self.hparams["num_workers"] > 0 else None,
        )

        return dev_loader

    # TEST CODE
    def test_step(self, batch, batch_idx):

        # dataloader provides these four entries per batch
        x, x_length, y, y_length = batch

        output = self(x)
        y = y.view(-1)
        loss = self.criterion(output, y)

        # METRICS
        self.calculate_batch_metrics(output, y, loss, self.test_metrics, "test")

        logits = torch.nn.functional.softmax(output, dim=1)
<<<<<<< HEAD
        if not torch.are_deterministic_algorithms_enabled():
=======
        with set_deterministic(False):
>>>>>>> ef55eb4f
            self.test_confusion(logits, y)
        self.test_roc(logits, y)

        if isinstance(self.test_set, SpeechDataset):
            self._log_audio(x, logits, y)

        return loss

    @abstractmethod
    def test_dataloader(self):
        pass

    def get_test_dataloader_by_set(self, test_set):
        test_loader = data.DataLoader(
            test_set,
            batch_size=min(len(test_set), 16),
            shuffle=False,
            num_workers=self.hparams["num_workers"],
            collate_fn=ctc_collate_fn,
            multiprocessing_context="fork" if self.hparams["num_workers"] > 0 else None,
        )

        return test_loader

    def on_test_end(self) -> None:
        if self.trainer and self.trainer.fast_dev_run:
            return

        self.test_end_callback(self.test_metrics)

    @abstractmethod
    def test_end_callback(self, test_metrics):
        pass

    @abstractmethod
    def get_class_names(self):
        pass

    def _extract_features(self, x):
        x = self.features(x)

        if x.dim() == 4 and self.example_input_array.dim() == 3:
            new_channels = x.size(1) * x.size(2)
            x = torch.reshape(x, (x.size(0), new_channels, x.size(3)))

        return x

    def forward(self, x):
        x = self._extract_features(x)

        if self.training:
            x = self.augmentation(x)

        x = self.normalizer(x)

        x = self.model(x)
        return x

    def _log_audio(self, x, logits, y):
        prediction = torch.argmax(logits, dim=1)
        correct = prediction == y
        for num, result in enumerate(correct):
            if not result and self.logged_samples < 10:
                loggers = self._logger_iterator()
                class_names = self.test_set.class_names
                for logger in loggers:
                    if hasattr(logger.experiment, "add_audio"):
                        logger.experiment.add_audio(
                            f"sample{self.logged_samples}_{class_names[prediction[num]]}_{class_names[y[num]]}",
                            x[num],
                            self.current_epoch,
                            self.test_set.samplingrate,
                        )
                self.logged_samples += 1

    def on_validation_epoch_end(self):
        for logger in self._logger_iterator():
            if isinstance(logger, TensorBoardLogger):
                logger.log_hyperparams(
                    self.hparams,
                    {"val_accuracy": self.val_metrics["val_accuracy"].compute().item()},
                )


class StreamClassifierModule(BaseStreamClassifierModule):
    def get_class_names(self):
        return self.test_set.class_names

    def get_split(self):
        return get_class(self.hparams.dataset.cls).splits(self.hparams.dataset)

    def get_num_classes(self):
        return len(self.train_set.class_names)

    def get_example_input_array(self):
        return torch.zeros(1, *self.train_set.size())

    def train_dataloader(self):
        return self.get_train_dataloader_by_set(self.train_set)

    def val_dataloader(self):
        return self.get_val_dataloader_by_set(self.dev_set)

    def test_dataloader(self):
        return self.get_test_dataloader_by_set(self.test_set)

    def test_end_callback(self, test_metrics):
        metric_table = []
        for name, metric in test_metrics.items():
            metric_table.append((name, metric.compute().item()))

        logging.info("\nTest Metrics:\n%s", tabulate.tabulate(metric_table))

<<<<<<< HEAD
        if not torch.are_deterministic_algorithms_enabled():
            confusion_matrix = self.test_confusion.compute()
            self.test_confusion.reset()

            confusion_plot = plot_confusion_matrix(
                confusion_matrix.cpu().numpy(), self.get_class_names()
            )
=======
        
        confusion_matrix = self.test_confusion.compute()
        self.test_confusion.reset()

        confusion_plot = plot_confusion_matrix(
            confusion_matrix.cpu().numpy(), categories=self.get_class_names(), figsize=(12.0, 12.0)
        )
>>>>>>> ef55eb4f

            confusion_plot.savefig("test_confusion.png")
            confusion_plot.savefig("test_confusion.pdf")

        buf = io.BytesIO()
    
        confusion_plot.savefig(buf, format='jpeg')
        buf.seek(0)
        im = Image.open(buf)
        im = torchvision.transforms.ToTensor()(im)

        loggers = self._logger_iterator()
        for logger in loggers:
            if hasattr(logger.experiment, "add_image"):
                logger.experiment.add_image("test_confusion_matrix", im, global_step=self.current_epoch)


        # roc_fpr, roc_tpr, roc_thresholds = self.test_roc.compute()
        self.test_roc.reset()


class CrossValidationStreamClassifierModule(BaseStreamClassifierModule):
    def __init__(self, *args, **kwargs):
        super().__init__(*args, **kwargs)
        self.trainer_fold_callback = None
        self.sets_by_criteria = None
        self.k_fold = self.hparams.dataset.k_fold
        self.test_end_callback_function = None

    def get_class_names(self):
        return get_class(self.hparams.dataset.cls).get_class_names()

    def get_num_classes(self):
        return get_class(self.hparams.dataset.cls).get_num_classes()

    def get_split(self):
        self.sets_by_criteria = get_class(self.hparams.dataset.cls).splits_cv(
            self.hparams.dataset
        )
        return self.prepare_dataloaders(self.sets_by_criteria)

    def get_example_input_array(self):
        return torch.zeros(
            1, self.sets_by_criteria[0].channels, self.sets_by_criteria[0].input_length
        )

    def prepare_dataloaders(self, sets_by_criteria):
        assert self.k_fold >= len(["train", "val", "test"])

        rng = np.random.default_rng()
        subsets = np.arange(len(sets_by_criteria))
        rng.shuffle(subsets)
        splits = np.array_split(subsets, self.k_fold)

        train_sets, dev_sets, test_sets = [], [], []

        for i in range(self.k_fold):
            test_split = splits[0]
            dev_split = splits[1]
            train_split = np.concatenate(splits[2:]).ravel()

            train_sets += [
                torch.utils.data.ConcatDataset(
                    [sets_by_criteria[i] for i in train_split]
                )
            ]
            dev_sets += [
                torch.utils.data.ConcatDataset([sets_by_criteria[i] for i in dev_split])
            ]
            test_sets += [
                torch.utils.data.ConcatDataset(
                    [sets_by_criteria[i] for i in test_split]
                )
            ]

            splits = splits[1:] + [splits[0]]

        return train_sets, dev_sets, test_sets

    def train_dataloader(self):
        for train_set in self.train_set:
            yield self.get_train_dataloader_by_set(train_set)

    def val_dataloader(self):
        for dev_set in self.dev_set:
            yield self.get_val_dataloader_by_set(dev_set)

    def test_dataloader(self):
        for test_set in self.test_set:
            yield self.get_test_dataloader_by_set(test_set)

    def register_test_end_callback_function(self, function):
        self.test_end_callback_function = function

    def test_end_callback(self, test_metrics):
        self.test_end_callback_function(self, test_metrics)

    def get_progress_bar_dict(self) -> Dict[str, Union[int, str]]:
        items = super().get_progress_bar_dict()
        items["fold_nr"] = self.trainer_fold_callback()
        return items

    def register_trainer_fold_callback(self, callback):
        self.trainer_fold_callback = callback


class SpeechClassifierModule(StreamClassifierModule):
    def __init__(self, *args, **kwargs):
        logging.critical(
            "SpeechClassifierModule has been renamed to StreamClassifierModule speech classifier module will be removed soon"
        )
        super(SpeechClassifierModule, self).__init__(*args, **kwargs)<|MERGE_RESOLUTION|>--- conflicted
+++ resolved
@@ -17,7 +17,7 @@
 from pytorch_lightning.loggers import TensorBoardLogger
 from .config_utils import get_loss_function, get_model
 from ..utils import set_deterministic
-from typing import  Dict, Union
+from typing import Dict, Union
 from PIL import Image
 
 from hannah.datasets.base import ctc_collate_fn
@@ -34,8 +34,10 @@
 from ..utils import fullname
 from .base import ClassifierModule
 
-<<<<<<< HEAD
 from omegaconf import DictConfig
+
+
+logger = logging.getLogger(__name__)
 
 
 class ClassifierModule(LightningModule):
@@ -149,7 +151,7 @@
 
     def _logger_iterator(self):
         if isinstance(self.logger, LoggerCollection):
-            loggers = self.logger
+            loggers = self.loggerhannah / modules / classifier.py
         else:
             loggers = [self.logger]
 
@@ -200,9 +202,14 @@
 
     def on_save_checkpoint(self, checkpoint):
         checkpoint["hyper_parameters"]["_target_"] = fullname(self)
-=======
-logger = logging.getLogger(__name__)
->>>>>>> ef55eb4f
+
+    def on_validation_epoch_end(self):
+        for logger in self._logger_iterator():
+            if isinstance(logger, TensorBoardLogger):
+                logger.log_hyperparams(
+                    self.hparams,
+                    {"val_accuracy": self.val_metrics["val_accuracy"].compute().item()},
+                )
 
 
 class BaseStreamClassifierModule(ClassifierModule):
@@ -282,14 +289,8 @@
                 "val_accuracy": Accuracy(),
                 "val_error": Error(),
                 "val_recall": Recall(num_classes=self.num_classes),
-                "val_precision": Precision(
-                    num_classes=self.num_classes
-                ),
-<<<<<<< HEAD
-                #"val_f1": F1(num_classes=self.num_classes, average="weighted"),
-=======
+                "val_precision": Precision(num_classes=self.num_classes),
                 "val_f1": F1(num_classes=self.num_classes),
->>>>>>> ef55eb4f
             }
         )
         self.test_metrics = MetricCollection(
@@ -297,14 +298,8 @@
                 "test_accuracy": Accuracy(),
                 "test_error": Error(),
                 "test_recall": Recall(num_classes=self.num_classes),
-                "test_precision": Precision(
-                    num_classes=self.num_classes
-                ),
-<<<<<<< HEAD
-                #"test_f1": F1(num_classes=self.num_classes, average="weighted"),
-=======
+                "test_precision": Precision(num_classes=self.num_classes),
                 "test_f1": F1(num_classes=self.num_classes),
->>>>>>> ef55eb4f
             }
         )
 
@@ -439,12 +434,9 @@
         self.calculate_batch_metrics(output, y, loss, self.test_metrics, "test")
 
         logits = torch.nn.functional.softmax(output, dim=1)
-<<<<<<< HEAD
-        if not torch.are_deterministic_algorithms_enabled():
-=======
         with set_deterministic(False):
->>>>>>> ef55eb4f
             self.test_confusion(logits, y)
+
         self.test_roc(logits, y)
 
         if isinstance(self.test_set, SpeechDataset):
@@ -519,14 +511,6 @@
                         )
                 self.logged_samples += 1
 
-    def on_validation_epoch_end(self):
-        for logger in self._logger_iterator():
-            if isinstance(logger, TensorBoardLogger):
-                logger.log_hyperparams(
-                    self.hparams,
-                    {"val_accuracy": self.val_metrics["val_accuracy"].compute().item()},
-                )
-
 
 class StreamClassifierModule(BaseStreamClassifierModule):
     def get_class_names(self):
@@ -557,30 +541,19 @@
 
         logging.info("\nTest Metrics:\n%s", tabulate.tabulate(metric_table))
 
-<<<<<<< HEAD
-        if not torch.are_deterministic_algorithms_enabled():
-            confusion_matrix = self.test_confusion.compute()
-            self.test_confusion.reset()
-
-            confusion_plot = plot_confusion_matrix(
-                confusion_matrix.cpu().numpy(), self.get_class_names()
-            )
-=======
-        
         confusion_matrix = self.test_confusion.compute()
         self.test_confusion.reset()
 
         confusion_plot = plot_confusion_matrix(
-            confusion_matrix.cpu().numpy(), categories=self.get_class_names(), figsize=(12.0, 12.0)
-        )
->>>>>>> ef55eb4f
-
-            confusion_plot.savefig("test_confusion.png")
-            confusion_plot.savefig("test_confusion.pdf")
+            confusion_matrix.cpu().numpy(), self.get_class_names()
+        )
+
+        confusion_plot.savefig("test_confusion.png")
+        confusion_plot.savefig("test_confusion.pdf")
 
         buf = io.BytesIO()
-    
-        confusion_plot.savefig(buf, format='jpeg')
+
+        confusion_plot.savefig(buf, format="jpeg")
         buf.seek(0)
         im = Image.open(buf)
         im = torchvision.transforms.ToTensor()(im)
@@ -588,8 +561,9 @@
         loggers = self._logger_iterator()
         for logger in loggers:
             if hasattr(logger.experiment, "add_image"):
-                logger.experiment.add_image("test_confusion_matrix", im, global_step=self.current_epoch)
-
+                logger.experiment.add_image(
+                    "test_confusion_matrix", im, global_step=self.current_epoch
+                )
 
         # roc_fpr, roc_tpr, roc_thresholds = self.test_roc.compute()
         self.test_roc.reset()
