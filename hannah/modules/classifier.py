#
# Copyright (c) 2022 University of Tübingen.
#
# This file is part of hannah.
# See https://atreus.informatik.uni-tuebingen.de/ties/ai/hannah/hannah for further info.
#
# Licensed under the Apache License, Version 2.0 (the "License");
# you may not use this file except in compliance with the License.
# You may obtain a copy of the License at
#
#     http://www.apache.org/licenses/LICENSE-2.0
#
# Unless required by applicable law or agreed to in writing, software
# distributed under the License is distributed on an "AS IS" BASIS,
# WITHOUT WARRANTIES OR CONDITIONS OF ANY KIND, either express or implied.
# See the License for the specific language governing permissions and
# limitations under the License.
#
import logging
import platform
from abc import abstractmethod
from typing import Dict, Optional, Union

import numpy as np
import tabulate
import torch
import torch.utils.data as data
import torchvision
from hydra.utils import get_class, instantiate
from omegaconf import DictConfig
from pytorch_lightning import LightningModule
from sklearn.metrics import auc
from torchaudio.transforms import FrequencyMasking, TimeMasking, TimeStretch
from torchmetrics import (
<<<<<<< HEAD
=======
    AUC,
    AUROC,
>>>>>>> f79acccd
    ROC,
    Accuracy,
    ConfusionMatrix,
    F1Score,
    MetricCollection,
    Precision,
    Recall,
)

from hannah.datasets.base import ctc_collate_fn

from ..datasets import SpeechDataset
from ..models.factory.qat import QAT_MODULE_MAPPINGS
from ..utils import set_deterministic
from .base import ClassifierModule
from .config_utils import get_loss_function, get_model
from .metrics import Error

msglogger = logging.getLogger(__name__)


class BaseStreamClassifierModule(ClassifierModule):
    def __init__(self, *args, **kwargs):
        super().__init__(*args, **kwargs)

    def prepare_data(self):
        # get all the necessary data stuff
        if not self.train_set or not self.test_set or not self.dev_set:
            if self.hparams.dataset:
                get_class(self.hparams.dataset.cls).prepare(self.hparams.dataset)

    def setup(self, stage):
        # TODO stage variable is not used!
        msglogger.info("Setting up model")
        if self._trainer:
            for logger in self.trainer.loggers:
                logger.log_hyperparams(self.hparams)

        if self.initialized:
            msglogger.info("Model setup already completed skipping setup")
            return

        self.initialized = True

        if self.hparams.dataset is not None:

            # trainset needed to set values in hparams
            self.train_set, self.dev_set, self.test_set = self.get_split()

            self.num_classes = self.get_num_classes()

        # Create example input
        device = self.device
        if self.example_input_array is None:
            self.example_input_array = self.get_example_input_array()
        dummy_input = self.example_input_array

        logging.info("Example input array shape: %s", str(dummy_input.shape))

        # Instantiate features
        self.features = instantiate(self.hparams.features)

        features = self._extract_features(dummy_input)
        self.example_feature_array = features

        # Instantiate normalizer
        if self.hparams.normalizer is not None:
            self.normalizer = instantiate(self.hparams.normalizer)
        else:
            self.normalizer = torch.nn.Identity()

        self.example_feature_array = self.normalizer(self.example_feature_array)

        # Instantiate Model
        if hasattr(self.hparams.model, "_target_") and self.hparams.model._target_:
            self.model = instantiate(
                self.hparams.model,
                input_shape=self.example_feature_array.shape,
                labels=self.num_classes,
                _recursive_=False,
            )
        else:
            self.hparams.model.width = self.example_feature_array.size(2)
            self.hparams.model.height = self.example_feature_array.size(1)
            self.hparams.model.n_labels = self.num_classes
            self.model = get_model(self.hparams.model)

        # loss function
        self.criterion = get_loss_function(self.model, self.hparams)

        # Metrics
        self.train_metrics = MetricCollection({"train_accuracy": Accuracy()})
        self.val_metrics = MetricCollection(
            {
                "val_accuracy": Accuracy(),
                "val_error": Error(),
                "val_recall": Recall(num_classes=self.num_classes),
                "val_precision": Precision(num_classes=self.num_classes),
                "val_f1": F1Score(num_classes=self.num_classes),
                "val_auroc": AUROC(num_classes=self.num_classes),
            }
        )
        self.test_metrics = MetricCollection(
            {
                "test_accuracy": Accuracy(),
                "test_error": Error(),
                "test_recall": Recall(num_classes=self.num_classes),
                "test_precision": Precision(num_classes=self.num_classes),
                "test_f1": F1Score(num_classes=self.num_classes),
                "test_auroc": AUROC(num_classes=self.num_classes),
            }
        )

        self.test_confusion = ConfusionMatrix(num_classes=self.num_classes)
        self.test_roc = ROC(num_classes=self.num_classes, compute_on_step=False)

        augmentation_passes = []
        if self.hparams.time_masking > 0:
            augmentation_passes.append(TimeMasking(self.hparams.time_masking))
        if self.hparams.frequency_masking > 0:
            augmentation_passes.append(TimeMasking(self.hparams.frequency_masking))

        if augmentation_passes:
            self.augmentation = torch.nn.Sequential(*augmentation_passes)
        else:
            self.augmentation = torch.nn.Identity()

    @abstractmethod
    def get_example_input_array(self):
        pass

    @abstractmethod
    def get_split(self):
        pass

    @abstractmethod
    def get_num_classes(self):
        pass

    def calculate_batch_metrics(self, output, y, loss, metrics, prefix):
        if isinstance(output, list):
            for idx, out in enumerate(output):
                out = torch.nn.functional.softmax(out, dim=1)
                metrics(out, y)
                self.log_dict(metrics)
        else:
            try:
                output = torch.nn.functional.softmax(output, dim=1)
                metrics(output, y)
                self.log_dict(metrics)
            except ValueError as e:
                logging.critical(f"Could not calculate batch metrics: output={output}")

        self.log(f"{prefix}_loss", loss)

    # TRAINING CODE
    def training_step(self, batch, batch_idx):
        x, x_len, y, y_len = batch

        output = self(x)
        y = y.view(-1)
        loss = self.criterion(output, y)

        # METRICS
        self.calculate_batch_metrics(output, y, loss, self.train_metrics, "train")

        return loss

    # @abstractmethod
    # def train_dataloader(self):
    #    pass

    def get_train_dataloader_by_set(self, train_set):
        train_batch_size = self.hparams["batch_size"]
        dataset_conf = self.hparams.dataset
        sampler = data.RandomSampler(train_set)

        train_loader = data.DataLoader(
            train_set,
            batch_size=train_batch_size,
            drop_last=True,
            num_workers=self.hparams["num_workers"],
            collate_fn=ctc_collate_fn,
            sampler=sampler,
            multiprocessing_context="fork" if self.hparams["num_workers"] > 0 else None,
        )

        self.batches_per_epoch = len(train_loader)

        return train_loader

    def on_train_epoch_end(self):
        self.eval()
        self._log_weight_distribution()
        self.train()

    # VALIDATION CODE
    def validation_step(self, batch, batch_idx):

        # dataloader provides these four entries per batch
        x, x_length, y, y_length = batch

        # INFERENCE
        output = self(x)
        y = y.view(-1)
        loss = self.criterion(output, y)

        # METRICS
        self.calculate_batch_metrics(output, y, loss, self.val_metrics, "val")
        return loss

    @abstractmethod
    def val_dataloader(self):
        pass

    def get_val_dataloader_by_set(self, dev_set):
        dev_loader = data.DataLoader(
            dev_set,
            batch_size=min(len(dev_set), self.hparams["batch_size"]),
            shuffle=self.shuffle_all_dataloaders,
            num_workers=self.hparams["num_workers"],
            collate_fn=ctc_collate_fn,
            multiprocessing_context="fork" if self.hparams["num_workers"] > 0 else None,
        )

        return dev_loader

    # TEST CODE
    def test_step(self, batch, batch_idx):

        # dataloader provides these four entries per batch
        x, x_length, y, y_length = batch

        output = self(x)
        y = y.view(-1)
        loss = self.criterion(output, y)

        # METRICS
        self.calculate_batch_metrics(output, y, loss, self.test_metrics, "test")

        logits = torch.nn.functional.softmax(output, dim=1)
        with set_deterministic(False):
            self.test_confusion(logits, y)

        self.test_roc(logits, y)

        if isinstance(self.test_set, SpeechDataset):
            self._log_audio(x, logits, y)

        return loss

    @abstractmethod
    def test_dataloader(self):
        pass

    def get_test_dataloader_by_set(self, test_set):
        test_loader = data.DataLoader(
            test_set,
            batch_size=min(len(test_set), self.hparams["batch_size"]),
            shuffle=self.shuffle_all_dataloaders,
            num_workers=self.hparams["num_workers"],
            collate_fn=ctc_collate_fn,
            multiprocessing_context="fork" if self.hparams["num_workers"] > 0 else None,
        )

        return test_loader

    def _extract_features(self, x):
        x = self.features(x)

        if x.dim() == 4 and self.example_input_array.dim() == 3:
            new_channels = x.size(1) * x.size(2)
            x = torch.reshape(x, (x.size(0), new_channels, x.size(3)))

        return x

    def forward(self, x):
        x = self._extract_features(x)

        if self.training:
            x = self.augmentation(x)

        x = self.normalizer(x)

        x = self.model(x)
        return x

    def _log_audio(self, x, logits, y):
        prediction = torch.argmax(logits, dim=1)
        correct = prediction == y
        for num, result in enumerate(correct):
            if not result and self.logged_samples < 10:
                loggers = self._logger_iterator()
                class_names = self.test_set.class_names
                for logger in loggers:
                    if hasattr(logger.experiment, "add_audio"):
                        logger.experiment.add_audio(
                            f"sample{self.logged_samples}_{class_names[prediction[num]]}_{class_names[y[num]]}",
                            x[num],
                            self.current_epoch,
                            self.test_set.samplingrate,
                        )
                self.logged_samples += 1


class StreamClassifierModule(BaseStreamClassifierModule):
    def get_class_names(self):
        return self.test_set.class_names

    def get_split(self):
        return get_class(self.hparams.dataset.cls).splits(self.hparams.dataset)

    def get_num_classes(self):
        return len(self.train_set.class_names)

    def get_example_input_array(self):
        if self.train_set is not None:
            return torch.zeros(1, *self.train_set.size())
        else:
            return self.example_input_array

    def train_dataloader(self):
        return self.get_train_dataloader_by_set(self.train_set)

    def val_dataloader(self):
        return self.get_val_dataloader_by_set(self.dev_set)

    def test_dataloader(self):
        return self.get_test_dataloader_by_set(self.test_set)


class CrossValidationStreamClassifierModule(BaseStreamClassifierModule):
    def __init__(self, *args, **kwargs):
        super().__init__(*args, **kwargs)
        self.trainer_fold_callback = None
        self.sets_by_criteria = None
        self.k_fold = self.hparams.dataset.k_fold
        self.test_end_callback_function = None

    def get_class_names(self):
        return get_class(self.hparams.dataset.cls).get_class_names()

    def get_num_classes(self):
        return get_class(self.hparams.dataset.cls).get_num_classes()

    def get_split(self):
        self.sets_by_criteria = get_class(self.hparams.dataset.cls).splits_cv(
            self.hparams.dataset
        )
        return self.prepare_dataloaders(self.sets_by_criteria)

    def get_example_input_array(self):
        return torch.zeros(
            1, self.sets_by_criteria[0].channels, self.sets_by_criteria[0].input_length
        )

    def prepare_dataloaders(self, sets_by_criteria):
        assert self.k_fold >= len(["train", "val", "test"])

        rng = np.random.default_rng()
        subsets = np.arange(len(sets_by_criteria))
        rng.shuffle(subsets)
        splits = np.array_split(subsets, self.k_fold)

        train_sets, dev_sets, test_sets = [], [], []

        for i in range(self.k_fold):
            test_split = splits[0]
            dev_split = splits[1]
            train_split = np.concatenate(splits[2:]).ravel()

            train_sets += [
                torch.utils.data.ConcatDataset(
                    [sets_by_criteria[i] for i in train_split]
                )
            ]
            dev_sets += [
                torch.utils.data.ConcatDataset([sets_by_criteria[i] for i in dev_split])
            ]
            test_sets += [
                torch.utils.data.ConcatDataset(
                    [sets_by_criteria[i] for i in test_split]
                )
            ]

            splits = splits[1:] + [splits[0]]

        return train_sets, dev_sets, test_sets

    def train_dataloader(self):
        for train_set in self.train_set:
            yield self.get_train_dataloader_by_set(train_set)

    def val_dataloader(self):
        for dev_set in self.dev_set:
            yield self.get_val_dataloader_by_set(dev_set)

    def test_dataloader(self):
        for test_set in self.test_set:
            yield self.get_test_dataloader_by_set(test_set)

    def register_test_end_callback_function(self, function):
        self.test_end_callback_function = function

    def test_end_callback(self, test_metrics):
        self.test_end_callback_function(self, test_metrics)

    def get_progress_bar_dict(self) -> Dict[str, Union[int, str]]:
        items = super().get_progress_bar_dict()
        items["fold_nr"] = self.trainer_fold_callback()
        return items

    def register_trainer_fold_callback(self, callback):
        self.trainer_fold_callback = callback<|MERGE_RESOLUTION|>--- conflicted
+++ resolved
@@ -32,11 +32,8 @@
 from sklearn.metrics import auc
 from torchaudio.transforms import FrequencyMasking, TimeMasking, TimeStretch
 from torchmetrics import (
-<<<<<<< HEAD
-=======
     AUC,
     AUROC,
->>>>>>> f79acccd
     ROC,
     Accuracy,
     ConfusionMatrix,
@@ -450,4 +447,12 @@
         return items
 
     def register_trainer_fold_callback(self, callback):
-        self.trainer_fold_callback = callback+        self.trainer_fold_callback = callback
+
+
+class SpeechClassifierModule(StreamClassifierModule):
+    def __init__(self, *args, **kwargs):
+        logging.critical(
+            "SpeechClassifierModule has been renamed to StreamClassifierModule speech classifier module will be removed soon"
+        )
+        super(SpeechClassifierModule, self).__init__(*args, **kwargs)