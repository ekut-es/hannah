--- conflicted
+++ resolved
@@ -1,6 +1,3 @@
-<<<<<<< HEAD
-import math
-=======
 #
 # Copyright (c) 2022 University of Tübingen.
 #
@@ -19,8 +16,9 @@
 # See the License for the specific language governing permissions and
 # limitations under the License.
 #
->>>>>>> 1fff0957
+
 import logging
+import math
 import platform
 from abc import abstractmethod
 from typing import Dict, Optional, Union
