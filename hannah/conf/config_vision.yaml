--- conflicted
+++ resolved
@@ -1,51 +1,15 @@
 defaults:
-<<<<<<< HEAD
-    - dataset: kvasir_capsule             # Dataset configuartion name
-    - features: identity                  # Feature extractor configuration name (use identity for vision datasets)
-    - model: timm_mobilenetv3_small_075   # Neural network name (for now timm_resnet50 or timm_efficientnet_lite1)
-    - scheduler: 1cycle                   # learning rate scheduler config name
-    - optimizer: adamw                    # Optimizer config name
-    - normalizer: null                    # Feature normalizer (used for quantized neural networks)
-    - module: image_classifier            # Lightning module config for the training loop (image classifier for image classification tasks)
-    - trainer: default                    # Lightning trainer config
-    - compress: null
-    - checkpoint: default
-    - backend: null
-    - early_stopping: null
-    - profiler: null
-    - pruning: null
-    - optional dataset/features: ${dataset}_${features}
-=======
     - config
     - override dataset: kvasir_capsule   # Dataset configuartion name
     - override features: identity        # Feature extractor configuration name (use identity for vision datasets)
-    - override model: timm_resnet50      # Neural network name (for now timm_resnet50 or timm_efficientnet_lite1)
+    - override model:   timm_mobilenetv3_small_075    # Neural network name (for now timm_resnet50 or timm_efficientnet_lite1)
     - override scheduler: 1cycle         # learning rate scheduler config name
     - override optimizer: adamw          # Optimizer config name
     - override normalizer: null          # Feature normalizer (used for quantized neural networks)
     - override module: image_classifier  # Lightning module config for the training loop (image classifier for image classification tasks)
->>>>>>> 3caacaa2
     - _self_
 
 
 monitor:
   metric: val_f1_micro
-<<<<<<< HEAD
-  direction: maximize
-
-seed: [1234]
-
-hydra:
-    run:
-      dir: ${output_dir}/${experiment_id}/${model.name}/
-    sweep:
-      dir: ${output_dir}/${experiment_id}/${model.name}/${hydra.job.name}
-
-
-
-#TODO:
-dump_test: false
-input_file: ''
-=======
-  direction: maximize
->>>>>>> 3caacaa2
+  direction: maximize