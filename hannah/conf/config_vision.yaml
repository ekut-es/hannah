defaults:
    - dataset: kvasir_capsule             # Dataset configuartion name
    - features: identity                  # Feature extractor configuration name (use identity for vision datasets)
    - model: timm_mobilenetv3_small_075   # Neural network name (for now timm_resnet50 or timm_efficientnet_lite1)
    - scheduler: 1cycle                   # learning rate scheduler config name
    - optimizer: adamw                    # Optimizer config name
    - normalizer: null                    # Feature normalizer (used for quantized neural networks)
    - module: image_classifier            # Lightning module config for the training loop (image classifier for image classification tasks)
    - trainer: default                    # Lightning trainer config
    - compress: null
    - checkpoint: default
    - backend: null
    - early_stopping: null
    - profiler: null
    - pruning: null
    - optional dataset/features: ${dataset}_${features}
<<<<<<< HEAD
    - override hydra/job_logging: silent
=======
    - _self_

>>>>>>> 440cbef8

experiment_id: test
output_dir: trained_models
auto_lr: false
print_metrics: false
data_monitor: false
monitor:
  metric: val_f1_micro
  direction: maximize

seed: [1234]

hydra:
    run:
      dir: ${output_dir}/${experiment_id}/${model.name}/
    sweep:
      dir: ${output_dir}/${experiment_id}/${model.name}/${hydra.job.name}



#TODO:
dump_test: false
input_file: ''<|MERGE_RESOLUTION|>--- conflicted
+++ resolved
@@ -14,12 +14,8 @@
     - profiler: null
     - pruning: null
     - optional dataset/features: ${dataset}_${features}
-<<<<<<< HEAD
-    - override hydra/job_logging: silent
-=======
     - _self_
 
->>>>>>> 440cbef8
 
 experiment_id: test
 output_dir: trained_models
