defaults:
    - dataset: kvasir_capsule   # Dataset configuartion name
    - features: identity        # Feature extractor configuration name (use identity for vision datasets)
<<<<<<< HEAD
    - model: timm_mobilenetv3_small_075    # Neural network name (for now timm_resnet50 or timm_efficientnet_lite1)
=======
    - model: timm_mobilenetv3_small_100      # Neural network name (for now timm_resnet50 or timm_efficientnet_lite1)
>>>>>>> 8b4a828f
    - scheduler: 1cycle         # learning rate scheduler config name
    - optimizer: adamw          # Optimizer config name
    - normalizer: null          # Feature normalizer (used for quantized neural networks)
    - module: image_classifier  # Lightning module config for the training loop (image classifier for image classification tasks)
    - trainer: default          # Lightning trainer config
    - compress: null
    - checkpoint: default
    - backend: null
    - early_stopping: null
    - profiler: null
    - pruning: null
    - optional dataset/features: ${dataset}_${features}
    - override hydra/job_logging: silent

experiment_id: test
output_dir: trained_models
auto_lr: false
print_metrics: false
data_monitor: false
monitor:
  metric: val_f1_micro
  direction: maximize

seed: [1234]

hydra:
    run:
      dir: ${output_dir}/${experiment_id}/${model.name}/
    sweep:
      dir: ${output_dir}/${experiment_id}/${model.name}/${hydra.job.name}



#TODO:
dump_test: false
input_file: ''<|MERGE_RESOLUTION|>--- conflicted
+++ resolved
@@ -1,16 +1,12 @@
 defaults:
-    - dataset: kvasir_capsule   # Dataset configuartion name
-    - features: identity        # Feature extractor configuration name (use identity for vision datasets)
-<<<<<<< HEAD
-    - model: timm_mobilenetv3_small_075    # Neural network name (for now timm_resnet50 or timm_efficientnet_lite1)
-=======
-    - model: timm_mobilenetv3_small_100      # Neural network name (for now timm_resnet50 or timm_efficientnet_lite1)
->>>>>>> 8b4a828f
-    - scheduler: 1cycle         # learning rate scheduler config name
-    - optimizer: adamw          # Optimizer config name
-    - normalizer: null          # Feature normalizer (used for quantized neural networks)
-    - module: image_classifier  # Lightning module config for the training loop (image classifier for image classification tasks)
-    - trainer: default          # Lightning trainer config
+    - dataset: kvasir_capsule             # Dataset configuartion name
+    - features: identity                  # Feature extractor configuration name (use identity for vision datasets)
+    - model: timm_mobilenetv3_small_075   # Neural network name (for now timm_resnet50 or timm_efficientnet_lite1)
+    - scheduler: 1cycle                   # learning rate scheduler config name
+    - optimizer: adamw                    # Optimizer config name
+    - normalizer: null                    # Feature normalizer (used for quantized neural networks)
+    - module: image_classifier            # Lightning module config for the training loop (image classifier for image classification tasks)
+    - trainer: default                    # Lightning trainer config
     - compress: null
     - checkpoint: default
     - backend: null
