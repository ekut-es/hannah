--- conflicted
+++ resolved
@@ -18,9 +18,5 @@
 ##
 defaults:
   - default # inherit from default trainer conf
-<<<<<<< HEAD
-=======
-
->>>>>>> 6bbc48f2
 strategy: ddp_sharded
 precision: 16