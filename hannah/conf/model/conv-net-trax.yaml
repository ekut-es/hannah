<<<<<<< HEAD
=======
##
## Copyright (c) 2022 University of Tübingen.
##
## This file is part of hannah.
## See https://atreus.informatik.uni-tuebingen.de/ties/ai/hannah/hannah for further info.
##
## Licensed under the Apache License, Version 2.0 (the "License");
## you may not use this file except in compliance with the License.
## You may obtain a copy of the License at
##
##     http://www.apache.org/licenses/LICENSE-2.0
##
## Unless required by applicable law or agreed to in writing, software
## distributed under the License is distributed on an "AS IS" BASIS,
## WITHOUT WARRANTIES OR CONDITIONS OF ANY KIND, either express or implied.
## See the License for the specific language governing permissions and
## limitations under the License.
##
>>>>>>> f79acccd
_target_: hannah.models.factory.factory.create_cnn
name: conv_net_trax
norm:
  target: bn
act:
  target: relu
qconfig:
  _target_: hannah.models.factory.qconfig.get_trax_qat_qconfig
  config:
    bw_b: 8
    bw_w: 6
    bw_f: 8
    power_of_2: false  # Use power of two quantization for weights
    noise_prob: 0.7   # Probability of quantizing a value during training
conv:
  - target: forward
    stride: 1
    blocks:
      - target: conv1d
        kernel_size: 3
        padding: false
        act: false
        norm: true
        bias: false
        out_channels: 16
  - target: residual
    stride: 2
    blocks:
      - target: conv1d
        kernel_size: 9
        act: true
        norm: true
        out_channels: 24
      - target: conv1d
        kernel_size: 1
        act: true
        norm: true
        parallel: true
        out_channels: 24
      - target: conv1d
        kernel_size: 9
        act: false
        norm: true
        out_channels: 24
        out_quant: false
  - target: residual
    stride: 2
    blocks:
      - target: conv1d
        kernel_size: 9
        act: true
        norm: true
        out_channels: 32
      - target: conv1d
        kernel_size: 1
        act: true
        norm: true
        parallel: true
        out_channels: 32
      - target: conv1d
        kernel_size: 9
        act: false
        norm: true
        out_channels: 32
        out_quant: false
  - target: residual
    stride: 2
    blocks:
      - target: conv1d
        kernel_size: 9
        act: true
        norm: true
        out_channels: 48
      - target: conv1d
        kernel_size: 1
        act: true
        norm: true
        parallel: true
        out_channels: 48
      - target: conv1d
        kernel_size: 9
        act: false
        norm: true
        out_channels: 48
        out_quant: false<|MERGE_RESOLUTION|>--- conflicted
+++ resolved
@@ -1,5 +1,3 @@
-<<<<<<< HEAD
-=======
 ##
 ## Copyright (c) 2022 University of Tübingen.
 ##
@@ -18,7 +16,6 @@
 ## See the License for the specific language governing permissions and
 ## limitations under the License.
 ##
->>>>>>> f79acccd
 _target_: hannah.models.factory.factory.create_cnn
 name: conv_net_trax
 norm:
