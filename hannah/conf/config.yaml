defaults:
    - dataset: kws
    - features: mfcc
    - model: conv-net-trax
    - scheduler: 1cycle
    - optimizer: sgd
    - normalizer: fixedpoint
    - module: stream_classifier
    - trainer: default
    - checkpoint: default
    - backend: null
    - early_stopping: null
    - profiler: null
    - compression: null
    - optional dataset/features: ${dataset}_${features}
    - experiment: null
    - nas: null
    - experiment: null
    - override hydra/job_logging: silent
    - _self_

experiment_id: test
output_dir: trained_models
auto_lr: false
print_metrics: false
data_monitor: false
resume: false

seed: [1234]
validate_output: False
dump_test: false
input_file: ''

hydra:
    job:
      chdir: true
    run:
      dir: ${output_dir}/${experiment_id}/${model.name}/
    sweep:
<<<<<<< HEAD
      dir: ${output_dir}/${experiment_id}/${model.name}/
=======
      dir: ${output_dir}/${experiment_id}/${model.name}/

#TODO:
dump_test: false
input_file: ''
>>>>>>> 3caacaa2
<|MERGE_RESOLUTION|>--- conflicted
+++ resolved
@@ -37,12 +37,4 @@
     run:
       dir: ${output_dir}/${experiment_id}/${model.name}/
     sweep:
-<<<<<<< HEAD
-      dir: ${output_dir}/${experiment_id}/${model.name}/
-=======
-      dir: ${output_dir}/${experiment_id}/${model.name}/
-
-#TODO:
-dump_test: false
-input_file: ''
->>>>>>> 3caacaa2
+      dir: ${output_dir}/${experiment_id}/${model.name}/