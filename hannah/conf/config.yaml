##
## Copyright (c) 2022 University of Tübingen.
##
## This file is part of hannah.
## See https://atreus.informatik.uni-tuebingen.de/ties/ai/hannah/hannah for further info.
##
## Licensed under the Apache License, Version 2.0 (the "License");
## you may not use this file except in compliance with the License.
## You may obtain a copy of the License at
##
##     http://www.apache.org/licenses/LICENSE-2.0
##
## Unless required by applicable law or agreed to in writing, software
## distributed under the License is distributed on an "AS IS" BASIS,
## WITHOUT WARRANTIES OR CONDITIONS OF ANY KIND, either express or implied.
## See the License for the specific language governing permissions and
## limitations under the License.
##

<<<<<<< HEAD
seed: [1234]
validate_output: False
dump_test: false
input_file: ''

hydra:
    job:
      chdir: true
    run:
      dir: ${output_dir}/${experiment_id}/${model.name}/
    sweep:
      dir: ${output_dir}/${experiment_id}/${model.name}/
=======

defaults:
    - base_config
    - _self_
>>>>>>> 6bbc48f2
<|MERGE_RESOLUTION|>--- conflicted
+++ resolved
@@ -17,22 +17,7 @@
 ## limitations under the License.
 ##
 
-<<<<<<< HEAD
-seed: [1234]
-validate_output: False
-dump_test: false
-input_file: ''
-
-hydra:
-    job:
-      chdir: true
-    run:
-      dir: ${output_dir}/${experiment_id}/${model.name}/
-    sweep:
-      dir: ${output_dir}/${experiment_id}/${model.name}/
-=======
 
 defaults:
     - base_config
-    - _self_
->>>>>>> 6bbc48f2
+    - _self_