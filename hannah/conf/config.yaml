defaults:
    - dataset: kws
    - features: mfcc
    - model: conv-net-trax
    - scheduler: 1cycle
    - optimizer: sgd
    - normalizer: fixedpoint
    - module: stream_classifier
    - trainer: default
    - checkpoint: default
    - backend: null
    - early_stopping: null
    - profiler: null
    - compression: null
    - optional dataset/features: ${dataset}_${features}
    - experiment: null
    - override hydra/job_logging: silent
    - _self_

experiment_id: test
output_dir: trained_models
auto_lr: false
print_metrics: false
data_monitor: false
resume: false

seed: [1234]
validate_output: False

<<<<<<< HEAD
input_file: ''
=======
hydra:
    searchpath:
      - file://${oc.env:PWD,.}/configs
    run:
      dir: ${output_dir}/${experiment_id}/${model.name}/
    sweep:
      dir: ${output_dir}/${experiment_id}/${model.name}/

>>>>>>> 440cbef8

hydra:
  searchpath:
    - file://${oc.env:PWD}/configs
  run:
    dir: ${output_dir}/${experiment_id}/${model.name}/
  sweep:
    dir: ${output_dir}/${experiment_id}/${model.name}/<|MERGE_RESOLUTION|>--- conflicted
+++ resolved
@@ -26,24 +26,13 @@
 
 seed: [1234]
 validate_output: False
+dump_test: false
+input_file: ''
 
-<<<<<<< HEAD
-input_file: ''
-=======
 hydra:
     searchpath:
       - file://${oc.env:PWD,.}/configs
     run:
       dir: ${output_dir}/${experiment_id}/${model.name}/
     sweep:
-      dir: ${output_dir}/${experiment_id}/${model.name}/
-
->>>>>>> 440cbef8
-
-hydra:
-  searchpath:
-    - file://${oc.env:PWD}/configs
-  run:
-    dir: ${output_dir}/${experiment_id}/${model.name}/
-  sweep:
-    dir: ${output_dir}/${experiment_id}/${model.name}/+      dir: ${output_dir}/${experiment_id}/${model.name}/