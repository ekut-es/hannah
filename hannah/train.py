#
# Copyright (c) 2022 University of Tübingen.
#
# This file is part of hannah.
# See https://atreus.informatik.uni-tuebingen.de/ties/ai/hannah/hannah for further info.
#
# Licensed under the Apache License, Version 2.0 (the "License");
# you may not use this file except in compliance with the License.
# You may obtain a copy of the License at
#
#     http://www.apache.org/licenses/LICENSE-2.0
#
# Unless required by applicable law or agreed to in writing, software
# distributed under the License is distributed on an "AS IS" BASIS,
# WITHOUT WARRANTIES OR CONDITIONS OF ANY KIND, either express or implied.
# See the License for the specific language governing permissions and
# limitations under the License.
#
import logging
import os
import shutil
from pathlib import Path
from typing import Any, Dict, List, Type, Union

<<<<<<< HEAD
=======
import hydra
import numpy as np
>>>>>>> 6bbc48f2
import pandas as pd
import tabulate
import torch
from hydra.utils import instantiate
from omegaconf import DictConfig, OmegaConf
from pytorch_lightning.loggers import CSVLogger, TensorBoardLogger
from pytorch_lightning.utilities.cloud_io import load as pl_load
from pytorch_lightning.utilities.distributed import rank_zero_only
from pytorch_lightning.utilities.seed import reset_seed, seed_everything

from . import conf  # noqa
from .callbacks.optimization import HydraOptCallback
<<<<<<< HEAD
from .logo import print_logo
=======
from .callbacks.pruning import PruningAmountScheduler
from .callbacks.summaries import MacSummaryCallback
>>>>>>> 6bbc48f2
from .utils import (
    auto_select_gpus,
    clear_outputs,
    common_callbacks,
    log_execution_env_state,
)

msglogger: logging.Logger = logging.getLogger(__name__)


@rank_zero_only
def handle_dataset(config=DictConfig):
    lit_module = instantiate(
        config.module,
        dataset=config.dataset,
        model=config.model,
        optimizer=config.optimizer,
        features=config.get("features", None),
        scheduler=config.get("scheduler", None),
        normalizer=config.get("normalizer", None),
        _recursive_=False,
    )
    lit_module.prepare_data()


def train(
    config: DictConfig,
) -> Union[float, Dict[Any, float], List[Union[float, Dict[Any, float]]]]:
    test_output = []
    results = []
    if isinstance(config.seed, int):
        config.seed = [config.seed]
    validate_output = False
    if hasattr(config, "validate_output") and isinstance(config.validate_output, bool):
        validate_output = config.validate_output

    for seed in config.seed:
        seed_everything(seed, workers=True)
        if not torch.cuda.is_available():
            config.trainer.gpus = None

        if isinstance(config.trainer.gpus, int):
            config.trainer.gpus = auto_select_gpus(config.trainer.gpus)

        if not config.trainer.fast_dev_run and not config.get("resume", False):
            clear_outputs()

        logging.info("Configuration: ")
        logging.info(OmegaConf.to_yaml(config))
        logging.info("Current working directory %s", os.getcwd())
        lit_module = instantiate(
            config.module,
            dataset=config.dataset,
            model=config.model,
            optimizer=config.optimizer,
            features=config.get("features", None),
            augmentation=config.get("augmentation", None),
            scheduler=config.get("scheduler", None),
            normalizer=config.get("normalizer", None),
            gpus=config.trainer.get("gpus", None),
            _recursive_=False,
        )

        profiler = None
        if config.get("profiler", None):
            profiler = instantiate(config.profiler)

        logger = [
            TensorBoardLogger(
                ".", version=None, name="", default_hp_metric=False, log_graph=True
            )
        ]
        if config.trainer.get("stochastic_weight_avg", False):
            logging.critical(
                "CSVLogger is not compatible with logging with SWA, disabling csv logger"
            )
        else:
            logger.append(CSVLogger(".", version=None, name=""))

        callbacks = []
        if config.get("backend", None):
            backend = instantiate(config.backend)
            callbacks.append(backend)

        callbacks.extend(list(common_callbacks(config)))

        opt_monitor = config.get("monitor", ["val_error"])
        opt_callback = HydraOptCallback(monitor=opt_monitor)
        callbacks.append(opt_callback)

        checkpoint_callback = instantiate(config.checkpoint)
        callbacks.append(checkpoint_callback)

        # INIT PYTORCH-LIGHTNING
        lit_trainer = instantiate(
            config.trainer,
            profiler=profiler,
            callbacks=callbacks,
            logger=logger,
            _convert_="partial",
        )

        if config.get("input_file", None):
            msglogger.info("Loading initial weights from model %s", config.input_file)
            lit_module.setup("train")
            input_ckpt = pl_load(config.input_file)
            lit_module.load_state_dict(input_ckpt["state_dict"], strict=False)

        if config["auto_lr"]:
            # run lr finder (counts as one epoch)
            lr_finder = lit_trainer.lr_find(lit_module)

            # inspect results
            fig = lr_finder.plot()
            fig.savefig("./learning_rate.png")

            # recreate module with updated config
            suggested_lr = lr_finder.suggestion()
            config["lr"] = suggested_lr

        lit_trainer.tune(lit_module)

        logging.info("Starting training")
        # PL TRAIN
        ckpt_path = None
        if config.get("resume", False):
            expected_ckpt_path = Path(".") / "checkpoints" / "last.ckpt"
            if expected_ckpt_path.exists():
                logging.info(
                    "Resuming training from checkpoint: %s", str(expected_ckpt_path)
                )
                ckpt_path = str(expected_ckpt_path)
            else:
                logging.info(
                    "Checkpoint '%s' not found restarting training from scratch",
                    str(expected_ckpt_path),
                )
        lit_trainer.fit(lit_module, ckpt_path=ckpt_path)

        if config.get("compression", None) and (
            config.get("compression").get("clustering", None)
            or config.get("compression").get("decomposition", None)
        ):
            # FIXME: this is a bad workaround
            lit_trainer.save_checkpoint("last")
            ckpt_path = "last"
        else:
            ckpt_path = "best"

        if not lit_trainer.fast_dev_run:
            reset_seed()
            lit_trainer.validate(ckpt_path=ckpt_path, verbose=validate_output)

            # PL TEST
            reset_seed()
            lit_trainer.test(ckpt_path=ckpt_path, verbose=validate_output)

            lit_module.save()
            if checkpoint_callback and checkpoint_callback.best_model_path:
                shutil.copy(checkpoint_callback.best_model_path, "best.ckpt")

            test_output.append(opt_callback.test_result())
            results.append(opt_callback.result())

    @rank_zero_only
    def summarize_test(test_output) -> None:
        if not test_output:
            return
        result_frame = pd.DataFrame.from_dict(test_output)
        if result_frame.empty:
            return
        result_frame.to_json("test_results.json")
        result_frame.to_pickle("test_results.pkl")

        description = result_frame.describe()
        description = description.fillna(0.0)

        res = description.loc[["mean", "std", "count"]]

        desc_table = tabulate.tabulate(
            res.transpose(),
            headers=["Metric", "Mean", "Std", "Count"],
            tablefmt="github",
        )
        msglogger.info("Averaged Result Metrics:\n%s", desc_table)

    summarize_test(test_output)

    if len(results) == 1:
        return results[0]
    else:
        return results


def nas(config: DictConfig) -> None:
    print(OmegaConf.to_yaml(config))
    nas_trainer = instantiate(config.nas, parent_config=config, _recursive_=False)
    nas_trainer.run()<|MERGE_RESOLUTION|>--- conflicted
+++ resolved
@@ -22,11 +22,6 @@
 from pathlib import Path
 from typing import Any, Dict, List, Type, Union
 
-<<<<<<< HEAD
-=======
-import hydra
-import numpy as np
->>>>>>> 6bbc48f2
 import pandas as pd
 import tabulate
 import torch
@@ -39,12 +34,7 @@
 
 from . import conf  # noqa
 from .callbacks.optimization import HydraOptCallback
-<<<<<<< HEAD
 from .logo import print_logo
-=======
-from .callbacks.pruning import PruningAmountScheduler
-from .callbacks.summaries import MacSummaryCallback
->>>>>>> 6bbc48f2
 from .utils import (
     auto_select_gpus,
     clear_outputs,
