import logging
import os
from pathlib import Path
import numpy as np
import shutil
from collections import defaultdict
from pathlib import Path

<<<<<<< HEAD
from pytorch_lightning.loggers import CSVLogger, TensorBoardLogger
=======
import numpy as np
import torch
from hydra.utils import instantiate
from omegaconf import DictConfig, OmegaConf
from pytorch_lightning.loggers import CSVLogger, TensorBoardLogger
from pytorch_lightning.utilities.distributed import rank_zero_info, rank_zero_only
>>>>>>> 7d714182
from pytorch_lightning.utilities.seed import reset_seed, seed_everything

import hydra

from . import conf  # noqa
from .callbacks.optimization import HydraOptCallback
from .callbacks.pruning import PruningAmountScheduler
from .callbacks.summaries import MacSummaryCallback
from .utils import (
    auto_select_gpus,
    clear_outputs,
    common_callbacks,
    log_execution_env_state,
)


@rank_zero_only
def handleDataset(config=DictConfig):
    lit_module = instantiate(
        config.module,
        dataset=config.dataset,
        model=config.model,
        optimizer=config.optimizer,
        features=config.features,
        scheduler=config.get("scheduler", None),
        normalizer=config.get("normalizer", None),
        _recursive_=False,
    )
    lit_module.prepare_data()


def train(config: DictConfig):
    test_output = []
    results = []
    if isinstance(config.seed, int):
        config.seed = [config.seed]
    validate_output = False
    if hasattr(config, "validate_output") and isinstance(config.validate_output, bool):
        validate_output = config.validate_output

    for seed in config.seed:
        seed_everything(seed, workers=True)
        if not torch.cuda.is_available():
            config.trainer.gpus = None

        if isinstance(config.trainer.gpus, int):
            config.trainer.gpus = auto_select_gpus(config.trainer.gpus)

        if not config.trainer.fast_dev_run and not config.get("resume", False):
            clear_outputs()

        logging.info("Configuration: ")
        logging.info(OmegaConf.to_yaml(config))
        logging.info("Current working directory %s", os.getcwd())
        lit_module = instantiate(
            config.module,
            dataset=config.dataset,
            model=config.model,
            optimizer=config.optimizer,
            features=config.features,
            scheduler=config.get("scheduler", None),
            normalizer=config.get("normalizer", None),
            gpus=config.trainer.get("gpus", None),
            _recursive_=False,
        )

        profiler = None
        if config.get("profiler", None):
            profiler = instantiate(config.profiler)

        logger = [
            TensorBoardLogger(".", version=None, name="", default_hp_metric=False)
        ]
        if config.trainer.get("stochastic_weight_avg", False):
            logging.critical(
                "CSVLogger is not compatible with logging with SWA, disabling csv logger"
            )
        else:
            logger.append(CSVLogger(".", version=None, name=""))

        callbacks = []
        if config.get("backend", None):
            backend = instantiate(config.backend)
            callbacks.append(backend)

        callbacks.extend(list(common_callbacks(config)))

        opt_monitor = config.get("monitor", ["val_error"])
        opt_callback = HydraOptCallback(monitor=opt_monitor)
        callbacks.append(opt_callback)

        checkpoint_callback = instantiate(config.checkpoint)
        callbacks.append(checkpoint_callback)

        # INIT PYTORCH-LIGHTNING
        lit_trainer = instantiate(
            config.trainer,
            profiler=profiler,
            callbacks=callbacks,
            logger=logger,
            _convert_="partial",
        )

        if config["auto_lr"]:
            # run lr finder (counts as one epoch)
            lr_finder = lit_trainer.lr_find(lit_module)

            # inspect results
            fig = lr_finder.plot()
            fig.savefig("./learning_rate.png")

            # recreate module with updated config
            suggested_lr = lr_finder.suggestion()
            config["lr"] = suggested_lr

        lit_trainer.tune(lit_module)

        logging.info("Starting training")
        # PL TRAIN
        ckpt_path = None
        if config.get("resume", False):
            expected_ckpt_path = Path(".") / "checkpoints" / "last.ckpt"
            # breakpoint()
            if expected_ckpt_path.exists():
                logging.info(
                    "Resuming training from checkpoint: %s", str(expected_ckpt_path)
                )
                ckpt_path = str(expected_ckpt_path)
            else:
                logging.info(
                    "Checkpoint '%s' not found restarting training from scratch",
                    str(expected_ckpt_path),
                )
        lit_trainer.fit(lit_module, ckpt_path=ckpt_path)

        if config.get("compression", None) and (
            config.get("compression").get("clustering", None)
            or config.get("compression").get("decomposition", None)
        ):
            # FIXME: this is a bad workaround
            lit_trainer.save_checkpoint("last")
            ckpt_path = "last"
        else:
            ckpt_path = "best"

        if not lit_trainer.fast_dev_run:
            reset_seed()
            lit_trainer.validate(ckpt_path=ckpt_path, verbose=validate_output)

            # PL TEST
            reset_seed()
            lit_trainer.test(ckpt_path=ckpt_path, verbose=validate_output)

            lit_module.save()
            if checkpoint_callback and checkpoint_callback.best_model_path:
                shutil.copy(checkpoint_callback.best_model_path, "best.ckpt")

        test_output.append(opt_callback.test_result())
        results.append(opt_callback.result())

    test_sum = defaultdict(int)
    for output in test_output:
        for k, v in output.items():
            if v.numel() == 1:
                test_sum[k] += v.item()
            else:
                test_sum[k] += v

    rank_zero_info("Averaged Test Metrics:")

    for k, v in test_sum.items():
        rank_zero_info(k + " : " + str(v / len(test_output)))
    rank_zero_info("validation_error : " + str(np.sum(results) / len(results)))

    if len(results) == 1:
        return results[0]
    else:
        return results


<<<<<<< HEAD
=======
def nas(config: DictConfig):
    print(OmegaConf.to_yaml(config))
    nas_trainer = instantiate(config.nas, parent_config=config, _recursive_=False)
    nas_trainer.run()


>>>>>>> 7d714182
@hydra.main(config_name="config", config_path="conf")
def main(config: DictConfig):
    logging.captureWarnings(True)
    try:
        log_execution_env_state()
        if config.get("dataset_creation", None) is not None:
            handleDataset(config)
        if config.get("nas", None) is not None:
            return nas(config)
        else:
            return train(config)
    except Exception as e:
        logging.exception("Exception Message: %s", str(e))
        raise e


if __name__ == "__main__":
    main()<|MERGE_RESOLUTION|>--- conflicted
+++ resolved
@@ -1,21 +1,15 @@
 import logging
 import os
-from pathlib import Path
-import numpy as np
 import shutil
 from collections import defaultdict
 from pathlib import Path
 
-<<<<<<< HEAD
-from pytorch_lightning.loggers import CSVLogger, TensorBoardLogger
-=======
 import numpy as np
 import torch
 from hydra.utils import instantiate
 from omegaconf import DictConfig, OmegaConf
 from pytorch_lightning.loggers import CSVLogger, TensorBoardLogger
 from pytorch_lightning.utilities.distributed import rank_zero_info, rank_zero_only
->>>>>>> 7d714182
 from pytorch_lightning.utilities.seed import reset_seed, seed_everything
 
 import hydra
@@ -196,15 +190,12 @@
         return results
 
 
-<<<<<<< HEAD
-=======
 def nas(config: DictConfig):
     print(OmegaConf.to_yaml(config))
     nas_trainer = instantiate(config.nas, parent_config=config, _recursive_=False)
     nas_trainer.run()
 
 
->>>>>>> 7d714182
 @hydra.main(config_name="config", config_path="conf")
 def main(config: DictConfig):
     logging.captureWarnings(True)
