#
# Copyright (c) 2022 University of Tübingen.
#
# This file is part of hannah.
# See https://atreus.informatik.uni-tuebingen.de/ties/ai/hannah/hannah for further info.
#
# Licensed under the Apache License, Version 2.0 (the "License");
# you may not use this file except in compliance with the License.
# You may obtain a copy of the License at
#
#     http://www.apache.org/licenses/LICENSE-2.0
#
# Unless required by applicable law or agreed to in writing, software
# distributed under the License is distributed on an "AS IS" BASIS,
# WITHOUT WARRANTIES OR CONDITIONS OF ANY KIND, either express or implied.
# See the License for the specific language governing permissions and
# limitations under the License.
#
import logging
import os
import shutil
from pathlib import Path
from typing import Any, Dict, List, Type, Union

import pandas as pd
import tabulate
import torch
from hydra.utils import instantiate
from omegaconf import DictConfig, OmegaConf
from pytorch_lightning.loggers import CSVLogger, TensorBoardLogger
from pytorch_lightning.utilities.cloud_io import load as pl_load
from pytorch_lightning.utilities.rank_zero import rank_zero_only
from pytorch_lightning.utilities.seed import reset_seed, seed_everything

from . import conf  # noqa
from .callbacks.optimization import HydraOptCallback
<<<<<<< HEAD
from .logo import print_logo
=======
>>>>>>> 69daab58
from .utils import (
    auto_select_gpus,
    clear_outputs,
    common_callbacks,
    log_execution_env_state,
)

msglogger: logging.Logger = logging.getLogger(__name__)


@rank_zero_only
def handle_dataset(config=DictConfig):
    lit_module = instantiate(
        config.module,
        dataset=config.dataset,
        model=config.model,
        optimizer=config.optimizer,
        features=config.get("features", None),
        scheduler=config.get("scheduler", None),
        normalizer=config.get("normalizer", None),
        _recursive_=False,
    )
    lit_module.prepare_data()


def train(
    config: DictConfig,
) -> Union[float, Dict[Any, float], List[Union[float, Dict[Any, float]]]]:
    test_output = []
    results = []
    if isinstance(config.seed, int):
        config.seed = [config.seed]
    validate_output = False
    if hasattr(config, "validate_output") and isinstance(config.validate_output, bool):
        validate_output = config.validate_output

    for seed in config.seed:
        seed_everything(seed, workers=True)
        if not torch.cuda.is_available():
            config.trainer.gpus = None

        if isinstance(config.trainer.gpus, int):
            config.trainer.gpus = auto_select_gpus(config.trainer.gpus)

        if not config.trainer.fast_dev_run and not config.get("resume", False):
            clear_outputs()

        logging.info("Configuration: ")
        logging.info(OmegaConf.to_yaml(config))
        logging.info("Current working directory %s", os.getcwd())
        lit_module = instantiate(
            config.module,
            dataset=config.dataset,
            model=config.model,
            optimizer=config.optimizer,
            features=config.get("features", None),
            augmentation=config.get("augmentation", None),
            scheduler=config.get("scheduler", None),
            normalizer=config.get("normalizer", None),
            gpus=config.trainer.get("gpus", None),
            unlabeled_data = config.get("unlabeled_data"),
            _recursive_=False,
        )

        profiler = None
        if config.get("profiler", None):
            profiler = instantiate(config.profiler)

        logger = [
            TensorBoardLogger(
                ".", version=None, name="", default_hp_metric=False, log_graph=True
            )
        ]
        if config.trainer.get("stochastic_weight_avg", False):
            logging.critical(
                "CSVLogger is not compatible with logging with SWA, disabling csv logger"
            )
        else:
            logger.append(CSVLogger(".", version=None, name=""))

        callbacks = []
        if config.get("backend", None):
            backend = instantiate(config.backend)
            callbacks.append(backend)

        callbacks.extend(list(common_callbacks(config)))

        opt_monitor = config.get("monitor", ["val_error"])
        opt_callback = HydraOptCallback(monitor=opt_monitor)
        callbacks.append(opt_callback)

        checkpoint_callback = instantiate(config.checkpoint)
        callbacks.append(checkpoint_callback)

        # INIT PYTORCH-LIGHTNING
        lit_trainer = instantiate(
            config.trainer,
            profiler=profiler,
            callbacks=callbacks,
            logger=logger,
            _convert_="partial",
        )

        if config.get("input_file", None):
            msglogger.info("Loading initial weights from model %s", config.input_file)
            lit_module.setup("train")
            input_ckpt = pl_load(config.input_file)
            lit_module.load_state_dict(input_ckpt["state_dict"], strict=False)

        if config["auto_lr"]:
            # run lr finder (counts as one epoch)
            lr_finder = lit_trainer.lr_find(lit_module)

            # inspect results
            fig = lr_finder.plot()
            fig.savefig("./learning_rate.png")

            # recreate module with updated config
            suggested_lr = lr_finder.suggestion()
            config["lr"] = suggested_lr

        lit_trainer.tune(lit_module)

        logging.info("Starting training")
        # PL TRAIN
        ckpt_path = None
        if config.get("resume", False):
            expected_ckpt_path = Path(".") / "checkpoints" / "last.ckpt"
            if expected_ckpt_path.exists():
                logging.info(
                    "Resuming training from checkpoint: %s", str(expected_ckpt_path)
                )
                ckpt_path = str(expected_ckpt_path)
            else:
                logging.info(
                    "Checkpoint '%s' not found restarting training from scratch",
                    str(expected_ckpt_path),
                )
        lit_trainer.fit(lit_module, ckpt_path=ckpt_path)

        if config.get("compression", None) and (
            config.get("compression").get("clustering", None)
            or config.get("compression").get("decomposition", None)
        ):
            # FIXME: this is a bad workaround
            lit_trainer.save_checkpoint("last")
            ckpt_path = "last"
        else:
            ckpt_path = "best"

        if not lit_trainer.fast_dev_run:
            reset_seed()
            lit_trainer.validate(ckpt_path=ckpt_path, verbose=validate_output)

            # PL TEST
            reset_seed()
            lit_trainer.test(ckpt_path=ckpt_path, verbose=validate_output)

            lit_module.save()
            if checkpoint_callback and checkpoint_callback.best_model_path:
                shutil.copy(checkpoint_callback.best_model_path, "best.ckpt")

            test_output.append(opt_callback.test_result())
            results.append(opt_callback.result())

    @rank_zero_only
    def summarize_test(test_output) -> None:
        if not test_output:
            return
        result_frame = pd.DataFrame.from_dict(test_output)
        if result_frame.empty:
            return
        result_frame.to_json("test_results.json")
        result_frame.to_pickle("test_results.pkl")

        description = result_frame.describe()
        description = description.fillna(0.0)

        res = description.loc[["mean", "std", "count"]]

        desc_table = tabulate.tabulate(
            res.transpose(),
            headers=["Metric", "Mean", "Std", "Count"],
            tablefmt="github",
        )
        msglogger.info("Averaged Result Metrics:\n%s", desc_table)

    summarize_test(test_output)

    if len(results) == 1:
        return results[0]
    else:
        return results


def nas(config: DictConfig) -> None:
    print(OmegaConf.to_yaml(config))
    nas_trainer = instantiate(config.nas, parent_config=config, _recursive_=False)
    nas_trainer.run()<|MERGE_RESOLUTION|>--- conflicted
+++ resolved
@@ -34,10 +34,6 @@
 
 from . import conf  # noqa
 from .callbacks.optimization import HydraOptCallback
-<<<<<<< HEAD
-from .logo import print_logo
-=======
->>>>>>> 69daab58
 from .utils import (
     auto_select_gpus,
     clear_outputs,
@@ -98,7 +94,7 @@
             scheduler=config.get("scheduler", None),
             normalizer=config.get("normalizer", None),
             gpus=config.trainer.get("gpus", None),
-            unlabeled_data = config.get("unlabeled_data"),
+            unlabeled_data=config.get("unlabeled_data"),
             _recursive_=False,
         )
 
