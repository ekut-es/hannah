--- conflicted
+++ resolved
@@ -4,10 +4,7 @@
 from collections import defaultdict
 from pathlib import Path
 
-<<<<<<< HEAD
-from pytorch_lightning.loggers import CSVLogger, TensorBoardLogger
-from pytorch_lightning.utilities.seed import reset_seed, seed_everything
-=======
+import hydra
 import numpy as np
 import pandas as pd
 import tabulate
@@ -15,23 +12,13 @@
 from hydra.utils import instantiate
 from omegaconf import DictConfig, OmegaConf
 from pytorch_lightning.loggers import CSVLogger, TensorBoardLogger
->>>>>>> 4a5230c6
 from pytorch_lightning.utilities.distributed import rank_zero_info, rank_zero_only
 from pytorch_lightning.utilities.seed import reset_seed, seed_everything
-
-<<<<<<< HEAD
-from hydra.utils import instantiate
-
-from . import conf  # noqa
-from .callbacks.optimization import HydraOptCallback
-=======
-import hydra
 
 from . import conf  # noqa
 from .callbacks.optimization import HydraOptCallback
 from .callbacks.pruning import PruningAmountScheduler
 from .callbacks.summaries import MacSummaryCallback
->>>>>>> 4a5230c6
 from .utils import (
     auto_select_gpus,
     clear_outputs,
@@ -188,23 +175,6 @@
             test_output.append(opt_callback.test_result())
             results.append(opt_callback.result())
 
-<<<<<<< HEAD
-    # Skip calculation of averaged metrics if test has not been run
-    if len(test_output) > 0:
-        test_sum = defaultdict(int)
-        for output in test_output:
-            for k, v in output.items():
-                if v.numel() == 1:
-                    test_sum[k] += v.item()
-                else:
-                    test_sum[k] += v
-
-        rank_zero_info("Averaged Test Metrics:")
-
-        for k, v in test_sum.items():
-            rank_zero_info(k + " : " + str(v / len(test_output)))
-        rank_zero_info("validation_error : " + str(np.sum(results) / len(results)))
-=======
     @rank_zero_only
     def summarize_test(test_output) -> None:
         if not test_output:
@@ -228,7 +198,6 @@
         msglogger.info("Averaged Result Metrics:\n%s", desc_table)
 
     summarize_test(test_output)
->>>>>>> 4a5230c6
 
     if len(results) == 1:
         return results[0]
