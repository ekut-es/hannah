#
# Copyright (c) 2024 Hannah contributors.
#
# This file is part of hannah.
# See https://github.com/ekut-es/hannah for further info.
#
# Licensed under the Apache License, Version 2.0 (the "License");
# you may not use this file except in compliance with the License.
# You may obtain a copy of the License at
#
#     http://www.apache.org/licenses/LICENSE-2.0
#
# Unless required by applicable law or agreed to in writing, software
# distributed under the License is distributed on an "AS IS" BASIS,
# WITHOUT WARRANTIES OR CONDITIONS OF ANY KIND, either express or implied.
# See the License for the specific language governing permissions and
# limitations under the License.
#
import datetime
import json
import logging
import os
import shutil
from pathlib import Path
from typing import Any, Dict, List, Mapping, Type, Union

import pandas as pd
import tabulate
import torch
import torch.nn as nn
from hydra.utils import get_class, get_original_cwd, instantiate
from lightning.fabric.utilities.seed import reset_seed, seed_everything
from omegaconf import DictConfig, OmegaConf
from pytorch_lightning import Trainer
from pytorch_lightning.loggers import CSVLogger, TensorBoardLogger
from pytorch_lightning.utilities.rank_zero import rank_zero_only

from . import conf  # noqa
from .callbacks.optimization import HydraOptCallback
from .callbacks.prediction_logger import PredictionLogger
from .utils import clear_outputs, common_callbacks, git_version, log_execution_env_state
from .utils.dvclive import DVCLIVE_AVAILABLE, DVCLogger
from .utils.logger import JSONLogger

msglogger: logging.Logger = logging.getLogger(__name__)


@rank_zero_only
def handle_dataset(config=DictConfig):
    lit_module = instantiate(
        config.module,
        dataset=config.dataset,
        model=config.model,
        optimizer=config.optimizer,
        features=config.get("features", None),
        scheduler=config.get("scheduler", None),
        normalizer=config.get("normalizer", None),
        _recursive_=False,
    )
    lit_module.prepare_data()


def train(
    config: DictConfig,
) -> Union[float, Dict[Any, float], List[Union[float, Dict[Any, float]]]]:
    test_output = []
    val_output = []
    results = []
    if isinstance(config.seed, int):
        config.seed = [config.seed]
    validate_output = False
    if hasattr(config, "validate_output") and isinstance(config.validate_output, bool):
        validate_output = config.validate_output
    
    torch.set_float32_matmul_precision('high')

    for seed in config.seed:
        seed_everything(seed, workers=True)

        if not config.trainer.fast_dev_run and not config.get("resume", False):
            clear_outputs()

        logging.info("Configuration: ")
        logging.info(OmegaConf.to_yaml(config))
        logging.info("Current working directory %s", os.getcwd())

        if config.get("input_file", None):
            msglogger.info("Loading initial weights from model %s", config.input_file)
            lit_module = get_class(config.module._target_).load_from_checkpoint(
                config.input_file
            )
        else:
            lit_module = instantiate(
                config.module,
                dataset=config.dataset,
                model=config.model,
                optimizer=config.optimizer,
                features=config.get("features", None),
                augmentation=config.get("augmentation", None),
                scheduler=config.get("scheduler", None),
                normalizer=config.get("normalizer", None),
                unlabeled_data=config.get("unlabeled_data"),
                pseudo_labeling=config.get("pseudo_labeling", None),
                _recursive_=False,
            )

        profiler = None
        if config.get("profiler", None):
            profiler = instantiate(config.profiler)

        logger = [
            TensorBoardLogger(
                ".",
                version="tensorboard",
                name="",
                default_hp_metric=False,
                log_graph=True,
            )
        ]
        logger.append(CSVLogger(".", version="logs", name=""))
        logger.append(JSONLogger(".", version="logs", name=""))

        # if DVCLIVE_AVAILABLE:
        #    logger.append(DVCLogger())

        callbacks = []
        if config.get("backend", None):
            backend = instantiate(config.backend)
            callbacks.append(backend)

        callbacks.extend(list(common_callbacks(config)))

        opt_monitor = config.get("monitor", ["val_error"])
        opt_callback = HydraOptCallback(monitor=opt_monitor)
        callbacks.append(opt_callback)

        callbacks.append(PredictionLogger())

        checkpoint_callback = instantiate(config.checkpoint)
        callbacks.append(checkpoint_callback)

        # INIT PYTORCH-LIGHTNING
        lit_trainer: Trainer = instantiate(
            config.trainer,
            profiler=profiler,
            callbacks=callbacks,
            logger=logger,
            _convert_="partial",
        )

<<<<<<< HEAD
        if config.get("input_file", None):
            msglogger.info("Loading initial weights from model %s", config.input_file)
            lit_module.setup("train")
            lit_module.load_from_state_dict(config.input_file, strict=False)

=======
>>>>>>> fd0e2a91
        if config["auto_lr"]:
            # run lr finder (counts as one epoch)
            lr_finder = lit_trainer.lr_find(lit_module)

            # inspect results
            fig = lr_finder.plot()
            fig.savefig("./learning_rate.png")

            # recreate module with updated config
            suggested_lr = lr_finder.suggestion()
            config["lr"] = suggested_lr

        logging.info("Starting training")
        # PL TRAIN
        ckpt_path = None
        if config.get("resume", False):
            expected_ckpt_path = Path(".") / "checkpoints" / "last.ckpt"
            if expected_ckpt_path.exists():
                logging.info(
                    "Resuming training from checkpoint: %s", str(expected_ckpt_path)
                )
                ckpt_path = str(expected_ckpt_path)
            else:
                logging.info(
                    "Checkpoint '%s' not found restarting training from scratch",
                    str(expected_ckpt_path),
                )
        lit_trainer.fit(lit_module, ckpt_path=ckpt_path)

        if lit_trainer.checkpoint_callback.kth_best_model_path:
            ckpt_path = "best"
        ckpt_path = None

        if not lit_trainer.fast_dev_run:
            reset_seed()
            lit_trainer.validate(ckpt_path=ckpt_path, verbose=validate_output)
            val_output.append(opt_callback.val_result())

            if not config.get("skip_test", False):
                # PL TEST
                reset_seed()
                lit_trainer.test(ckpt_path=ckpt_path, verbose=validate_output)

                test_output.append(opt_callback.test_result())

            results.append(opt_callback.result())

    @rank_zero_only
    def summarize_stage(stage: str, output: Mapping["str", float]) -> None:
        if not output:
            return
        result_frame = pd.DataFrame.from_dict(output)
        if result_frame.empty:
            return

        result_frame = result_frame.astype(float)

        result_frame.to_json(f"{stage}_results.json")
        result_frame.to_pickle(f"{stage}_results.pkl")

        description = result_frame.describe()
        description = description.fillna(0.0)

        res = description.loc[["mean", "std", "count"]]

        desc_table = tabulate.tabulate(
            res.transpose(),
            headers=["Metric", "Mean", "Std", "Count"],
            tablefmt="github",
        )
        msglogger.info("Averaged Result Metrics:\n%s", desc_table)

        # Append summarized result metrics to common history buffer
        history_file = (
            Path(get_original_cwd()) / Path(config.output_dir) / "history.jsonl"
        )
        with history_file.open("a+") as fp:
            for out in output:
                out["stage"] = stage
                out["experiment"] = config.experiment_id
                out["model"] = config.model.name

                out["date"] = datetime.datetime.now().isoformat()
                out["seed"] = seed
                out["version"] = git_version()
                out["dir"] = os.path.relpath(
                    os.path.join(os.getcwd(), config.output_dir), get_original_cwd()
                )

                for k, v in out.items():
                    if isinstance(v, torch.Tensor):
                        if v.numel() == 1:
                            out[k] = v.item()
                        else:
                            out[k] = v.cpu().tolist()

                fp.write(json.dumps(out) + "\n")

    summarize_stage("test", test_output)
    summarize_stage("val", val_output)

    if len(results) == 1:
        return results[0]
    else:
        return results


def nas(config: DictConfig) -> None:
    print(OmegaConf.to_yaml(config))
    nas_trainer = instantiate(config.nas, parent_config=config, _recursive_=False)
    nas_trainer.run()<|MERGE_RESOLUTION|>--- conflicted
+++ resolved
@@ -148,14 +148,6 @@
             _convert_="partial",
         )
 
-<<<<<<< HEAD
-        if config.get("input_file", None):
-            msglogger.info("Loading initial weights from model %s", config.input_file)
-            lit_module.setup("train")
-            lit_module.load_from_state_dict(config.input_file, strict=False)
-
-=======
->>>>>>> fd0e2a91
         if config["auto_lr"]:
             # run lr finder (counts as one epoch)
             lr_finder = lit_trainer.lr_find(lit_module)
