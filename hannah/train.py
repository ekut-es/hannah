import logging
import os
import pathlib
import numpy as np
import shutil
from collections import defaultdict
import hydra
from omegaconf import DictConfig, OmegaConf
import torch
from torch.nn.modules import module

from pl_bolts.callbacks import ModuleDataMonitor, PrintTableMetricsCallback

from pytorch_lightning.callbacks import LearningRateMonitor
from pytorch_lightning.loggers import TensorBoardLogger, CSVLogger
from pytorch_lightning.callbacks import GPUStatsMonitor
from pytorch_lightning.utilities.seed import reset_seed, seed_everything
from pytorch_lightning.utilities.distributed import rank_zero_only

from hydra.utils import instantiate
from omegaconf import DictConfig

from . import conf  # noqa
from .callbacks.summaries import MacSummaryCallback
from .callbacks.optimization import HydraOptCallback
from .callbacks.pruning import PruningAmountScheduler
from .utils import (
    log_execution_env_state,
    auto_select_gpus,
    common_callbacks,
    clear_outputs,
)


def handleDataset(config=DictConfig):
    lit_module = instantiate(
        config.module,
        dataset=config.dataset,
        model=config.model,
        optimizer=config.optimizer,
        features=config.features,
        scheduler=config.get("scheduler", None),
        normalizer=config.get("normalizer", None),
        _recursive_=False,
    )
    lit_module.prepare_data()


def train(config: DictConfig):
    test_output = []
    results = []
    if isinstance(config.seed, int):
        config.seed = [config.seed]

    for seed in config.seed:
        seed_everything(seed, workers=True)
        if not torch.cuda.is_available():
            config.trainer.gpus = None

        if isinstance(config.trainer.gpus, int):
            config.trainer.gpus = auto_select_gpus(config.trainer.gpus)

        if not config.trainer.fast_dev_run:
            clear_outputs()

        log_execution_env_state()

        logging.info("Configuration: ")
        logging.info(OmegaConf.to_yaml(config))
        logging.info("Current working directory %s", os.getcwd())
        lit_module = instantiate(
            config.module,
            dataset=config.dataset,
            model=config.model,
            optimizer=config.optimizer,
            features=config.features,
            scheduler=config.get("scheduler", None),
            normalizer=config.get("normalizer", None),
<<<<<<< HEAD
            _recursive_=False,
=======
            gpus=config.trainer.get("gpus", None),
>>>>>>> 126e3ad9
        )

        profiler = None
        if config.get("profiler", None):
            profiler = instantiate(config.profiler)

        logger = [
            TensorBoardLogger(".", version=None, name="", default_hp_metric=False)
        ]
        if config.trainer.get("stochastic_weight_avg", False):
            logging.critical(
                "CSVLogger is not compatible with logging with SWA, disabling csv logger"
            )
        else:
            pass
            # logger.append(CSVLogger(".", version=None, name=""))

        callbacks = []
        if config.get("backend", None):
            backend = instantiate(config.backend)
            callbacks.append(backend)

        callbacks.extend(common_callbacks(config))

        opt_monitor = config.get("monitor", ["val_error"])
        opt_callback = HydraOptCallback(monitor=opt_monitor)
        callbacks.append(opt_callback)

        checkpoint_callback = instantiate(config.checkpoint)
        callbacks.append(checkpoint_callback)

        # INIT PYTORCH-LIGHTNING
        lit_trainer = instantiate(
            config.trainer,
            profiler=profiler,
            callbacks=callbacks,
            logger=logger,
            reload_dataloaders_every_epoch=True,
        )

        if config["auto_lr"]:
            # run lr finder (counts as one epoch)
            lr_finder = lit_trainer.lr_find(lit_module)

            # inspect results
            fig = lr_finder.plot()
            fig.savefig("./learning_rate.png")

            # recreate module with updated config
            suggested_lr = lr_finder.suggestion()
            config["lr"] = suggested_lr

        lit_trainer.tune(lit_module)

        logging.info("Starting training")
        # PL TRAIN
        lit_trainer.fit(lit_module)
        ckpt_path = "best"

        if lit_trainer.fast_dev_run:
            logging.warning(
                "Trainer is in fast dev run mode, switching off loading of best model for test"
            )
            ckpt_path = None

        reset_seed()
        lit_trainer.validate(ckpt_path=ckpt_path, verbose=False)

        # PL TEST
        reset_seed()
        lit_trainer.test(ckpt_path=ckpt_path, verbose=False)

        if not lit_trainer.fast_dev_run:
            lit_module.save()
            if checkpoint_callback and checkpoint_callback.best_model_path:
                shutil.copy(checkpoint_callback.best_model_path, "best.ckpt")

        test_output.append(opt_callback.test_result())
        results.append(opt_callback.result())

    test_sum = defaultdict(int)
    for output in test_output:
        for k, v in output.items():
            if v.numel() == 1:
                test_sum[k] += v.item()
            else:
                test_sum[k] += v

    logging.info("Averaged Test Metrics:")

    for k, v in test_sum.items():
        logging.info(k + " : " + str(v / len(test_output)))
    logging.info("validation_error : " + str(np.sum(results) / len(results)))

    if len(results) == 1:
        return results[0]
    else:
        return results


def nas(config: DictConfig):
    print(OmegaConf.to_yaml(config))
    nas_trainer = instantiate(config.nas, parent_config=config)
    nas_trainer.run()


@hydra.main(config_name="config", config_path="conf")
def main(config: DictConfig):
    if config.get("dataset_creation", None) is not None:
        handleDataset(config)
    if config.get("nas", None) is not None:
        return nas(config)
    else:
        return train(config)


if __name__ == "__main__":
    main()<|MERGE_RESOLUTION|>--- conflicted
+++ resolved
@@ -76,11 +76,8 @@
             features=config.features,
             scheduler=config.get("scheduler", None),
             normalizer=config.get("normalizer", None),
-<<<<<<< HEAD
+            gpus=config.trainer.get("gpus", None),
             _recursive_=False,
-=======
-            gpus=config.trainer.get("gpus", None),
->>>>>>> 126e3ad9
         )
 
         profiler = None
