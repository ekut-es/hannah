--- conflicted
+++ resolved
@@ -125,95 +125,7 @@
   # Empty dependencies to disable artifacts passing
   dependencies: []
 
-<<<<<<< HEAD
-build_image:
-  stage: build
-  before_script:
-    # Install poetry using recommended method
-    - apk add python3
-    - apk add curl
-    - curl -sSL https://install.python-poetry.org/ | python3
-    - export PATH=${POETRY_HOME}/bin:${PATH}
-  image:
-    name: quay.io/singularity/singularity:v3.7.3
-    entrypoint: [""]
-
-  tags:
-    - docker
-    - privileged
-  script:
-    - set -e
-    - cd ml_cloud
-    - ./build_image.sh
-  artifacts:
-    paths:
-      - ml_cloud/ml_cloud.sif
-    expire_in: 1 day
-  only:
-    - master
-    - main
-    - /.*container.*/
-
-test_image:
-  stage: test
-  before_script: [""]
-  image:
-    name: quay.io/singularity/singularity:v3.7.3
-    entrypoint: [""]
-
-  tags:
-    - docker
-    - privileged
-  script:
-    - singularity run --no-home --bind $PWD ml_cloud/ml_cloud.sif  python -m hannah.train trainer.fast_dev_run=True
-  dependencies:
-    - build_image
-  only:
-    - master
-    - main
-    - /.*container.*/
-
-deploy_image:
-  stage: deploy
-  before_script:
-    - eval $(ssh-agent -s)
-    - ssh-add <(echo "$ML_CLOUD_KEY")
-    - mkdir -p ~/.ssh
-    - '[[ -f /.dockerenv ]] && echo -e "Host *\n\tStrictHostKeyChecking no\n\n" > ~/.ssh/config'
-
-  image:
-    name: quay.io/singularity/singularity:v3.7.3
-    entrypoint: [""]
-
-  tags:
-    - docker
-    - privileged
-  script:
-    - cd ml_cloud
-    - scp ml_cloud.sif cgerum05@134.2.168.52:/mnt/qb/work/bringmann/cgerum05
-  dependencies:
-    - build_image
-    - test_image
-  only:
-    - master
-    - main
-    - /.*container.+/
-
-
-deploy_test:
-  stage: deploy_test
-  before_script:
-    - eval $(ssh-agent -s)
-    - ssh-add <(echo "$ML_CLOUD_KEY")
-    - mkdir -p ~/.ssh
-    - '[[ -f /.dockerenv ]] && echo -e "Host *\n\tStrictHostKeyChecking no\n\n" > ~/.ssh/config'
-
-  image:
-    name: quay.io/singularity/singularity:v3.7.3
-    entrypoint: [""]
-=======
-
->>>>>>> 6e8055d7
+
 
 run_ml_cloud:
   before_script: []
@@ -227,11 +139,9 @@
     - cml send-comment report.md
   only:
     - master
-<<<<<<< HEAD
-    - main
-    - /.*container.*/
-
-run_ml_cloud:
+  dependencies: []
+
+run_ml_cloud_progressive_shrinking:
   stage: run
   image: ubuntu:latest
   before_script:
@@ -250,13 +160,11 @@
     - ssh cgerum05@134.2.168.52 mkdir -p /home/bringmann/cgerum05/ci/$CI_COMMIT_SHORT_SHA
     - scp hannah.tar.gz cgerum05@134.2.168.52:/home/bringmann/cgerum05/ci/$CI_COMMIT_SHORT_SHA
     - ssh cgerum05@134.2.168.52 "cd ci/$CI_COMMIT_SHORT_SHA && tar xvzf hannah.tar.gz"
-    - ssh cgerum05@134.2.168.52 "cd ci/$CI_COMMIT_SHORT_SHA && mkdir -p jobs && sbatch scripts/ml_cloud_kws.sh"
+    - ssh cgerum05@134.2.168.52 "cd ci/$CI_COMMIT_SHORT_SHA && mkdir -p jobs && sbatch scripts/ml_cloud_progressive_shrinking.sh"
   when: manual
-=======
->>>>>>> 6e8055d7
-  dependencies: []
-
-run_ml_cloud_progressive_shrinking:
+  dependencies: []
+
+run_ml_cloud_lidar:
   stage: run
   image: ubuntu:latest
   before_script:
@@ -275,12 +183,26 @@
     - ssh cgerum05@134.2.168.52 mkdir -p /home/bringmann/cgerum05/ci/$CI_COMMIT_SHORT_SHA
     - scp hannah.tar.gz cgerum05@134.2.168.52:/home/bringmann/cgerum05/ci/$CI_COMMIT_SHORT_SHA
     - ssh cgerum05@134.2.168.52 "cd ci/$CI_COMMIT_SHORT_SHA && tar xvzf hannah.tar.gz"
-    - ssh cgerum05@134.2.168.52 "cd ci/$CI_COMMIT_SHORT_SHA && mkdir -p jobs && sbatch scripts/ml_cloud_progressive_shrinking.sh"
+    - ssh cgerum05@134.2.168.52 "cd ci/$CI_COMMIT_SHORT_SHA && mkdir -p jobs && sbatch scripts/ml_cloud_lidar.sh"
   when: manual
   dependencies: []
 
-run_ml_cloud_lidar:
-  stage: run
+
+run_sca:
+  stage: build
+  image: python:3.9
+  script:
+    - set -e
+    - poetry run pre-commit install
+    - poetry run pre-commit run -a
+  tags:
+    - docker
+  interruptible: true
+  allow_failure: true
+
+
+ml_cloud_update_env:
+  stage: deploy
   image: ubuntu:latest
   before_script:
     - apt update
@@ -298,43 +220,6 @@
     - ssh cgerum05@134.2.168.52 mkdir -p /home/bringmann/cgerum05/ci/$CI_COMMIT_SHORT_SHA
     - scp hannah.tar.gz cgerum05@134.2.168.52:/home/bringmann/cgerum05/ci/$CI_COMMIT_SHORT_SHA
     - ssh cgerum05@134.2.168.52 "cd ci/$CI_COMMIT_SHORT_SHA && tar xvzf hannah.tar.gz"
-    - ssh cgerum05@134.2.168.52 "cd ci/$CI_COMMIT_SHORT_SHA && mkdir -p jobs && sbatch scripts/ml_cloud_lidar.sh"
-  when: manual
-  dependencies: []
-
-
-run_sca:
-  stage: build
-  image: python:3.9
-  script:
-    - set -e
-    - poetry run pre-commit install
-    - poetry run pre-commit run -a
-  tags:
-    - docker
-  interruptible: true
-  allow_failure: true
-
-
-ml_cloud_update_env:
-  stage: deploy
-  image: ubuntu:latest
-  before_script:
-    - apt update
-    - apt -y install openssh-client
-    - eval $(ssh-agent -s)
-    - ssh-add <(echo "$ML_CLOUD_KEY")
-    - mkdir -p ~/.ssh
-    - '[[ -f /.dockerenv ]] && echo -e "Host *\n\tStrictHostKeyChecking no\n\n" > ~/.ssh/config'
-
-  tags:
-    - docker
-  script:
-    - set -e
-    - tar cvzf hannah.tar.gz hannah/ scripts/ plugins/
-    - ssh cgerum05@134.2.168.52 mkdir -p /home/bringmann/cgerum05/ci/$CI_COMMIT_SHORT_SHA
-    - scp hannah.tar.gz cgerum05@134.2.168.52:/home/bringmann/cgerum05/ci/$CI_COMMIT_SHORT_SHA
-    - ssh cgerum05@134.2.168.52 "cd ci/$CI_COMMIT_SHORT_SHA && tar xvzf hannah.tar.gz"
     - ssh cgerum05@134.2.168.52 "cd ci/$CI_COMMIT_SHORT_SHA && mkdir -p jobs && scripts/ml_cloud_update_env.sh"
   dependencies: []
   only:
