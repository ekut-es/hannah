stages:
  - build
  - test
  - deploy
  - deploy_test
  - deploy_run

variables:
  PIP_CACHE_DIR: "$CI_PROJECT_DIR/.cache/pip"
  POETRY_HOME: "$CI_PROJECT_DIR/.poetry"
  GIT_SUBMODULE_STRATEGY: recursive
  DEBIAN_FRONTEND: "noninteractive"

before_script:
  - cat /etc/os-release
  - source /etc/os-release
  - if [[ $ID == "debian" || $ID == "ubuntu" ]]; then
  - apt update
  - apt -y install mesa-utils python3-dev libblas-dev liblapack-dev libsndfile1-dev libsox-dev
  - else
  - yum install epel-release -y
  - yum install git sudo python36 -y
  - yum install wget curl -y
  - yum groupinstall 'Development Tools' -y
  - fi

  # Install poetry using recommended method
  - curl -sSL https://raw.githubusercontent.com/python-poetry/poetry/master/get-poetry.py | python3
  - export PATH=${POETRY_HOME}/bin:${PATH}

  # Work around: https://github.com/python-poetry/poetry/issues/3199
  - poetry config experimental.new-installer false

  # install and manage dependencies with poetry
  - poetry run python -m pip install setuptools==59.5.0
  - poetry install

  # Show limits
  - ulimit -a

test_python_38:
  stage: test
  image: python:3.8
  script:
    - set -e
    - poetry run python3 -m pytest  -v --cov=hannah test
    - pydoc-markdown --build --site-dir _build
  tags:
    - docker
    - nfs
  interruptible: true
  except:
    - branches

test_python_39:
  stage: test
  image: python:3.9
  script:
    - set -e
    - poetry run python3 -m pytest -v --cov=hannah test
  tags:
    - docker
    - nfs
  interruptible: true

build_docs:
  stage: deploy
  variables:
    PIP_CACHE_DIR: "$CI_PROJECT_DIR/.cache/pip"
  cache:
    paths:
      - .cache/pip
      - venv

  before_script:
    - python3 -m virtualenv venv
    - source venv/bin/activate
    - pip install --upgrade pydoc-markdown mkdocs pymdown-extensions

  allow_failure: true
  script:
    - pydoc-markdown --build --site-dir /afs/wsi/home/gerum/public_html/hannah
  tags:
    - afs
    - native
  only:
    - master

build_image:
  stage: build
  before_script:
    # Install poetry using recommended method
    - apk add python3
    - apk add curl
    - curl -sSL https://raw.githubusercontent.com/python-poetry/poetry/master/get-poetry.py | python3
    - export PATH=${POETRY_HOME}/bin:${PATH}
  image:
    name: quay.io/singularity/singularity:v3.7.3
    entrypoint: [""]

  tags:
    - docker
    - privileged
  script:
    - set -e
    - cd ml_cloud
    - ./build_image.sh
  artifacts:
    paths:
      - ml_cloud/ml_cloud.sif
    expire_in: 1 day
  only:
    - master
    - docker_container



test_image:
  stage: test
  before_script: [""]
  image:
    name: quay.io/singularity/singularity:v3.7.3
    entrypoint: [""]

  tags:
    - docker
    - privileged
  script:
    - singularity run --no-home --bind $PWD ml_cloud/ml_cloud.sif  python -m hannah.train trainer.fast_dev_run=True
  dependencies:
    - build_image
  only:
    - master
    - docker_container



deploy_image:
  stage: deploy
  before_script:
    - eval $(ssh-agent -s)
    - ssh-add <(echo "$ML_CLOUD_KEY")
    - mkdir -p ~/.ssh
    - '[[ -f /.dockerenv ]] && echo -e "Host *\n\tStrictHostKeyChecking no\n\n" > ~/.ssh/config'

  image:
    name: quay.io/singularity/singularity:v3.7.3
    entrypoint: [""]

  tags:
    - docker
    - privileged
  script:
    - cd ml_cloud
    - scp ml_cloud.sif cgerum05@134.2.168.52:/home/bringmann/cgerum05
  dependencies:
    - build_image
    - test_image
  only:
    - master
    - docker_container


<<<<<<< HEAD
run_ml_cloud:
  stage: test
  image: ubuntu:latest
  before_script:
    - apt update
    - apt -y install openssh-client
=======
deploy_test:
  stage: deploy_test
  before_script:
>>>>>>> db23fd05
    - eval $(ssh-agent -s)
    - ssh-add <(echo "$ML_CLOUD_KEY")
    - mkdir -p ~/.ssh
    - '[[ -f /.dockerenv ]] && echo -e "Host *\n\tStrictHostKeyChecking no\n\n" > ~/.ssh/config'

<<<<<<< HEAD
=======
  image:
    name: quay.io/singularity/singularity:v3.7.3
    entrypoint: [""]

>>>>>>> db23fd05
  tags:
    - docker
  script:
    - cd ml_cloud
    - ssh cgerum05@134.2.168.52 ls
<<<<<<< HEAD
  when: manual
=======
  dependencies:
    - deploy_image
  only:
    - master
    - docker_container
>>>>>>> db23fd05
<|MERGE_RESOLUTION|>--- conflicted
+++ resolved
@@ -161,41 +161,43 @@
     - docker_container
 
 
-<<<<<<< HEAD
-run_ml_cloud:
-  stage: test
-  image: ubuntu:latest
-  before_script:
-    - apt update
-    - apt -y install openssh-client
-=======
 deploy_test:
   stage: deploy_test
   before_script:
->>>>>>> db23fd05
     - eval $(ssh-agent -s)
     - ssh-add <(echo "$ML_CLOUD_KEY")
     - mkdir -p ~/.ssh
     - '[[ -f /.dockerenv ]] && echo -e "Host *\n\tStrictHostKeyChecking no\n\n" > ~/.ssh/config'
 
-<<<<<<< HEAD
-=======
-  image:
-    name: quay.io/singularity/singularity:v3.7.3
-    entrypoint: [""]
-
->>>>>>> db23fd05
-  tags:
-    - docker
-  script:
-    - cd ml_cloud
+  image:
+    name: quay.io/singularity/singularity:v3.7.3
+    entrypoint: [""]
+
+  tags:
+    - docker
+  script:
     - ssh cgerum05@134.2.168.52 ls
-<<<<<<< HEAD
-  when: manual
-=======
   dependencies:
     - deploy_image
   only:
     - master
     - docker_container
->>>>>>> db23fd05
+
+run_ml_cloud:
+  stage: test
+  image: ubuntu:latest
+  before_script:
+    - apt update
+    - apt -y install openssh-client
+    - eval $(ssh-agent -s)
+    - ssh-add <(echo "$ML_CLOUD_KEY")
+    - mkdir -p ~/.ssh
+    - '[[ -f /.dockerenv ]] && echo -e "Host *\n\tStrictHostKeyChecking no\n\n" > ~/.ssh/config'
+
+  tags:
+    - docker
+  script:
+    - export
+    - tar cvzf hannah.tar.gz hannah/ scripts/ plugins/
+    # - ssh cgerum05@134.2.168.52 ls -la
+  when: manual