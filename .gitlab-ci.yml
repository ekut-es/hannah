stages:
  - build
  - test
  - deploy
  - deploy_test
  - run

variables:
  PIP_CACHE_DIR: "$CI_PROJECT_DIR/.cache/pip"
  POETRY_HOME: "$CI_PROJECT_DIR/.poetry"
  GIT_SUBMODULE_STRATEGY: recursive
  DEBIAN_FRONTEND: "noninteractive"

before_script:
  - cat /etc/os-release
  - source /etc/os-release
  - if [[ $ID == "debian" || $ID == "ubuntu" ]]; then
  - apt update
  - apt -y install mesa-utils python3-dev libblas-dev liblapack-dev libsndfile1-dev libsox-dev
  - else
  - yum install epel-release -y
  - yum install git sudo python36 -y
  - yum install wget curl -y
  - yum groupinstall 'Development Tools' -y
  - fi

  # Install poetry using recommended method
  - curl -sSL https://raw.githubusercontent.com/python-poetry/poetry/master/get-poetry.py | python3
  - export PATH=${POETRY_HOME}/bin:${PATH}

  # Work around: https://github.com/python-poetry/poetry/issues/3199
  - poetry config experimental.new-installer false

  # install and manage dependencies with poetry
  - poetry run python -m pip install setuptools==59.5.0
  - poetry install

  # Show limits
  - ulimit -a

test_python_38:
  stage: test
  image: python:3.8
  script:
    - set -e
    - poetry run python3 -m pytest  -v --cov=hannah test
    - poetry run pydoc-markdown --build --site-dir _build
  tags:
    - docker
  interruptible: true
  only:
    - master
  dependencies: []

test_tvm:
  stage: test
  image: python:3.9
  script:
    - set -e
    - poetry shell
    - pushd external/hannah-tvm
    - ./scripts/build_full.sh
    - popd
    - poetry install -E tvm-backend
    - python -m pytest  -v --cov=hannah --cov external/hannah-tvm test external/hannah-tvm/test
    - pydoc-markdown --build --site-dir _build
  tags:
    - docker
    - nfs
  interruptible: true
  only:
    - master
    - /.*tvm.*/

test_python_39:
  stage: test
  image: python:3.9
  script:
    - set -e
<<<<<<< HEAD
    - poetry run python3 -m pytest -v --cov=hannah test
    - poetry run pydoc-markdown --build --site-dir _build
=======
    - echo "import coverage; coverage.process_startup()" > sitecustomize.py
    - export PYTHONPATH=$PWD
    - export COVERAGE_PROCESS_START=$PWD/.coveragerc
    - poetry run coverage run --source hannah -m pytest test
    - unset PYTHONPATH
    - unset COVERAGE_PROCESS_START
    - poetry run coverage report
    - poetry run coverage xml
>>>>>>> 4a5230c6
  tags:
    - docker
  interruptible: true
  artifacts:
    reports:
      cobertura: coverage.xml
  dependencies: []

build_docs:
  stage: deploy
  variables:
    PIP_CACHE_DIR: "$CI_PROJECT_DIR/.cache/pip"
  cache:
    paths:
      - .cache/pip
      - venv

  before_script:
    - python3 -m virtualenv venv
    - source venv/bin/activate
    - pip install --upgrade pydoc-markdown mkdocs pymdown-extensions

  allow_failure: true
  script:
    - pydoc-markdown --build --site-dir /afs/wsi/home/gerum/public_html/hannah
  tags:
    - afs
    - native
  only:
    - master

  # Empty dependencies to disable artifacts passing
  dependencies: []

build_image:
  stage: build
  before_script:
    # Install poetry using recommended method
    - apk add python3
    - apk add curl
    - curl -sSL https://raw.githubusercontent.com/python-poetry/poetry/master/get-poetry.py | python3
    - export PATH=${POETRY_HOME}/bin:${PATH}
  image:
    name: quay.io/singularity/singularity:v3.7.3
    entrypoint: [""]

  tags:
    - docker
    - privileged
  script:
    - set -e
    - cd ml_cloud
    - ./build_image.sh
  artifacts:
    paths:
      - ml_cloud/ml_cloud.sif
    expire_in: 1 day
  only:
    - master
    - docker_container



test_image:
  stage: test
  before_script: [""]
  image:
    name: quay.io/singularity/singularity:v3.7.3
    entrypoint: [""]

  tags:
    - docker
    - privileged
  script:
    - singularity run --no-home --bind $PWD ml_cloud/ml_cloud.sif  python -m hannah.train trainer.fast_dev_run=True
  dependencies:
    - build_image
  only:
    - master
    - docker_container



deploy_image:
  stage: deploy
  before_script:
    - eval $(ssh-agent -s)
    - ssh-add <(echo "$ML_CLOUD_KEY")
    - mkdir -p ~/.ssh
    - '[[ -f /.dockerenv ]] && echo -e "Host *\n\tStrictHostKeyChecking no\n\n" > ~/.ssh/config'

  image:
    name: quay.io/singularity/singularity:v3.7.3
    entrypoint: [""]

  tags:
    - docker
    - privileged
  script:
    - cd ml_cloud
    - scp ml_cloud.sif cgerum05@134.2.168.52:/mnt/qb/work/bringmann/cgerum05
  dependencies:
    - build_image
    - test_image
  only:
    - master
    - docker_container


deploy_test:
  stage: deploy_test
  before_script:
    - eval $(ssh-agent -s)
    - ssh-add <(echo "$ML_CLOUD_KEY")
    - mkdir -p ~/.ssh
    - '[[ -f /.dockerenv ]] && echo -e "Host *\n\tStrictHostKeyChecking no\n\n" > ~/.ssh/config'

  image:
    name: quay.io/singularity/singularity:v3.7.3
    entrypoint: [""]

  tags:
    - docker
  script:
    - cd ml_cloud
    - ssh cgerum05@134.2.168.52 ls
  dependencies:
    - deploy_image
  only:
    - master
    - docker_container

run_ml_cloud:
  stage: run
  image: ubuntu:latest
  before_script:
    - apt update
    - apt -y install openssh-client
    - eval $(ssh-agent -s)
    - ssh-add <(echo "$ML_CLOUD_KEY")
    - mkdir -p ~/.ssh
    - '[[ -f /.dockerenv ]] && echo -e "Host *\n\tStrictHostKeyChecking no\n\n" > ~/.ssh/config'

  tags:
    - docker
  script:
    - set -e
    - tar cvzf hannah.tar.gz hannah/ scripts/ plugins/
    - ssh cgerum05@134.2.168.52 mkdir -p /home/bringmann/cgerum05/ci/$CI_COMMIT_SHORT_SHA
    - scp hannah.tar.gz cgerum05@134.2.168.52:/home/bringmann/cgerum05/ci/$CI_COMMIT_SHORT_SHA
    - ssh cgerum05@134.2.168.52 "cd ci/$CI_COMMIT_SHORT_SHA && tar xvzf hannah.tar.gz"
    - ssh cgerum05@134.2.168.52 "cd ci/$CI_COMMIT_SHORT_SHA && mkdir -p jobs && sbatch scripts/ml_cloud_kws.sh"
  when: manual
  dependencies: []

run_ml_cloud_lidar:
  stage: run
  image: ubuntu:latest
  before_script:
    - apt update
    - apt -y install openssh-client
    - eval $(ssh-agent -s)
    - ssh-add <(echo "$ML_CLOUD_KEY")
    - mkdir -p ~/.ssh
    - '[[ -f /.dockerenv ]] && echo -e "Host *\n\tStrictHostKeyChecking no\n\n" > ~/.ssh/config'

  tags:
    - docker
  script:
    - set -e
    - tar cvzf hannah.tar.gz hannah/ scripts/ plugins/
    - ssh cgerum05@134.2.168.52 mkdir -p /home/bringmann/cgerum05/ci/$CI_COMMIT_SHORT_SHA
    - scp hannah.tar.gz cgerum05@134.2.168.52:/home/bringmann/cgerum05/ci/$CI_COMMIT_SHORT_SHA
    - ssh cgerum05@134.2.168.52 "cd ci/$CI_COMMIT_SHORT_SHA && tar xvzf hannah.tar.gz"
    - ssh cgerum05@134.2.168.52 "cd ci/$CI_COMMIT_SHORT_SHA && mkdir -p jobs && sbatch scripts/ml_cloud_lidar.sh"
  when: manual
  dependencies: []


run_sca:
  stage: build
  image: python:3.9
  script:
    - set -e
    - poetry run pre-commit install
    - poetry run pre-commit run -a
  tags:
    - docker
  interruptible: true
  allow_failure: true<|MERGE_RESOLUTION|>--- conflicted
+++ resolved
@@ -77,11 +77,7 @@
   image: python:3.9
   script:
     - set -e
-<<<<<<< HEAD
-    - poetry run python3 -m pytest -v --cov=hannah test
-    - poetry run pydoc-markdown --build --site-dir _build
-=======
-    - echo "import coverage; coverage.process_startup()" > sitecustomize.py
+    - "echo 'import coverage; coverage.process_startup()' > sitecustomize.py"
     - export PYTHONPATH=$PWD
     - export COVERAGE_PROCESS_START=$PWD/.coveragerc
     - poetry run coverage run --source hannah -m pytest test
@@ -89,7 +85,6 @@
     - unset COVERAGE_PROCESS_START
     - poetry run coverage report
     - poetry run coverage xml
->>>>>>> 4a5230c6
   tags:
     - docker
   interruptible: true
