--- conflicted
+++ resolved
@@ -44,7 +44,6 @@
   script:
     - set -e
     - poetry run python3 -m pytest  -v --cov=hannah test
-<<<<<<< HEAD
     - poetry run pydoc-markdown --build --site-dir _build
   tags:
     - docker
@@ -65,8 +64,6 @@
     - poetry install -E tvm-backend
     - python -m pytest  -v --cov=hannah --cov external/hannah-tvm test external/hannah-tvm/test
     - pydoc-markdown --build --site-dir _build
-=======
->>>>>>> 770fe1d4
   tags:
     - docker
     - nfs
