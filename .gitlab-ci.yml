stages:
  - build
  - test
  - deploy
  - deploy_test
  - run

variables:
  PIP_CACHE_DIR: "$CI_PROJECT_DIR/.cache/pip"
  POETRY_HOME: "$CI_PROJECT_DIR/.poetry"
  GIT_SUBMODULE_STRATEGY: recursive
  DEBIAN_FRONTEND: "noninteractive"

before_script:
  - cat /etc/os-release
  - source /etc/os-release
  - if [[ $ID == "debian" || $ID == "ubuntu" ]]; then
  - apt update
  - apt -y install mesa-utils python3-dev libblas-dev liblapack-dev libsndfile1-dev libsox-dev
  - else
  - yum install epel-release -y
  - yum install git sudo python36 -y
  - yum install wget curl -y
  - yum groupinstall 'Development Tools' -y
  - fi

  # Install poetry using recommended method
  - curl -sSL https://raw.githubusercontent.com/python-poetry/poetry/master/get-poetry.py | python3
  - export PATH=${POETRY_HOME}/bin:${PATH}

  # Work around: https://github.com/python-poetry/poetry/issues/3199
  - poetry config experimental.new-installer false

  # install and manage dependencies with poetry
  - poetry run python -m pip install setuptools==59.5.0
  - poetry install -E vision

  # Show limits
  - ulimit -a

test_python_38:
  stage: test
  image: python:3.8
  script:
    - set -e
    - poetry run python3 -m pytest  -v --cov=hannah test
  tags:
    - docker
  interruptible: true
<<<<<<< HEAD
  only:
    - master
    - merge_requests
=======
>>>>>>> 0c13a89d
  dependencies: []

test_python_39:
  stage: test
  image: python:3.9
  script:
    - set -e
    - echo "import coverage; coverage.process_startup()" > sitecustomize.py
    - export PYTHONPATH=$PWD
    - export COVERAGE_PROCESS_START=$PWD/.coveragerc
    - poetry run coverage run --source hannah -m pytest test
    - unset PYTHONPATH
    - unset COVERAGE_PROCESS_START
    - poetry run coverage report
    - poetry run coverage xml
  tags:
    - docker
  interruptible: true
  artifacts:
    reports:
      cobertura: coverage.xml
  dependencies: []

build_docs:
  stage: deploy
  variables:
    PIP_CACHE_DIR: "$CI_PROJECT_DIR/.cache/pip"
  cache:
    paths:
      - .cache/pip
      - venv

  before_script:
    - python3 -m virtualenv venv
    - source venv/bin/activate
    - pip install --upgrade pydoc-markdown mkdocs pymdown-extensions

  allow_failure: true
  script:
    - pydoc-markdown --build --site-dir /afs/wsi/home/gerum/public_html/hannah
  tags:
    - afs
    - native
  only:
    - master

  # Empty dependencies to disable artifacts passing
  dependencies: []

build_image:
  stage: build
  before_script:
    # Install poetry using recommended method
    - apk add python3
    - apk add curl
    - curl -sSL https://raw.githubusercontent.com/python-poetry/poetry/master/get-poetry.py | python3
    - export PATH=${POETRY_HOME}/bin:${PATH}
  image:
    name: quay.io/singularity/singularity:v3.7.3
    entrypoint: [""]

  tags:
    - docker
    - privileged
  script:
    - set -e
    - cd ml_cloud
    - ./build_image.sh
  artifacts:
    paths:
      - ml_cloud/ml_cloud.sif
    expire_in: 1 day
  only:
    - master
    - docker_container

test_image:
  stage: test
  before_script: [""]
  image:
    name: quay.io/singularity/singularity:v3.7.3
    entrypoint: [""]

  tags:
    - docker
    - privileged
  script:
    - export PWD=`pwd`
    - singularity run --no-home --bind $PWD ml_cloud/ml_cloud.sif  python -m hannah.train trainer.fast_dev_run=True
  dependencies:
    - build_image
  only:
    - master
    - docker_container

deploy_image:
  stage: deploy
  before_script:
    - eval $(ssh-agent -s)
    - ssh-add <(echo "$ML_CLOUD_KEY")
    - mkdir -p ~/.ssh
    - '[[ -f /.dockerenv ]] && echo -e "Host *\n\tStrictHostKeyChecking no\n\n" > ~/.ssh/config'

  image:
    name: quay.io/singularity/singularity:v3.7.3
    entrypoint: [""]

  tags:
    - docker
    - privileged
  script:
    - cd ml_cloud
    - scp ml_cloud.sif cgerum05@134.2.168.52:/mnt/qb/work/bringmann/cgerum05
  dependencies:
    - build_image
    - test_image
  only:
    - master
    - docker_container


deploy_test:
  stage: deploy_test
  before_script:
    - eval $(ssh-agent -s)
    - ssh-add <(echo "$ML_CLOUD_KEY")
    - mkdir -p ~/.ssh
    - '[[ -f /.dockerenv ]] && echo -e "Host *\n\tStrictHostKeyChecking no\n\n" > ~/.ssh/config'

  image:
    name: quay.io/singularity/singularity:v3.7.3
    entrypoint: [""]

  tags:
    - docker
  script:
    - cd ml_cloud
    - ssh cgerum05@134.2.168.52 ls
  dependencies:
    - deploy_image
  only:
    - master
    - docker_container

run_ml_cloud:
  stage: run
  image: ubuntu:latest
  before_script:
    - apt update
    - apt -y install openssh-client
    - eval $(ssh-agent -s)
    - ssh-add <(echo "$ML_CLOUD_KEY")
    - mkdir -p ~/.ssh
    - '[[ -f /.dockerenv ]] && echo -e "Host *\n\tStrictHostKeyChecking no\n\n" > ~/.ssh/config'

  tags:
    - docker
  script:
    - set -e
    - tar cvzf hannah.tar.gz hannah/ scripts/ plugins/
    - ssh cgerum05@134.2.168.52 mkdir -p /home/bringmann/cgerum05/ci/$CI_COMMIT_SHORT_SHA
    - scp hannah.tar.gz cgerum05@134.2.168.52:/home/bringmann/cgerum05/ci/$CI_COMMIT_SHORT_SHA
    - ssh cgerum05@134.2.168.52 "cd ci/$CI_COMMIT_SHORT_SHA && tar xvzf hannah.tar.gz"
    - ssh cgerum05@134.2.168.52 "cd ci/$CI_COMMIT_SHORT_SHA && mkdir -p jobs && sbatch scripts/ml_cloud_kws.sh"
  when: manual
  dependencies: []

run_ml_cloud_progressive_shrinking:
  stage: run
  image: ubuntu:latest
  before_script:
    - apt update
    - apt -y install openssh-client
    - eval $(ssh-agent -s)
    - ssh-add <(echo "$ML_CLOUD_KEY")
    - mkdir -p ~/.ssh
    - '[[ -f /.dockerenv ]] && echo -e "Host *\n\tStrictHostKeyChecking no\n\n" > ~/.ssh/config'

  tags:
    - docker
  script:
    - set -e
    - tar cvzf hannah.tar.gz hannah/ scripts/ plugins/
    - ssh cgerum05@134.2.168.52 mkdir -p /home/bringmann/cgerum05/ci/$CI_COMMIT_SHORT_SHA
    - scp hannah.tar.gz cgerum05@134.2.168.52:/home/bringmann/cgerum05/ci/$CI_COMMIT_SHORT_SHA
    - ssh cgerum05@134.2.168.52 "cd ci/$CI_COMMIT_SHORT_SHA && tar xvzf hannah.tar.gz"
    - ssh cgerum05@134.2.168.52 "cd ci/$CI_COMMIT_SHORT_SHA && mkdir -p jobs && sbatch scripts/ml_cloud_progressive_shrinking.sh"
  when: manual
  dependencies: []

run_ml_cloud_lidar:
  stage: run
  image: ubuntu:latest
  before_script:
    - apt update
    - apt -y install openssh-client
    - eval $(ssh-agent -s)
    - ssh-add <(echo "$ML_CLOUD_KEY")
    - mkdir -p ~/.ssh
    - '[[ -f /.dockerenv ]] && echo -e "Host *\n\tStrictHostKeyChecking no\n\n" > ~/.ssh/config'

  tags:
    - docker
  script:
    - set -e
    - tar cvzf hannah.tar.gz hannah/ scripts/ plugins/
    - ssh cgerum05@134.2.168.52 mkdir -p /home/bringmann/cgerum05/ci/$CI_COMMIT_SHORT_SHA
    - scp hannah.tar.gz cgerum05@134.2.168.52:/home/bringmann/cgerum05/ci/$CI_COMMIT_SHORT_SHA
    - ssh cgerum05@134.2.168.52 "cd ci/$CI_COMMIT_SHORT_SHA && tar xvzf hannah.tar.gz"
    - ssh cgerum05@134.2.168.52 "cd ci/$CI_COMMIT_SHORT_SHA && mkdir -p jobs && sbatch scripts/ml_cloud_lidar.sh"
  when: manual
  dependencies: []


run_sca:
  stage: build
  image: python:3.9
  script:
    - set -e
    - poetry run pre-commit install
    - poetry run pre-commit run -a
  tags:
    - docker
  interruptible: true
  allow_failure: true


ml_cloud_update_env:
  stage: deploy
  image: ubuntu:latest
  before_script:
    - apt update
    - apt -y install openssh-client
    - eval $(ssh-agent -s)
    - ssh-add <(echo "$ML_CLOUD_KEY")
    - mkdir -p ~/.ssh
    - '[[ -f /.dockerenv ]] && echo -e "Host *\n\tStrictHostKeyChecking no\n\n" > ~/.ssh/config'

  tags:
    - docker
  script:
    - set -e
    - tar cvzf hannah.tar.gz hannah/ scripts/ plugins/
    - ssh cgerum05@134.2.168.52 mkdir -p /home/bringmann/cgerum05/ci/$CI_COMMIT_SHORT_SHA
    - scp hannah.tar.gz cgerum05@134.2.168.52:/home/bringmann/cgerum05/ci/$CI_COMMIT_SHORT_SHA
    - ssh cgerum05@134.2.168.52 "cd ci/$CI_COMMIT_SHORT_SHA && tar xvzf hannah.tar.gz"
    - ssh cgerum05@134.2.168.52 "cd ci/$CI_COMMIT_SHORT_SHA && mkdir -p jobs && scripts/ml_cloud_update_env.sh"
  dependencies: []
  only:
    - master<|MERGE_RESOLUTION|>--- conflicted
+++ resolved
@@ -47,12 +47,9 @@
   tags:
     - docker
   interruptible: true
-<<<<<<< HEAD
   only:
     - master
     - merge_requests
-=======
->>>>>>> 0c13a89d
   dependencies: []
 
 test_python_39:
