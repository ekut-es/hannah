stages:
  - build
  - test
  - deploy
  - deploy_test
  - run

variables:
  PIP_CACHE_DIR: "$CI_PROJECT_DIR/.cache/pip"
  POETRY_HOME: "$CI_PROJECT_DIR/.poetry"
  GIT_SUBMODULE_STRATEGY: recursive
  DEBIAN_FRONTEND: "noninteractive"

before_script:
  - cat /etc/os-release
  - source /etc/os-release
  - if [[ $ID == "debian" || $ID == "ubuntu" ]]; then
  - apt update
  - apt -y install mesa-utils python3-dev libblas-dev liblapack-dev libsndfile1-dev libsox-dev
  - else
  - yum install epel-release -y
  - yum install git sudo python36 -y
  - yum install wget curl -y
  - yum groupinstall 'Development Tools' -y
  - fi

  # Install poetry using recommended method
  - curl -sSL https://raw.githubusercontent.com/python-poetry/poetry/master/get-poetry.py | python3
  - export PATH=${POETRY_HOME}/bin:${PATH}

  # Work around: https://github.com/python-poetry/poetry/issues/3199
  - poetry config experimental.new-installer false

  # install and manage dependencies with poetry
  - poetry run python -m pip install setuptools==59.5.0
  - poetry install

  # Show limits
  - ulimit -a

<<<<<<< HEAD

test_python_37:
  image: python:3.7
  stage: test
  script:
    - set -e
    - poetry run python3 -m pytest  -v --cov=hannah test hannah
  tags:
    - docker
    - nfs
  interruptible: true

=======
>>>>>>> 7d714182
test_python_38:
  stage: test
  image: python:3.8
  script:
    - set -e
    - poetry run python3 -m pytest  -v --cov=hannah test hannah
  tags:
    - docker
    - nfs
  interruptible: true
  only:
    - master

test_python_39:
  stage: test
  image: python:3.9
  script:
    - set -e
    - poetry run python3 -m pytest -v --cov=hannah test hannah
  tags:
    - docker
    - nfs
  interruptible: true

build_docs:
  stage: deploy
  variables:
    PIP_CACHE_DIR: "$CI_PROJECT_DIR/.cache/pip"
  cache:
    paths:
      - .cache/pip
      - venv

  before_script:
    - python3 -m virtualenv venv
    - source venv/bin/activate
    - pip install --upgrade pydoc-markdown mkdocs pymdown-extensions

  allow_failure: true
  script:
    - pydoc-markdown --build --site-dir /afs/wsi/home/gerum/public_html/hannah
  tags:
    - afs
    - native
  only:
    - master

  # Empty dependencies to disable artifacts passing
  dependencies: []

build_image:
  stage: build
  before_script:
    # Install poetry using recommended method
    - apk add python3
    - apk add curl
    - curl -sSL https://raw.githubusercontent.com/python-poetry/poetry/master/get-poetry.py | python3
    - export PATH=${POETRY_HOME}/bin:${PATH}
  image:
    name: quay.io/singularity/singularity:v3.7.3
    entrypoint: [""]

  tags:
    - docker
    - privileged
  script:
    - set -e
    - cd ml_cloud
    - ./build_image.sh
  artifacts:
    paths:
      - ml_cloud/ml_cloud.sif
    expire_in: 1 day
  only:
    - master
    - docker_container



test_image:
  stage: test
  before_script: [""]
  image:
    name: quay.io/singularity/singularity:v3.7.3
    entrypoint: [""]

  tags:
    - docker
    - privileged
  script:
    - singularity run --no-home --bind $PWD ml_cloud/ml_cloud.sif  python -m hannah.train trainer.fast_dev_run=True
  dependencies:
    - build_image
  only:
    - master
    - docker_container



deploy_image:
  stage: deploy
  before_script:
    - eval $(ssh-agent -s)
    - ssh-add <(echo "$ML_CLOUD_KEY")
    - mkdir -p ~/.ssh
    - '[[ -f /.dockerenv ]] && echo -e "Host *\n\tStrictHostKeyChecking no\n\n" > ~/.ssh/config'

  image:
    name: quay.io/singularity/singularity:v3.7.3
    entrypoint: [""]

  tags:
    - docker
    - privileged
  script:
    - cd ml_cloud
    - scp ml_cloud.sif cgerum05@134.2.168.52:/mnt/qb/work/bringmann/cgerum05
  dependencies:
    - build_image
    - test_image
  only:
    - master
    - docker_container


deploy_test:
  stage: deploy_test
  before_script:
    - eval $(ssh-agent -s)
    - ssh-add <(echo "$ML_CLOUD_KEY")
    - mkdir -p ~/.ssh
    - '[[ -f /.dockerenv ]] && echo -e "Host *\n\tStrictHostKeyChecking no\n\n" > ~/.ssh/config'

  image:
    name: quay.io/singularity/singularity:v3.7.3
    entrypoint: [""]

  tags:
    - docker
  script:
    - cd ml_cloud
    - ssh cgerum05@134.2.168.52 ls
  dependencies:
    - deploy_image
  only:
    - master
    - docker_container

run_ml_cloud:
  stage: run
  image: ubuntu:latest
  before_script:
    - apt update
    - apt -y install openssh-client
    - eval $(ssh-agent -s)
    - ssh-add <(echo "$ML_CLOUD_KEY")
    - mkdir -p ~/.ssh
    - '[[ -f /.dockerenv ]] && echo -e "Host *\n\tStrictHostKeyChecking no\n\n" > ~/.ssh/config'

  tags:
    - docker
  script:
    - set -e
    - tar cvzf hannah.tar.gz hannah/ scripts/ plugins/
    - ssh cgerum05@134.2.168.52 mkdir -p /home/bringmann/cgerum05/ci/$CI_COMMIT_SHORT_SHA
    - scp hannah.tar.gz cgerum05@134.2.168.52:/home/bringmann/cgerum05/ci/$CI_COMMIT_SHORT_SHA
    - ssh cgerum05@134.2.168.52 "cd ci/$CI_COMMIT_SHORT_SHA && tar xvzf hannah.tar.gz"
    - ssh cgerum05@134.2.168.52 "cd ci/$CI_COMMIT_SHORT_SHA && mkdir -p jobs && sbatch scripts/ml_cloud_kws.sh"
  when: manual


run_ml_cloud_lidar:
  stage: run
  image: ubuntu:latest
  before_script:
    - apt update
    - apt -y install openssh-client
    - eval $(ssh-agent -s)
    - ssh-add <(echo "$ML_CLOUD_KEY")
    - mkdir -p ~/.ssh
    - '[[ -f /.dockerenv ]] && echo -e "Host *\n\tStrictHostKeyChecking no\n\n" > ~/.ssh/config'

  tags:
    - docker
  script:
    - set -e
    - tar cvzf hannah.tar.gz hannah/ scripts/ plugins/
    - ssh cgerum05@134.2.168.52 mkdir -p /home/bringmann/cgerum05/ci/$CI_COMMIT_SHORT_SHA
    - scp hannah.tar.gz cgerum05@134.2.168.52:/home/bringmann/cgerum05/ci/$CI_COMMIT_SHORT_SHA
    - ssh cgerum05@134.2.168.52 "cd ci/$CI_COMMIT_SHORT_SHA && tar xvzf hannah.tar.gz"
    - ssh cgerum05@134.2.168.52 "cd ci/$CI_COMMIT_SHORT_SHA && mkdir -p jobs && sbatch scripts/ml_cloud_lidar.sh"
  when: manual<|MERGE_RESOLUTION|>--- conflicted
+++ resolved
@@ -38,21 +38,6 @@
   # Show limits
   - ulimit -a
 
-<<<<<<< HEAD
-
-test_python_37:
-  image: python:3.7
-  stage: test
-  script:
-    - set -e
-    - poetry run python3 -m pytest  -v --cov=hannah test hannah
-  tags:
-    - docker
-    - nfs
-  interruptible: true
-
-=======
->>>>>>> 7d714182
 test_python_38:
   stage: test
   image: python:3.8
