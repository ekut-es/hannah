{
    "python.linting.pylintEnabled": false,
    "python.linting.enabled": true,
    "git.ignoreLimitWarning": true,
    "python.linting.flake8Enabled": true,
    "python.formatting.provider": "black",
    "cmake.configureOnOpen": false,
    "files.watcherExclude": {
        "**/.git/objects/**": true,
        "**/.git/subtree-cache/**": true,
        "**/node_modules/**": true,
        "**/.hg/store/**": true,
        "**/.venv/**": true,
        "**/trained_models/**": true,
        "datasets/**": true
    },
    "files.associations": {
        "*.inc": "cpp"
<<<<<<< HEAD
    },
=======
    }
>>>>>>> 03fdb5cc
}<|MERGE_RESOLUTION|>--- conflicted
+++ resolved
@@ -16,9 +16,5 @@
     },
     "files.associations": {
         "*.inc": "cpp"
-<<<<<<< HEAD
-    },
-=======
     }
->>>>>>> 03fdb5cc
 }