defaults:
    - dataset: kws
    - model: conv-net-trax
    - scheduler: 1cycle
    - optimizer: sgd
    - features: mfcc
    - normalizer: fixedpoint
    - module: stream_classifier
    - compress: null
    - trainer: default
    - checkpoint: default
    - backend: trax_ut
    - early_stopping: null
    - profiler: null
    - hydra/sweeper: hannah


type: train
experiment_id: nas3
output_dir: trained_models
auto_lr: false
seed: [1234]


monitor: ["val_error", "total_weights",  "acc_clock_cycles", "acc_power", "acc_area"]


hydra:
  run:
    dir: ${output_dir}/${experiment_id}/${model.name}/
  sweep:
    dir: ${output_dir}/${experiment_id}/${model.name}/

  job_logging:
      handlers:
        console:
          level: CRITICAL

  sweeper:
    optim:
      optimizer: aging_evolution
      population_size: 100
      sample_size: 10
      budget:  2000
      seed: 1234
      num_workers:  10
      bounds:
        val_error: 0.05
        total_weights: 100000
        acc_clock_cycles: 20000
        acc_power: 0.00001
        acc_area: 150000




    # default parametrization of the search space
    parametrization:
      model:
        qconfig:
          config:
            bw_b: [4,6,8]
            bw_w: [4,6,8]
            bw_f: [4,6,8]
<<<<<<< HEAD
            power_of_2: [true, false]
=======
            power_of_2: false
>>>>>>> 0f8f795a
        conv:
          min: 2
          max: 4
          choices:
            - target: [forward, residual]
              stride: [1,2,3,4,5,6,7]
              blocks:
                min: 1
                max: 4
                choices:
                  - target: conv1d
                    kernel_size: [1,3,5,7,9]
                    stride: [1]
                    act: [false, true]
                    parallel: false
                    norm: true
                    out_channels: [8,16,24,32,40,48,56,64]


            #- target: residual
            #  stride: [2,3]
            #  blocks:
            #    min: 1
            #    max: 4
            #    choices:
            #      - target: conv1d
            #        kernel_size: [1,3,5,7,9]
            #        stride: [1,2,3]
            #        act: true
            #        norm: true
            #        out_channels: [8,16,24,32,40,48,56,64]<|MERGE_RESOLUTION|>--- conflicted
+++ resolved
@@ -62,11 +62,7 @@
             bw_b: [4,6,8]
             bw_w: [4,6,8]
             bw_f: [4,6,8]
-<<<<<<< HEAD
-            power_of_2: [true, false]
-=======
             power_of_2: false
->>>>>>> 0f8f795a
         conv:
           min: 2
           max: 4
