--- conflicted
+++ resolved
@@ -6,13 +6,9 @@
 import hashlib
 import sys
 
-<<<<<<< HEAD
 import pickle
 import wfdb
 
-import librosa
-=======
->>>>>>> 28b23b55
 import torchaudio
 import numpy as np
 import scipy.signal as signal
@@ -99,6 +95,7 @@
 
 class AtrialFibrillationDataset(PhysioDataset):
     """ Atrial Fibrillation Database (https://physionet.org/content/afdb/1.0.0/)"""
+
     LABEL_ATRIAL_FIBRILLATION = "atrial_fibrillation"
     LABEL_ATRIAL_FLUTTER = "atrial_flutter"
     LABEL_JUNCTIONAL_RYTHM = "junctional_rythm"
@@ -119,24 +116,30 @@
 
     @classmethod
     def get_annotation_names(cls):
-        return {cls.ANN_ATRIAL_FIBRILLATION: 0,
-                cls.ANN_ATRIAL_FLUTTER: 1,
-                cls.ANN_JUNCTIONAL_RYTHM: 2,
-                cls.ANN_OTHER_RYTHM: 3, }
+        return {
+            cls.ANN_ATRIAL_FIBRILLATION: 0,
+            cls.ANN_ATRIAL_FLUTTER: 1,
+            cls.ANN_JUNCTIONAL_RYTHM: 2,
+            cls.ANN_OTHER_RYTHM: 3,
+        }
 
     @classmethod
     def get_label_mapping(cls):
-        return {cls.LABEL_ATRIAL_FIBRILLATION: 0,
-                cls.LABEL_ATRIAL_FLUTTER: 1,
-                cls.LABEL_JUNCTIONAL_RYTHM: 2,
-                cls.LABEL_OTHER_RYTHM: 3, }
+        return {
+            cls.LABEL_ATRIAL_FIBRILLATION: 0,
+            cls.LABEL_ATRIAL_FLUTTER: 1,
+            cls.LABEL_JUNCTIONAL_RYTHM: 2,
+            cls.LABEL_OTHER_RYTHM: 3,
+        }
 
     @classmethod
     def get_label_names(cls):
-        return {0: cls.LABEL_ATRIAL_FIBRILLATION,
-                1: cls.LABEL_ATRIAL_FLUTTER,
-                2: cls.LABEL_JUNCTIONAL_RYTHM,
-                3: cls.LABEL_OTHER_RYTHM, }
+        return {
+            0: cls.LABEL_ATRIAL_FIBRILLATION,
+            1: cls.LABEL_ATRIAL_FLUTTER,
+            2: cls.LABEL_JUNCTIONAL_RYTHM,
+            3: cls.LABEL_OTHER_RYTHM,
+        }
 
     @classmethod
     def get_physiological_pattern(cls):
@@ -208,16 +211,13 @@
 
         for name in files_list:
             sample_path = os.path.join(raw_folder, name)
-            annotations = wfdb.rdann(sample_path,
-                                     extension="atr",
-                                     return_label_elements=[
-                                         "symbol",
-                                         "label_store",
-                                         "description", ])
+            annotations = wfdb.rdann(
+                sample_path,
+                extension="atr",
+                return_label_elements=["symbol", "label_store", "description"],
+            )
             samples, _ = wfdb.rdsamp(sample_path)
-            raw_data += [{"name": name,
-                          "annotations": annotations,
-                          "samples": samples, }]
+            raw_data += [{"name": name, "annotations": annotations, "samples": samples}]
 
         sample_length = config["input_length"]
 
@@ -225,7 +225,8 @@
             samples = element["samples"]
             annotations = element["annotations"]
             for i, (typus, start_sample) in enumerate(
-                zip(annotations.aux_note, annotations.sample)):
+                zip(annotations.aux_note, annotations.sample)
+            ):
 
                 label_number = cls.get_annotation_names()[typus]
                 if i < len(annotations.sample) - 1:
@@ -236,13 +237,17 @@
                 stop = stop_sample
                 step = int(sample_length * (1 - config["overlap_ratio"]))
                 for i in range(start, stop, step):
-                    if start_sample+sample_length < stop_sample:
-                        chunk = samples[start_sample:start_sample+sample_length]
+                    if start_sample + sample_length < stop_sample:
+                        chunk = samples[start_sample : start_sample + sample_length]
                     else:
-                        chunk = samples[stop_sample-sample_length-1:stop_sample-1]
-                    path = os.path.join(output_folder,
-                                        cls.get_label_names()[label_number],
-                                        f"ex{experiment_nr}_{i}")
+                        chunk = samples[
+                            stop_sample - sample_length - 1 : stop_sample - 1
+                        ]
+                    path = os.path.join(
+                        output_folder,
+                        cls.get_label_names()[label_number],
+                        f"ex{experiment_nr}_{i}",
+                    )
 
                     with open(path, "wb") as f:
                         pickle.dump(chunk, f)
