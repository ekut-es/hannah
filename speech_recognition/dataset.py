--- conflicted
+++ resolved
@@ -75,8 +75,6 @@
         return value
 
 
-<<<<<<< HEAD
-=======
 def load_audio(file_name, sr=16000, backend="torchaudio", res_type="kaiser_fast"):
     if backend == "librosa":
         data = librosa.core.load(file_name, sr=sr, res_type=res_type)
@@ -92,7 +90,6 @@
     return data
 
 
->>>>>>> fffc79c0
 class DatasetType(Enum):
     """ The type of a dataset partition e.g. train, dev, test """
 
@@ -119,11 +116,7 @@
         )
         self.samplingrate = config["samplingrate"]
         self.bg_noise_audio = [
-<<<<<<< HEAD
-            librosa.core.load(file, sr=self.samplingrate)[0]
-=======
             load_audio(file, sr=self.samplingrate)[0]
->>>>>>> fffc79c0
             for file in config["bg_noise_files"]
         ]
         self.unknown_prob = config["unknown_prob"]
@@ -196,7 +189,7 @@
         config["data_folder"] = ConfigOption(
             category="Input Config", default="datasets/speech_commands_v0.02/"
         )
-<<<<<<< HEAD
+
         config["speech_lang"] = ConfigOption(category="Input Config", default="")
         config["noise_dataset"] = ConfigOption(category="Input Config", default="")
         config["data_split"] = ConfigOption(category="Input Config", default="")
@@ -207,12 +200,8 @@
         config["clear_split"] = ConfigOption(category="Input Config", default="leave")
         config["samplingrate"] = ConfigOption(category="Input Config", default=16000)
         config["input_length"] = ConfigOption(category="Input Config", default=16000)
-        config["extract_loudest"] = ConfigOption(category="Input Config", default=True)
-=======
-        config["samplingrate"] = ConfigOption(category="Input Config", default=16000)
-        config["input_length"] = ConfigOption(category="Input Config", default=16000)
         config["extract"] = ConfigOption(category="Input Config", default="front")
->>>>>>> fffc79c0
+
         config["timeshift_ms"] = ConfigOption(category="Input Config", default=100)
         config["use_default_split"] = ConfigOption(
             category="Input Config", default=False
@@ -298,8 +287,6 @@
         b = max(0, shift)
         data = np.pad(data, (a, b), "constant")
         return data[: len(data) - a] if a else data[b:]
-<<<<<<< HEAD
-=======
 
     def _extract_random_range(self, data, in_len):
         """Extract random part of the sample with length self.input_length"""
@@ -322,7 +309,6 @@
             return (0, len(data))
         else:
             return (0, in_len)
->>>>>>> fffc79c0
 
     def _extract_loudest_range(self, data, in_len):
         """Extract the loudest part of the sample with length self.input_length"""
@@ -358,12 +344,7 @@
             data = self._file_cache.get(example)
 
             if data is None:
-
-<<<<<<< HEAD
-                data = librosa.core.load(example, sr=self.samplingrate)[0]
-=======
                 data = load_audio(example, sr=self.samplingrate)[0]
->>>>>>> fffc79c0
 
                 extract_index = (0, len(data))
 
@@ -740,7 +721,6 @@
 
         return res_datasets
 
-<<<<<<< HEAD
     @classmethod
     def download(cls, config):
         data_folder = config["data_folder"]
@@ -770,9 +750,6 @@
                 )
 
 
-=======
-
->>>>>>> fffc79c0
 class VadDataset(SpeechDataset):
     def __init__(self, data, set_type, config):
         super().__init__(data, set_type, config)
@@ -783,7 +760,6 @@
     def splits(cls, config):
         """Splits the dataset in training, devlopment and test set and returns
         the three sets as List"""
-<<<<<<< HEAD
 
         msglogger = logging.getLogger()
 
@@ -893,7 +869,6 @@
                         "uwnu-v2.tar.gz",
                         remove_finished=clear_download,
                     )
-=======
 
         msglogger = logging.getLogger()
 
@@ -942,7 +917,6 @@
         )
 
         return res_datasets
->>>>>>> fffc79c0
 
 
 class KeyWordDataset(SpeechDataset):
@@ -1051,7 +1025,6 @@
         )
         return datasets
 
-<<<<<<< HEAD
     @classmethod
     def download(cls, config):
         data_folder = config["data_folder"]
@@ -1081,8 +1054,6 @@
                     remove_finished=clear_download,
                 )
 
-=======
->>>>>>> fffc79c0
 
 def find_dataset(name):
     """Returns the appropriate class for reading a dataset of type name:
