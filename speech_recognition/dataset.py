--- conflicted
+++ resolved
@@ -423,17 +423,10 @@
         config = SpeechDataset.default_config()
         config["loss"].default = "cross_entropy"
         config["n_labels"].default = 3
-<<<<<<< HEAD
+        
         # Splits the dataset in 1/3 
         config["silence_prob"].default = 1.0
         config["unknown_prob"].default = 1.0
-        
-=======
-        # Splits the dataset in 1/3
-        config["silence_prob"].default = 1.0
-        config["unknown_prob"].default = 1.0
-
->>>>>>> 7d7fffe0
         return config
 
     @classmethod
