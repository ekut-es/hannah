--- conflicted
+++ resolved
@@ -3,11 +3,8 @@
 from pathlib import Path
 from tempfile import TemporaryDirectory
 
-<<<<<<< HEAD
-=======
 from speech_recognition.callbacks.summaries import walk_model
 
->>>>>>> f44c226c
 from collections import OrderedDict
 
 import torch.onnx
