import logging
import os
import json
import copy

from pytorch_lightning.core.lightning import LightningModule
from pytorch_lightning.metrics.classification.precision_recall import Precision
from pytorch_lightning.metrics import Accuracy, Recall, F1, ROC, ConfusionMatrix
from pytorch_lightning.loggers import TensorBoardLogger, LoggerCollection
from pytorch_lightning.metrics.metric import MetricCollection
from torch._C import Value
from .config_utils import get_loss_function, get_model
from typing import Optional

from speech_recognition.datasets.base import ctc_collate_fn

import tabulate
import torch
import torch.utils.data as data
from torchaudio.transforms import TimeStretch, TimeMasking, FrequencyMasking
from hydra.utils import instantiate, get_class

from ..datasets.NoiseDataset import NoiseDataset
from ..datasets.DatasetSplit import DatasetSplit
from ..datasets.Downsample import Downsample
from ..datasets import AsynchronousLoader, SpeechDataset
from .metrics import Error, plot_confusion_matrix
from ..models.factory.qat import QAT_MODULE_MAPPINGS


from omegaconf import DictConfig


class StreamClassifierModule(LightningModule):
    def __init__(
        self,
        dataset: DictConfig,
        model: DictConfig,
        optimizer: DictConfig,
        features: DictConfig,
        num_workers: int = 0,
        batch_size: int = 128,
        time_masking: int = 0,
        frequency_masking: int = 0,
        scheduler: Optional[DictConfig] = None,
        normalizer: Optional[DictConfig] = None,
        export_onnx: bool = True,
    ):
        super().__init__()

        self.save_hyperparameters()
        self.msglogger = logging.getLogger()
        self.initialized = False
        self.train_set = None
        self.test_set = None
        self.dev_set = None
        self.logged_samples = 0
<<<<<<< HEAD
        self.export_onnx = export_onnx
        print(dataset.data_folder)
=======
>>>>>>> 82e37a34

    def prepare_data(self):
        # get all the necessary data stuff
        if not self.train_set or not self.test_set or not self.dev_set:
            get_class(self.hparams.dataset.cls).download(self.hparams.dataset)
            NoiseDataset.download_noise(self.hparams.dataset)
            DatasetSplit.split_data(self.hparams.dataset)
            Downsample.downsample(self.hparams.dataset)

    def setup(self, stage):
        # TODO stage variable is not used!
        self.msglogger.info("Setting up model")
        if self.logger:
            self.logger.log_hyperparams(self.hparams)

        if self.initialized:
            return

        self.initialized = True

        # trainset needed to set values in hparams
        self.train_set, self.dev_set, self.test_set = get_class(
            self.hparams.dataset.cls
        ).splits(self.hparams.dataset)

        # Create example input
        device = self.device
        self.example_input_array = torch.zeros(
            1, self.train_set.channels, self.train_set.input_length
        )
        dummy_input = self.example_input_array.to(device)

        # Instantiate features
        self.features = instantiate(self.hparams.features)
        self.features.to(device)

        features = self._extract_features(dummy_input)
        self.example_feature_array = features

        # Instantiate normalizer
        if self.hparams.normalizer is not None:
            self.normalizer = instantiate(self.hparams.normalizer)
        else:
            self.normalizer = torch.nn.Identity()

        # Instantiate Model
        self.num_classes = len(self.train_set.label_names)
        if hasattr(self.hparams.model, "_target_") and self.hparams.model._target_:
            print(self.hparams.model._target_)
            self.model = instantiate(
                self.hparams.model,
                input_shape=self.example_feature_array.shape,
                labels=self.num_classes,
            )
        else:
            self.hparams.model.width = self.example_feature_array.size(2)
            self.hparams.model.height = self.example_feature_array.size(1)
            self.hparams.model.n_labels = self.num_classes
            self.model = get_model(self.hparams.model)

        # loss function
        self.criterion = get_loss_function(self.model, self.hparams)

        # Metrics
        self.train_metrics = MetricCollection({"train_accuracy": Accuracy()})
        self.val_metrics = MetricCollection(
            {
                "val_accuracy": Accuracy(),
                "val_error": Error(),
                "val_recall": Recall(num_classes=self.num_classes, average="weighted"),
                "val_precision": Precision(
                    num_classes=self.num_classes, average="weighted"
                ),
                "val_f1": F1(num_classes=self.num_classes, average="weighted"),
            }
        )
        self.test_metrics = MetricCollection(
            {
                "test_accuracy": Accuracy(),
                "test_error": Error(),
                "test_recall": Recall(num_classes=self.num_classes, average="weighted"),
                "test_precision": Precision(
                    num_classes=self.num_classes, average="weighted"
                ),
                "rest_f1": F1(num_classes=self.num_classes, average="weighted"),
            }
        )

        self.test_confusion = ConfusionMatrix(num_classes=self.num_classes)
        self.test_roc = ROC(num_classes=self.num_classes, compute_on_step=False)

        augmentation_passes = []
        if self.hparams.time_masking > 0:
            augmentation_passes.append(TimeMasking(self.hparams.time_masking))
        if self.hparams.frequency_masking > 0:
            augmentation_passes.append(TimeMasking(self.hparams.frequency_masking))

        if augmentation_passes:
            self.augmentation = torch.nn.Sequential(*augmentation_passes)
        else:
            self.augmentation = torch.nn.Identity()

    @property
    def total_training_steps(self) -> int:
        """Total training steps inferred from datamodule and devices."""
        if self.trainer.max_steps:
            return self.trainer.max_steps

        limit_batches = self.trainer.limit_train_batches
        batches = len(self.train_dataloader())
        batches = (
            min(batches, limit_batches)
            if isinstance(limit_batches, int)
            else int(limit_batches * batches)
        )

        num_devices = max(1, self.trainer.num_gpus, self.trainer.num_processes)
        if self.trainer.tpu_cores:
            num_devices = max(num_devices, self.trainer.tpu_cores)

        effective_accum = self.trainer.accumulate_grad_batches * num_devices
        return int((batches // effective_accum) * self.trainer.max_epochs)

    def configure_optimizers(self):
        optimizer = instantiate(self.hparams.optimizer, params=self.parameters())

        retval = {}
        retval["optimizer"] = optimizer

        if self.hparams.scheduler is not None:
            if self.hparams.scheduler._target_ == "torch.optim.lr_scheduler.OneCycleLR":
                scheduler = instantiate(
                    self.hparams.scheduler,
                    optimizer=optimizer,
                    total_steps=self.total_training_steps,
                )
                retval["lr_scheduler"] = dict(scheduler=scheduler, interval="step")
            else:
                scheduler = instantiate(self.hparams.scheduler, optimizer=optimizer)

                retval["lr_scheduler"] = dict(scheduler=scheduler, interval="epoch")

        return retval

    def calculate_batch_metrics(self, output, y, loss, metrics, prefix):
        if isinstance(output, list):
            for idx, out in enumerate(output):
                out = torch.nn.functional.softmax(out, dim=1)
                metrics(out, y)
                self.log_dict(metrics)

        else:
            try:
                output = torch.nn.functional.softmax(output, dim=1)
                metrics(output, y)
                self.log_dict(metrics)
            except ValueError:
                logging.critical("Could not calculate batch metrics: {outputs}")
        self.log(f"{prefix}_loss", loss)

    @staticmethod
    def get_balancing_sampler(dataset):
        distribution = dataset.class_counts
        weights = 1.0 / torch.tensor(
            [distribution[i] for i in range(len(distribution))], dtype=torch.float
        )

        sampler_weights = weights[dataset.get_label_list()]

        sampler = data.WeightedRandomSampler(sampler_weights, len(dataset))
        return sampler

    # TRAINING CODE
    def training_step(self, batch, batch_idx):
        x, x_len, y, y_len = batch

        output = self(x)
        y = y.view(-1)
        loss = self.criterion(output, y)

        # METRICS
        self.calculate_batch_metrics(output, y, loss, self.train_metrics, "train")

        return loss

    def train_dataloader(self):
        train_batch_size = self.hparams["batch_size"]
        dataset_conf = self.hparams.dataset
        sampler = None
        sampler_type = dataset_conf.get("sampler", "random")
        if sampler_type == "weighted":
            sampler = self.get_balancing_sampler(self.train_set)
        else:
            sampler = data.RandomSampler(self.train_set)

        train_loader = data.DataLoader(
            self.train_set,
            batch_size=train_batch_size,
            drop_last=True,
            pin_memory=True,
            num_workers=self.hparams["num_workers"],
            collate_fn=ctc_collate_fn,
            sampler=sampler,
            multiprocessing_context="fork" if self.hparams["num_workers"] > 0 else None,
        )

        # if self.device.type == "cuda":
        #    train_loader = AsynchronousLoader(train_loader, device=self.device)

        self.batches_per_epoch = len(train_loader)

        return train_loader

    def on_train_epoch_end(self, outputs):
        self.eval()
        self._log_weight_distribution()
        self.train()

    # VALIDATION CODE
    def validation_step(self, batch, batch_idx):

        # dataloader provides these four entries per batch
        x, x_length, y, y_length = batch

        # INFERENCE
        output = self(x)
        y = y.view(-1)
        loss = self.criterion(output, y)

        # METRICS
        self.calculate_batch_metrics(output, y, loss, self.val_metrics, "val")
        return loss

    def val_dataloader(self):

        dev_loader = data.DataLoader(
            self.dev_set,
            batch_size=min(len(self.dev_set), 16),
            shuffle=False,
            num_workers=self.hparams["num_workers"],
            collate_fn=ctc_collate_fn,
            multiprocessing_context="fork" if self.hparams["num_workers"] > 0 else None,
        )

        # if self.device.type == "cuda":
        #    dev_loader = AsynchronousLoader(dev_loader, device=self.device)

        return dev_loader

    # TEST CODE
    def test_step(self, batch, batch_idx):

        # dataloader provides these four entries per batch
        x, x_length, y, y_length = batch

        output = self(x)
        y = y.view(-1)
        loss = self.criterion(output, y)

        # METRICS
        self.calculate_batch_metrics(output, y, loss, self.test_metrics, "test")
        logits = torch.nn.functional.softmax(output, dim=1)
        self.test_confusion(logits, y)
        self.test_roc(logits, y)

        if isinstance(self.test_set, SpeechDataset):
            self._log_audio(x, logits, y)

        return loss

    def test_dataloader(self):
        test_loader = data.DataLoader(
            self.test_set,
            batch_size=min(len(self.test_set), 16),
            shuffle=False,
            num_workers=self.hparams["num_workers"],
            collate_fn=ctc_collate_fn,
            multiprocessing_context="fork" if self.hparams["num_workers"] > 0 else None,
        )

        # if self.device.type == "cuda":
        #    test_loader = AsynchronousLoader(test_loader, device=self.device)

        return test_loader

    def on_test_end(self) -> None:
        if self.trainer and self.trainer.fast_dev_run:
            return

        metric_table = []
        for name, metric in self.test_metrics.items():
            metric_table.append((name, metric.compute().item()))

        logging.info("\nTest Metrics:\n%s", tabulate.tabulate(metric_table))

        confusion_matrix = self.test_confusion.compute()
        self.test_confusion.reset()

        confusion_plot = plot_confusion_matrix(
            confusion_matrix.cpu().numpy(), self.test_set.class_names
        )
        confusion_plot.savefig("test_confusion.png")
        confusion_plot.savefig("test_confusion.pdf")

        # roc_fpr, roc_tpr, roc_thresholds = self.test_roc.compute()
        self.test_roc.reset()

    def _extract_features(self, x):
        x = self.features(x)

        if x.dim() == 4:
            new_channels = x.size(1) * x.size(2)
            x = torch.reshape(x, (x.size(0), new_channels, x.size(3)))

        return x

    def forward(self, x):
        x = self._extract_features(x)
        if self.training:
            x = self.augmentation(x)
        x = self.normalizer(x)
        x = self.model(x)
        return x

    def save(self):

        logging.info("saving weights to json...")
        output_dir = "."
        filename = os.path.join(output_dir, "model.json")
        state_dict = self.model.state_dict()
        with open(filename, "w") as f:
            json.dump(state_dict, f, default=lambda x: x.tolist(), indent=2)

        quantized_model = copy.deepcopy(self.model)
        quantized_model.cpu()
        if hasattr(self.model, "qconfig") and self.model.qconfig:
            quantized_model = torch.quantization.convert(
                quantized_model, mapping=QAT_MODULE_MAPPINGS, remove_qconfig=False
            )
        if self.export_onnx:
            logging.info("saving onnx...")
            try:
                dummy_input = copy.deepcopy(self.example_feature_array)
                dummy_input.cpu()

                torch.onnx.export(
                    quantized_model,
                    dummy_input,
                    os.path.join(output_dir, "model.onnx"),
                    verbose=False,
                    opset_version=13,
                )
            except Exception as e:
                logging.error("Could not export onnx model ...\n {}")

    # CALLBACKS
    def on_fit_end(self):
        loggers = self._logger_iterator()
        for logger in loggers:
            if isinstance(logger, TensorBoardLogger):
                items = map(lambda x: (x[0], x[1].compute()), self.val_metrics.items())
                logger.log_hyperparams(self.hparams, metrics=dict(items))

    def _log_weight_distribution(self):
        for name, params in self.named_parameters():
            loggers = self._logger_iterator()

            for logger in loggers:
                if hasattr(logger.experiment, "add_histogram"):
                    try:
                        logger.experiment.add_histogram(
                            name, params, self.current_epoch
                        )
                    except ValueError as e:
                        logging.critical("Could not add histogram for param %s", name)

        for name, module in self.named_modules():
            loggers = self._logger_iterator()
            if hasattr(module, "scaled_weight"):
                for logger in loggers:
                    if hasattr(logger.experiment, "add_histogram"):
                        try:
                            logger.experiment.add_histogram(
                                f"{name}.scaled_weight",
                                module.scaled_weight,
                                self.current_epoch,
                            )
                        except ValueError as e:
                            logging.critical(
                                "Could not add histogram for param %s", name
                            )

    def _log_audio(self, x, logits, y):
        prediction = torch.argmax(logits, dim=1)
        correct = prediction == y
        for num, result in enumerate(correct):
            if not result and self.logged_samples < 10:
                loggers = self._logger_iterator()
                class_names = self.test_set.class_names
                for logger in loggers:
                    if hasattr(logger.experiment, "add_audio"):
                        logger.experiment.add_audio(
                            f"sample{self.logged_samples}_{class_names[prediction[num]]}_{class_names[y[num]]}",
                            x[num],
                            self.current_epoch,
                            self.test_set.samplingrate,
                        )
                self.logged_samples += 1

    def _logger_iterator(self):
        if isinstance(self.logger, LoggerCollection):
            loggers = self.logger
        else:
            loggers = [self.logger]

        return loggers


class SpeechClassifierModule(LightningModule):
    def __init__(self, *args, **kwargs):
        logging.critical(
            "SpeechClassifierModule has been renamed to StreamClassifierModule"
        )
        super(SpeechClassifierModule, self).__init__(*args, **kwargs)<|MERGE_RESOLUTION|>--- conflicted
+++ resolved
@@ -55,11 +55,8 @@
         self.test_set = None
         self.dev_set = None
         self.logged_samples = 0
-<<<<<<< HEAD
         self.export_onnx = export_onnx
         print(dataset.data_folder)
-=======
->>>>>>> 82e37a34
 
     def prepare_data(self):
         # get all the necessary data stuff
