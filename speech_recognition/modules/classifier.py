import os
import shutil
import random
import logging
import numpy as np
import sys

from pytorch_lightning.core.lightning import LightningModule
from pytorch_lightning.metrics.functional import accuracy, f1, recall
from pytorch_lightning.loggers import TensorBoardLogger
from .config_utils import get_loss_function, get_model, save_model
from typing import Optional

from speech_recognition.datasets.dataset import ctc_collate_fn

import torch
import torch.utils.data as data
from hydra.utils import instantiate, get_class

from torchvision.datasets.utils import (
    download_and_extract_archive,
    extract_archive,
    list_files,
    list_dir,
)

from ..datasets.NoiseDataset import NoiseDataset
from ..datasets.DatasetSplit import DatasetSplit
from ..datasets.Downsample import Downsample
import torchaudio

from omegaconf import DictConfig


class StreamClassifierModule(LightningModule):
    def __init__(
        self,
        dataset: DictConfig,
        model: DictConfig,
        optimizer: DictConfig,
        features: DictConfig,
        num_workers: int = 0,
        batch_size: int = 128,
        scheduler: Optional[DictConfig] = None,
        normalizer: Optional[DictConfig] = None,
    ):
        super().__init__()

        self.save_hyperparameters()
        self.msglogger = logging.getLogger()
        self.initialized = False
        self.train_set = None
        self.test_set = None
        self.dev_set = None

    def prepare_data(self):
        # get all the necessary data stuff
        if not self.train_set or not self.test_set or not self.dev_set:
            get_class(self.hparams.dataset.cls).download(self.hparams.dataset)
            NoiseDataset.download_noise(self.hparams.dataset)
            DatasetSplit.split_data(self.hparams.dataset)
            Downsample.downsample(self.hparams.dataset)

    def setup(self, stage):

        self.msglogger.info("Setting up model")

        if self.initialized:
            return

        self.initialized = True

        # trainset needed to set values in hparams
        self.train_set, self.dev_set, self.test_set = get_class(
            self.hparams.dataset.cls
        ).splits(self.hparams.dataset)

        # Create example input
        device = (
            self.trainer.root_gpu if self.trainer.root_gpu is not None else self.device
        )
        self.example_input_array = torch.zeros(
            1, self.train_set.channels, self.train_set.input_length
        )
        dummy_input = self.example_input_array.to(device)

        # Instantiate features
        self.features = instantiate(self.hparams.features)
        self.features.to(device)

        features = self._extract_features(dummy_input)
        self.example_feature_array = features

        # Instantiate normalizer
        if self.hparams.normalizer is not None:
            self.normalizer = instantiate(self.hparams.normalizer)
        else:
            self.normalizer = torch.nn.Identity()

        # Instantiate Model
        self.hparams.model.width = self.example_feature_array.size(2)
        self.hparams.model.height = self.example_feature_array.size(1)
        self.num_classes = len(self.train_set.label_names)
        self.hparams.model.n_labels = self.num_classes

        self.model = get_model(self.hparams.model)

        # loss function
        self.criterion = get_loss_function(self.model, self.hparams)

    def configure_optimizers(self):
        optimizer = instantiate(self.hparams.optimizer, params=self.parameters())
        schedulers = []

        if self.hparams.scheduler is not None:
            scheduler = instantiate(self.hparams.scheduler, optimizer=optimizer)
            schedulers.append(scheduler)

        return [optimizer], schedulers

    def get_batch_metrics(self, output, y, loss, prefix):

        # in case of multiple outputs
        if isinstance(output, list):
            # log for each output
            for idx, out in enumerate(output):
                acc = accuracy(out, y)
                self.log(f"{prefix}_accuracy/exit_{idx}", acc)
                self.log(f"{prefix}_error/exit_{idx}", 1.0 - acc)
                self.log(f"{prefix}_recall/exit_{idx}", recall(out, y))
                self.log(f"{prefix}_f1/exit_{idx}", f1(out, y, self.num_classes))

        else:
            acc = accuracy(output, y)
            self.log(f"{prefix}_accuracy", acc)
            self.log(f"{prefix}_error", 1.0 - acc)
            self.log(f"{prefix}_f1", f1(output, y, self.num_classes))
            self.log(f"{prefix}_recall", recall(output, y))

        # only one loss allowed
        # also in case of branched networks
        self.log(f"{prefix}_loss", loss)

    @staticmethod
    def get_balancing_sampler(dataset):
        distribution = dataset.get_categories_distribution()
        weights = 1.0 / torch.tensor(
            [distribution[i] for i in range(len(distribution))],
            dtype=torch.float
        )

        sampler_weights = weights[dataset.get_label_list()]

        sampler = data.WeightedRandomSampler(sampler_weights, len(dataset))
        return sampler

    # TRAINING CODE
    def training_step(self, batch, batch_idx):
        x, x_len, y, y_len = batch

        output = self(x)
        y = y.view(-1)
        loss = self.criterion(output, y)

        # --- after loss
        for callback in self.trainer.callbacks:
            if hasattr(callback, "on_before_backward"):
                callback.on_before_backward(self.trainer, self, loss)
        # --- before backward

        # METRICS
        self.get_batch_metrics(output, y, loss, "train")

        return loss

    def train_dataloader(self):
        train_batch_size = self.hparams["batch_size"]
<<<<<<< HEAD
        dataset_conf = self.hparams.dataset
        if "balance_train_set_by_sampler" in dataset_conf.keys() and dataset_conf["balance_train_set_by_sampler"]:
            sampler = self.get_balancing_sampler(self.train_set)
            train_loader = data.DataLoader(
                self.train_set,
                batch_size=train_batch_size,
                drop_last=True,
                pin_memory=True,
                num_workers=self.hparams["num_workers"],
                collate_fn=ctc_collate_fn,
                sampler=sampler,
            )
        else:
            train_loader = data.DataLoader(
                self.train_set,
                batch_size=train_batch_size,
                shuffle=True,
                drop_last=True,
                pin_memory=True,
                num_workers=self.hparams["num_workers"],
                collate_fn=ctc_collate_fn,
            )
=======
        train_loader = data.DataLoader(
            self.train_set,
            batch_size=train_batch_size,
            shuffle=True,
            drop_last=True,
            pin_memory=True,
            num_workers=self.hparams["num_workers"],
            collate_fn=ctc_collate_fn,
            multiprocessing_context='fork' if self.hparams['num_workers'] > 0 else None, 
        )
>>>>>>> 935bfae8

        self.batches_per_epoch = len(train_loader)

        return train_loader

    # VALIDATION CODE
    def validation_step(self, batch, batch_idx):

        # dataloader provides these four entries per batch
        x, x_length, y, y_length = batch

        # INFERENCE
        output = self(x)
        y = y.view(-1)
        loss = self.criterion(output, y)

        # METRICS
        self.get_batch_metrics(output, y, loss, "val")
        return loss

    def val_dataloader(self):

        dev_loader = data.DataLoader(
            self.dev_set,
            batch_size=min(len(self.dev_set), 16),
            shuffle=False,
            num_workers=self.hparams["num_workers"],
            collate_fn=ctc_collate_fn,
            multiprocessing_context='fork' if self.hparams['num_workers'] > 0 else None, 
        )

        return dev_loader

    # TEST CODE
    def test_step(self, batch, batch_idx):

        # dataloader provides these four entries per batch
        x, x_length, y, y_length = batch

        output = self(x)
        y = y.view(-1)
        loss = self.criterion(output, y)

        # METRICS
        self.get_batch_metrics(output, y, loss, "test")

        return loss

    def test_dataloader(self):

        test_loader = data.DataLoader(
            self.test_set,
            batch_size=1,
            shuffle=False,
            num_workers=self.hparams["num_workers"],
            collate_fn=ctc_collate_fn,
            multiprocessing_context='fork' if self.hparams['num_workers'] > 0 else None, 
        )

        return test_loader

    def _extract_features(self, x):
        x = self.features(x)

        if x.dim() == 4:
            new_channels = x.size(1) * x.size(2)
            x = torch.reshape(x, (x.size(0), new_channels, x.size(3)))

        return x

    def forward(self, x):
        x = self._extract_features(x)
        x = self.normalizer(x)
        return self.model(x)

    # CALLBACKS
    def on_train_end(self):
        # TODO currently custom save, in future proper configure lighting for saving ckpt
        save_model(".", self)

    def on_fit_end(self):
        for logger in self.trainer.logger:
            if isinstance(logger, TensorBoardLogger):
                logger.log_hyperparams(
                    self.hparams,
                    metrics={
                        "val_loss": self.trainer.callback_metrics["val_loss"],
                        "val_accuracy": self.trainer.callback_metrics["val_accuracy"],
                    },
                )<|MERGE_RESOLUTION|>--- conflicted
+++ resolved
@@ -175,41 +175,20 @@
 
     def train_dataloader(self):
         train_batch_size = self.hparams["batch_size"]
-<<<<<<< HEAD
         dataset_conf = self.hparams.dataset
+        sampler = None
         if "balance_train_set_by_sampler" in dataset_conf.keys() and dataset_conf["balance_train_set_by_sampler"]:
             sampler = self.get_balancing_sampler(self.train_set)
-            train_loader = data.DataLoader(
-                self.train_set,
-                batch_size=train_batch_size,
-                drop_last=True,
-                pin_memory=True,
-                num_workers=self.hparams["num_workers"],
-                collate_fn=ctc_collate_fn,
-                sampler=sampler,
-            )
-        else:
-            train_loader = data.DataLoader(
-                self.train_set,
-                batch_size=train_batch_size,
-                shuffle=True,
-                drop_last=True,
-                pin_memory=True,
-                num_workers=self.hparams["num_workers"],
-                collate_fn=ctc_collate_fn,
-            )
-=======
         train_loader = data.DataLoader(
             self.train_set,
             batch_size=train_batch_size,
-            shuffle=True,
             drop_last=True,
             pin_memory=True,
             num_workers=self.hparams["num_workers"],
             collate_fn=ctc_collate_fn,
+            sampler=sampler,
             multiprocessing_context='fork' if self.hparams['num_workers'] > 0 else None, 
         )
->>>>>>> 935bfae8
 
         self.batches_per_epoch = len(train_loader)
 
