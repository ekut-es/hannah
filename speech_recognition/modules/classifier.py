import logging
import os
import json
import copy
import platform

from pytorch_lightning.core.lightning import LightningModule
from pytorch_lightning.metrics.classification.precision_recall import Precision
from pytorch_lightning.metrics import Accuracy, Recall, F1, ROC, ConfusionMatrix
from pytorch_lightning.loggers import TensorBoardLogger, LoggerCollection
from pytorch_lightning.metrics.metric import MetricCollection
from torch._C import Value
from .config_utils import get_loss_function, get_model
from typing import Optional

from speech_recognition.datasets.base import ctc_collate_fn

import tabulate
import torch
import torch.utils.data as data
from torchaudio.transforms import TimeStretch, TimeMasking, FrequencyMasking
from hydra.utils import instantiate, get_class

from ..datasets.NoiseDataset import NoiseDataset
from ..datasets.DatasetSplit import DatasetSplit
from ..datasets.Downsample import Downsample
from ..datasets import AsynchronousLoader, SpeechDataset
from .metrics import Error, plot_confusion_matrix
from ..models.factory.qat import QAT_MODULE_MAPPINGS


from omegaconf import DictConfig


class StreamClassifierModule(LightningModule):
    def __init__(
        self,
        dataset: DictConfig,
        model: DictConfig,
        optimizer: DictConfig,
        features: DictConfig,
        num_workers: int = 0,
        batch_size: int = 128,
        time_masking: int = 0,
        frequency_masking: int = 0,
        scheduler: Optional[DictConfig] = None,
        normalizer: Optional[DictConfig] = None,
        export_onnx: bool = True,
    ):
        super().__init__()

        self.save_hyperparameters()
        self.msglogger = logging.getLogger()
        self.initialized = False
        self.train_set = None
        self.test_set = None
        self.dev_set = None
        self.logged_samples = 0
        self.export_onnx = export_onnx
        print(dataset.data_folder)

    def prepare_data(self):
        # get all the necessary data stuff
        if not self.train_set or not self.test_set or not self.dev_set:
            get_class(self.hparams.dataset.cls).download(self.hparams.dataset)
            NoiseDataset.download_noise(self.hparams.dataset)
            DatasetSplit.split_data(self.hparams.dataset)
            Downsample.downsample(self.hparams.dataset)

    def setup(self, stage):
        # TODO stage variable is not used!
        self.msglogger.info("Setting up model")
        if self.logger:
            self.logger.log_hyperparams(self.hparams)

        if self.initialized:
            return

        self.initialized = True

        # trainset needed to set values in hparams
        self.train_set, self.dev_set, self.test_set = get_class(
            self.hparams.dataset.cls
        ).splits(self.hparams.dataset)

        # Create example input
        device = self.device
        self.example_input_array = torch.zeros(
            1, self.train_set.channels, self.train_set.input_length
        )
        dummy_input = self.example_input_array.to(device)
        if platform.machine() == 'ppc64le':
            dummy_input = dummy_input.cuda()

        # Instantiate features
        self.features = instantiate(self.hparams.features)
        self.features.to(device)
        if platform.machine() == 'ppc64le':
            self.features.cuda()

        features = self._extract_features(dummy_input)
        self.example_feature_array = features.to(self.device)

        # Instantiate normalizer
        if self.hparams.normalizer is not None:
            self.normalizer = instantiate(self.hparams.normalizer)
        else:
            self.normalizer = torch.nn.Identity()

        # Instantiate Model
        self.num_classes = len(self.train_set.label_names)
        if hasattr(self.hparams.model, "_target_") and self.hparams.model._target_:
            print(self.hparams.model._target_)
            self.model = instantiate(
                self.hparams.model,
                input_shape=self.example_feature_array.shape,
                labels=self.num_classes,
            )
        else:
            self.hparams.model.width = self.example_feature_array.size(2)
            self.hparams.model.height = self.example_feature_array.size(1)
            self.hparams.model.n_labels = self.num_classes
            self.model = get_model(self.hparams.model)

        # loss function
        self.criterion = get_loss_function(self.model, self.hparams)

        # Metrics
        self.train_metrics = MetricCollection({"train_accuracy": Accuracy()})
        self.val_metrics = MetricCollection(
            {
                "val_accuracy": Accuracy(),
                "val_error": Error(),
                "val_recall": Recall(num_classes=self.num_classes, average="weighted"),
                "val_precision": Precision(
                    num_classes=self.num_classes, average="weighted"
                ),
                "val_f1": F1(num_classes=self.num_classes, average="weighted"),
            }
        )
        self.test_metrics = MetricCollection(
            {
                "test_accuracy": Accuracy(),
                "test_error": Error(),
                "test_recall": Recall(num_classes=self.num_classes, average="weighted"),
                "test_precision": Precision(
                    num_classes=self.num_classes, average="weighted"
                ),
                "rest_f1": F1(num_classes=self.num_classes, average="weighted"),
            }
        )

        self.test_confusion = ConfusionMatrix(num_classes=self.num_classes)
        self.test_roc = ROC(num_classes=self.num_classes, compute_on_step=False)

        augmentation_passes = []
        if self.hparams.time_masking > 0:
            augmentation_passes.append(TimeMasking(self.hparams.time_masking))
        if self.hparams.frequency_masking > 0:
            augmentation_passes.append(TimeMasking(self.hparams.frequency_masking))

        if augmentation_passes:
            self.augmentation = torch.nn.Sequential(*augmentation_passes)
        else:
            self.augmentation = torch.nn.Identity()

    @property
    def total_training_steps(self) -> int:
        """Total training steps inferred from datamodule and devices."""
        if self.trainer.max_steps:
            return self.trainer.max_steps

        limit_batches = self.trainer.limit_train_batches
        batches = len(self.train_dataloader())
        batches = (
            min(batches, limit_batches)
            if isinstance(limit_batches, int)
            else int(limit_batches * batches)
        )

        num_devices = max(1, self.trainer.num_gpus, self.trainer.num_processes)
        if self.trainer.tpu_cores:
            num_devices = max(num_devices, self.trainer.tpu_cores)

        effective_accum = self.trainer.accumulate_grad_batches * num_devices
        return int((batches // effective_accum) * self.trainer.max_epochs)

    def configure_optimizers(self):
        optimizer = instantiate(self.hparams.optimizer, params=self.parameters())

        retval = {}
        retval["optimizer"] = optimizer

        if self.hparams.scheduler is not None:
            if self.hparams.scheduler._target_ == "torch.optim.lr_scheduler.OneCycleLR":
                scheduler = instantiate(
                    self.hparams.scheduler,
                    optimizer=optimizer,
                    total_steps=self.total_training_steps,
                )
                retval["lr_scheduler"] = dict(scheduler=scheduler, interval="step")
            else:
                scheduler = instantiate(self.hparams.scheduler, optimizer=optimizer)

                retval["lr_scheduler"] = dict(scheduler=scheduler, interval="epoch")

        return retval

    def calculate_batch_metrics(self, output, y, loss, metrics, prefix):
        if isinstance(output, list):
            for idx, out in enumerate(output):
                out = torch.nn.functional.softmax(out, dim=1)
                metrics(out, y)
                self.log_dict(metrics)
        else:
            try:
                output = torch.nn.functional.softmax(output, dim=1)
                metrics(output, y)
                self.log_dict(metrics)
            except ValueError:
                logging.critical("Could not calculate batch metrics: {outputs}")
        self.log(f"{prefix}_loss", loss)

    @staticmethod
    def get_balancing_sampler(dataset):
        distribution = dataset.class_counts
        weights = 1.0 / torch.tensor(
            [distribution[i] for i in range(len(distribution))], dtype=torch.float
        )

        sampler_weights = weights[dataset.get_label_list()]

        sampler = data.WeightedRandomSampler(sampler_weights, len(dataset))
        return sampler

    # TRAINING CODE
    def training_step(self, batch, batch_idx):
        x, x_len, y, y_len = batch

        output = self(x)
        y = y.view(-1)
        loss = self.criterion(output, y)

        # METRICS
        self.calculate_batch_metrics(output, y, loss, self.train_metrics, "train")

        return loss

    def train_dataloader(self):
        train_batch_size = self.hparams["batch_size"]
        dataset_conf = self.hparams.dataset
        sampler = None
        sampler_type = dataset_conf.get("sampler", "random")
        if sampler_type == "weighted":
            sampler = self.get_balancing_sampler(self.train_set)
        else:
            sampler = data.RandomSampler(self.train_set)

        train_loader = data.DataLoader(
            self.train_set,
            batch_size=train_batch_size,
            drop_last=True,
            pin_memory=True,
            num_workers=self.hparams["num_workers"],
            collate_fn=ctc_collate_fn,
            sampler=sampler,
            multiprocessing_context="fork" if self.hparams["num_workers"] > 0 else None,
        )

        # if self.device.type == "cuda":
        #    train_loader = AsynchronousLoader(train_loader, device=self.device)

        self.batches_per_epoch = len(train_loader)

        return train_loader

    def on_train_epoch_end(self, outputs):
        self.eval()
        self._log_weight_distribution()
        self.train()

    # VALIDATION CODE
    def validation_step(self, batch, batch_idx):

        # dataloader provides these four entries per batch
        x, x_length, y, y_length = batch

        # INFERENCE
        output = self(x)
        y = y.view(-1)
        loss = self.criterion(output, y)

        # METRICS
        self.calculate_batch_metrics(output, y, loss, self.val_metrics, "val")
        return loss

    def val_dataloader(self):

        dev_loader = data.DataLoader(
            self.dev_set,
            batch_size=min(len(self.dev_set), 16),
            shuffle=False,
            num_workers=self.hparams["num_workers"],
            collate_fn=ctc_collate_fn,
            multiprocessing_context="fork" if self.hparams["num_workers"] > 0 else None,
        )

        # if self.device.type == "cuda":
        #    dev_loader = AsynchronousLoader(dev_loader, device=self.device)

        return dev_loader

    # TEST CODE
    def test_step(self, batch, batch_idx):

        # dataloader provides these four entries per batch
        x, x_length, y, y_length = batch

        output = self(x)
        y = y.view(-1)
        loss = self.criterion(output, y)

        # METRICS
        self.calculate_batch_metrics(output, y, loss, self.test_metrics, "test")
        logits = torch.nn.functional.softmax(output, dim=1)
        self.test_confusion(logits, y)
        self.test_roc(logits, y)

        if isinstance(self.test_set, SpeechDataset):
            self._log_audio(x, logits, y)

        return loss

    def test_dataloader(self):
        test_loader = data.DataLoader(
            self.test_set,
            batch_size=min(len(self.test_set), 16),
            shuffle=False,
            num_workers=self.hparams["num_workers"],
            collate_fn=ctc_collate_fn,
            multiprocessing_context="fork" if self.hparams["num_workers"] > 0 else None,
        )

        # if self.device.type == "cuda":
        #    test_loader = AsynchronousLoader(test_loader, device=self.device)

        return test_loader

    def on_test_end(self) -> None:
        if self.trainer and self.trainer.fast_dev_run:
            return

        metric_table = []
        for name, metric in self.test_metrics.items():
            metric_table.append((name, metric.compute().item()))

        logging.info("\nTest Metrics:\n%s", tabulate.tabulate(metric_table))

        confusion_matrix = self.test_confusion.compute()
        self.test_confusion.reset()

        confusion_plot = plot_confusion_matrix(
            confusion_matrix.cpu().numpy(), self.test_set.class_names
        )
        confusion_plot.savefig("test_confusion.png")
        confusion_plot.savefig("test_confusion.pdf")

        # roc_fpr, roc_tpr, roc_thresholds = self.test_roc.compute()
        self.test_roc.reset()

    def _extract_features(self, x):
        x = self.features(x)

        if x.dim() == 4:
            new_channels = x.size(1) * x.size(2)
            x = torch.reshape(x, (x.size(0), new_channels, x.size(3)))

        return x

    def forward(self, x):
        x = self._extract_features(x)
        if self.training:
            x = self.augmentation(x)
        x = self.normalizer(x)
        x = self.model(x)
        return x

    def save(self):

        logging.info("saving weights to json...")
        output_dir = "."
        filename = os.path.join(output_dir, "model.json")
        state_dict = self.model.state_dict()
        with open(filename, "w") as f:
            json.dump(state_dict, f, default=lambda x: x.tolist(), indent=2)

        quantized_model = copy.deepcopy(self.model)
        quantized_model.cpu()
        if hasattr(self.model, "qconfig") and self.model.qconfig:
            quantized_model = torch.quantization.convert(
                quantized_model, mapping=QAT_MODULE_MAPPINGS, remove_qconfig=True
            )
<<<<<<< HEAD
        if self.export_onnx:
            logging.info("saving onnx...")
            try:
                dummy_input = copy.deepcopy(self.example_feature_array)
                dummy_input.cpu()

                torch.onnx.export(
                    quantized_model,
                    dummy_input,
                    os.path.join(output_dir, "model.onnx"),
                    verbose=False,
                    opset_version=13,
                )
            except Exception as e:
                logging.error("Could not export onnx model ...\n {}")
=======

        logging.info("saving onnx...")
        try:
            dummy_input = self.example_feature_array.cpu()

            torch.onnx.export(
                quantized_model,
                dummy_input,
                os.path.join(output_dir, "model.onnx"),
                verbose=False,
                opset_version=13,
            )
        except Exception as e:
            logging.error("Could not export onnx model ...\n {}".format(str(e)))
>>>>>>> 5dc05510

        # logging.info("Saving torchscript model ...")
        # try:
        #     dummy_input = self.example_feature_array.cpu()
        #     traced_model = torch.jit.trace(quantized_model, (dummy_input,))
        #     traced_model.save(os.path.join(output_dir, "model.pt"))

        # except Exception as e:
        #     logging.error("Could not export torchscript model ...\n {}".format(str(e)))

    # CALLBACKS
    def on_fit_end(self):
        loggers = self._logger_iterator()
        for logger in loggers:
            if isinstance(logger, TensorBoardLogger):
                items = map(lambda x: (x[0], x[1].compute()), self.val_metrics.items())
                logger.log_hyperparams(self.hparams, metrics=dict(items))

    def _log_weight_distribution(self):
        for name, params in self.named_parameters():
            loggers = self._logger_iterator()

            for logger in loggers:
                if hasattr(logger.experiment, "add_histogram"):
                    try:
                        logger.experiment.add_histogram(
                            name, params, self.current_epoch
                        )
                    except ValueError as e:
                        logging.critical("Could not add histogram for param %s", name)

        for name, module in self.named_modules():
            loggers = self._logger_iterator()
            if hasattr(module, "scaled_weight"):
                for logger in loggers:
                    if hasattr(logger.experiment, "add_histogram"):
                        try:
                            logger.experiment.add_histogram(
                                f"{name}.scaled_weight",
                                module.scaled_weight,
                                self.current_epoch,
                            )
                        except ValueError as e:
                            logging.critical(
                                "Could not add histogram for param %s", name
                            )

    def _log_audio(self, x, logits, y):
        prediction = torch.argmax(logits, dim=1)
        correct = prediction == y
        for num, result in enumerate(correct):
            if not result and self.logged_samples < 10:
                loggers = self._logger_iterator()
                class_names = self.test_set.class_names
                for logger in loggers:
                    if hasattr(logger.experiment, "add_audio"):
                        logger.experiment.add_audio(
                            f"sample{self.logged_samples}_{class_names[prediction[num]]}_{class_names[y[num]]}",
                            x[num],
                            self.current_epoch,
                            self.test_set.samplingrate,
                        )
                self.logged_samples += 1

    def _logger_iterator(self):
        if isinstance(self.logger, LoggerCollection):
            loggers = self.logger
        else:
            loggers = [self.logger]

        return loggers


class SpeechClassifierModule(LightningModule):
    def __init__(self, *args, **kwargs):
        logging.critical(
            "SpeechClassifierModule has been renamed to StreamClassifierModule"
        )
        super(SpeechClassifierModule, self).__init__(*args, **kwargs)<|MERGE_RESOLUTION|>--- conflicted
+++ resolved
@@ -400,23 +400,11 @@
             quantized_model = torch.quantization.convert(
                 quantized_model, mapping=QAT_MODULE_MAPPINGS, remove_qconfig=True
             )
-<<<<<<< HEAD
         if self.export_onnx:
             logging.info("saving onnx...")
             try:
                 dummy_input = copy.deepcopy(self.example_feature_array)
                 dummy_input.cpu()
-
-                torch.onnx.export(
-                    quantized_model,
-                    dummy_input,
-                    os.path.join(output_dir, "model.onnx"),
-                    verbose=False,
-                    opset_version=13,
-                )
-            except Exception as e:
-                logging.error("Could not export onnx model ...\n {}")
-=======
 
         logging.info("saving onnx...")
         try:
@@ -431,7 +419,6 @@
             )
         except Exception as e:
             logging.error("Could not export onnx model ...\n {}".format(str(e)))
->>>>>>> 5dc05510
 
         # logging.info("Saving torchscript model ...")
         # try:
