from pytorch_lightning.core.lightning import LightningModule
<<<<<<< HEAD

# from pytorch_lightning.metrics.functional import (
#     accuracy,
#     f1_score,
#     recall,
# )
from .train import (
=======
from pytorch_lightning.metrics.functional import accuracy, f1_score, recall
from .config_utils import (
>>>>>>> faabd5ce
    get_loss_function,
    get_optimizer,
    get_model,
    save_model,
    get_lr_scheduler,
)
from .utils import _locate
from .dataset import ctc_collate_fn

import torch
import torch.utils.data as data
<<<<<<< HEAD
from .dataset import ctc_collate_fn, SpeechDataset
from .utils import _locate, config_pylogger
from pytorch_lightning.metrics import Accuracy, Recall
from pytorch_lightning.metrics.functional import f1_score
=======
from pytorch_lightning import TrainResult, EvalResult
>>>>>>> faabd5ce


class SpeechClassifierModule(LightningModule):
    def __init__(self, config, log_dir, msglogger):
        super().__init__()
        # torch.autograd.set_detect_anomaly(True)
        # TODO lit logger to saves hparams (also outdated to use)
        # which causes error TypeError: can't pickle int objects
        self.hparams = config

        # model
        self.train_set, self.dev_set, self.test_set = _locate(
            config["dataset_cls"]
        ).splits(config)
        self.hparams["width"] = self.train_set.width
        self.hparams["height"] = self.train_set.height
        self.model = get_model(self.hparams)

        # loss function
        self.criterion = get_loss_function(self.model, self.hparams)

        # logging
        self.log_dir = log_dir
        self.msglogger = msglogger
        self.msglogger.info("speech classifier initialized")

        # summarize model architecture
        dummy_width, dummy_height = self.train_set.width, self.train_set.height
        dummy_input = torch.zeros(1, dummy_height, dummy_width)
        self.example_input_array = dummy_input
        self.bn_frozen = False

        # metrics
        self.prepare_metrics()

    # PREPARATION
    def configure_optimizers(self):
        optimizer = get_optimizer(self.hparams, self)
        scheduler = get_lr_scheduler(self.hparams, optimizer)

        return [optimizer], [scheduler]

    def prepare_metrics(self):

        # in case of branchy nets declare multiple objects per metric
        if hasattr(self.model, "n_pieces"):
            for idx in range(self.model.n_pieces):

                # accuracy
                acc_str = f"self.accuracy_branch_{idx}"
                code_str = f"{acc_str} = {Accuracy()}"
                exec(code_str)

                # recall
                recall_str = f"self.recall_branch_{idx}"
                code_str = f"{recall_str} = {Recall()}"
                exec(code_str)
        else:
            self.accuracy = Accuracy()
            self.recall = Recall()

    def get_batch_metrics(self, output, y, loss, prefix):

        # in case of multiple outputs
        if isinstance(output, list):
            # log for each output
            for idx, out in enumerate(output):
                # accuracy
                log_acc_str = f"self.log('{prefix}_branch_{idx}_acc_step', self.accuracy_branch_{idx}(out,y))"
                exec(log_acc_str)

                # recall
                log_recall_str = f"self.log('{prefix}_branch_{idx}_recall_step', self.recall_branch_{idx}(out,y))"
                exec(log_recall_str)

                # TODO f1_score too?

        else:
            self.log("train_acc_step", self.accuracy(output, y))
            self.log("train_recall_step", self.recall(output, y))
            self.log(
                "train_f1",
                f1_score(output, y),
                on_step=True,
                on_epoch=True,
                logger=True,
            )

        # only one loss allowed
        # also in case of branched networks
        self.log("train_loss", loss, on_step=True, on_epoch=True, logger=True)

    def get_epoch_metrics(self, prefix):
        # log epoch metric
        if hasattr(self.model, "n_pieces"):
            for idx in range(self.model.n_pieces):
                # accuracy
                log_acc_str = f"self.log('{prefix}_branch_{idx}_acc_epoch', self.accuracy_branch_{idx}.compute())"
                exec(log_acc_str)

                # recall
                log_recall_str = f"self.log('{prefix}_branch_{idx}_recall_epoch', self.recall_branch_{idx}.compute())"
                exec(log_recall_str)

        else:
            self.log(f"{prefix}_acc_epoch", self.accuracy.compute())
            self.log(f"{prefix}_recall_epoch", self.recall.compute())

    # TRAINING CODE
    def training_step(self, batch, batch_idx):

        x, x_len, y, y_len = batch
        output = self(x)
        y = y.view(-1)
        loss = self.criterion(output, y)

        # --- after loss
        for callback in self.trainer.callbacks:
            if hasattr(callback, "on_before_backward"):
                callback.on_before_backward(self.trainer, self, loss)
        # --- before backward

        # METRICS
        self.get_batch_metrics(output, y, loss, "train")

        return loss

    def training_epoch_end(self, outs):
        # log epoch metrics
        self.get_epoch_metrics("train")

    def train_dataloader(self):

        train_batch_size = self.hparams["batch_size"]
        train_loader = data.DataLoader(
            self.train_set,
            batch_size=train_batch_size,
            shuffle=True,
            drop_last=True,
            pin_memory=True,
            num_workers=self.hparams["num_workers"],
            collate_fn=ctc_collate_fn,
        )

        self.batches_per_epoch = len(train_loader)

        return train_loader

    # VALIDATION CODE

    def validation_step(self, batch, batch_idx):

        # dataloader provides these four entries per batch
        x, x_length, y, y_length = batch

        # INFERENCE
        output = self.model(x)
        y = y.view(-1)
        loss = self.criterion(output, y)

        # METRICS
        # batch_acc, batch_f1, batch_recall = self.get_batch_metrics(output, y)
        # result = EvalResult(loss)
        # log_vals = {
        #     "val_loss": loss,
        #     "val_acc": batch_acc,
        #     "val_f1": batch_f1,
        #     "val_recall": batch_recall,
        # }
        # # TODO sync across devices in case of multi gpu via kwarg sync_dist=True
        # result.log_dict(log_vals)

        return loss

    def val_dataloader(self):

        dev_loader = data.DataLoader(
            self.dev_set,
            batch_size=min(len(self.dev_set), 16),
            shuffle=False,
            num_workers=self.hparams["num_workers"],
            collate_fn=ctc_collate_fn,
        )

        return dev_loader

    # TEST CODE
    def test_step(self, batch, batch_idx):

        # dataloader provides these four entries per batch
        x, x_length, y, y_length = batch

        output = self.model(x)
        y = y.view(-1)
        loss = self.criterion(output, y)

        # METRICS
        # batch_acc, batch_f1, batch_recall = self.get_batch_metrics(output, y)
        # result = EvalResult(loss)
        # log_vals = {
        #     "test_loss": loss,
        #     "test_acc": batch_acc,
        #     "test_f1": batch_f1,
        #     "test_recall": batch_recall,
        # }
        # # TODO sync across devices in case of multi gpu via kwarg sync_dist=True
        # result.log_dict(log_vals)

        return loss

    def test_dataloader(self):

        test_loader = data.DataLoader(
            self.test_set,
            batch_size=1,
            shuffle=False,
            num_workers=self.hparams["num_workers"],
            collate_fn=ctc_collate_fn,
        )

        return test_loader

    # FORWARD (overwrite to train instance of this class directly)
    def forward(self, x):
        return self.model(x)

    # CALLBACKS
    def on_train_end(self):
        # TODO currently custom save, in future proper configure lighting for saving ckpt
        save_model(
            self.log_dir,
            self.model,
            self.test_set,
            config=self.hparams,
            msglogger=self.msglogger,
        )<|MERGE_RESOLUTION|>--- conflicted
+++ resolved
@@ -1,16 +1,7 @@
 from pytorch_lightning.core.lightning import LightningModule
-<<<<<<< HEAD
-
-# from pytorch_lightning.metrics.functional import (
-#     accuracy,
-#     f1_score,
-#     recall,
-# )
-from .train import (
-=======
+
 from pytorch_lightning.metrics.functional import accuracy, f1_score, recall
 from .config_utils import (
->>>>>>> faabd5ce
     get_loss_function,
     get_optimizer,
     get_model,
@@ -22,14 +13,11 @@
 
 import torch
 import torch.utils.data as data
-<<<<<<< HEAD
+
 from .dataset import ctc_collate_fn, SpeechDataset
 from .utils import _locate, config_pylogger
 from pytorch_lightning.metrics import Accuracy, Recall
 from pytorch_lightning.metrics.functional import f1_score
-=======
-from pytorch_lightning import TrainResult, EvalResult
->>>>>>> faabd5ce
 
 
 class SpeechClassifierModule(LightningModule):
@@ -190,18 +178,6 @@
         y = y.view(-1)
         loss = self.criterion(output, y)
 
-        # METRICS
-        # batch_acc, batch_f1, batch_recall = self.get_batch_metrics(output, y)
-        # result = EvalResult(loss)
-        # log_vals = {
-        #     "val_loss": loss,
-        #     "val_acc": batch_acc,
-        #     "val_f1": batch_f1,
-        #     "val_recall": batch_recall,
-        # }
-        # # TODO sync across devices in case of multi gpu via kwarg sync_dist=True
-        # result.log_dict(log_vals)
-
         return loss
 
     def val_dataloader(self):
@@ -225,18 +201,6 @@
         output = self.model(x)
         y = y.view(-1)
         loss = self.criterion(output, y)
-
-        # METRICS
-        # batch_acc, batch_f1, batch_recall = self.get_batch_metrics(output, y)
-        # result = EvalResult(loss)
-        # log_vals = {
-        #     "test_loss": loss,
-        #     "test_acc": batch_acc,
-        #     "test_f1": batch_f1,
-        #     "test_recall": batch_recall,
-        # }
-        # # TODO sync across devices in case of multi gpu via kwarg sync_dist=True
-        # result.log_dict(log_vals)
 
         return loss
 
