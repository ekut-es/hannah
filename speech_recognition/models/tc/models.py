from enum import Enum
import math

import torch
import torch.nn as nn
from torch.autograd import Variable
import torch.nn.functional as F


from ..utils import ConfigType, SerializableModule

class TCResidualBlock(nn.Module):
    def __init__(self, input_channels, output_channels, size, stride, clipping_value):
        super().__init__()
        self.stride = stride
        self.clipping_value = clipping_value
        if stride > 1:
            self.downsample = nn.Sequential(
                nn.Conv2d(input_channels, output_channels, 1, stride, bias=False),
                nn.BatchNorm2d(output_channels),
                nn.Hardtanh(0.0, self.clipping_value))
        
        pad_x = size[0] // 2
        pad_y = size[1] // 2
        
        self.convs = nn.Sequential(
            nn.Conv2d(input_channels, output_channels, size, stride, padding=(pad_x,pad_y), bias=False),
            nn.BatchNorm2d(output_channels),
            nn.Hardtanh(0.0, self.clipping_value),
            nn.Conv2d(output_channels, output_channels, size, 1, padding=(pad_x,pad_y), bias=False),
            nn.BatchNorm2d(output_channels))
            
        self.relu = nn.Hardtanh(0.0, self.clipping_value)
            
    def forward(self, x):
        y = self.convs(x)
        if self.stride > 1:
            x = self.downsample(x)
            
        res = self.relu(y + x)
        
        return res
  
class TCResNetModel(SerializableModule):
    def __init__(self, config):
        super().__init__()
        
        n_labels = config["n_labels"]
        width = config["width"]
        height = config["height"]
        dropout_prob = config["dropout_prob"]
        width_multiplier = config["width_multiplier"]
<<<<<<< HEAD
        self.fully_convolutional = config["fully_convolutional"]
=======
        clipping_value = config["clipping_value"]
>>>>>>> 51767f3f
        
        self.layers = nn.ModuleList()
  
        input_channels = height
  
        x = Variable(torch.zeros(1,height,width, 1))      
  
        count = 1
        while "conv{}_size".format(count) in config:
                output_channels_name = "conv{}_output_channels".format(count)
                size_name = "conv{}_size".format(count)
                stride_name = "conv{}_stride".format(count)
                
                output_channels = int(config[output_channels_name] * width_multiplier)
                size = config[size_name]
                stride = config[stride_name] 
                
                conv = nn.Conv2d(input_channels, output_channels, size, stride, bias = False)
                self.layers.append(conv)
                
                input_channels = output_channels
                count += 1
        
        count = 1
        while "block{}_conv_size".format(count) in config:
                output_channels_name = "block{}_output_channels".format(count)
                size_name = "block{}_conv_size".format(count)
                stride_name = "block{}_stride".format(count)
                
                output_channels = int(config[output_channels_name] * width_multiplier)
                size = config[size_name]
                stride = config[stride_name] 
                
                block = TCResidualBlock(input_channels, output_channels, size, stride, clipping_value)
                self.layers.append(block)
                
                input_channels = output_channels
                count += 1
        
        for layer in self.layers: 
            x = layer(x)
        
        shape = x.shape
        average_pooling = nn.AvgPool2d((shape[2], shape[3]))
        self.layers.append(average_pooling)
        
        x = average_pooling(x)

        if not self.fully_convolutional:
            x = x.view(1,-1)
            
        shape = x.shape
        self.dropout = nn.Dropout(dropout_prob)

        if self.fully_convolutional:
            self.fc = nn.Conv2d(shape[1], n_labels, 1, bias = False)
        else:
            self.fc = nn.Linear(shape[1], n_labels, bias=False)
        
    def forward(self, x):
        x = x.unsqueeze(1)
        x = x.permute(0,2,3,1)
        for layer in self.layers:
            x = layer(x)
        
        x = self.dropout(x)
        if not self.fully_convolutional:
            x = x.view(x.size(0), -1)
        x = self.fc(x)
        
        return x
                        
        
  
configs= {
     ConfigType.TC_RES_8.value: dict(
        features="mel",
        fully_convolutional=False,
        dropout_prob = 0.5,
        n_labels = 12,
        width_multiplier = 1,
        clipping_value = 100000,
        conv1_size = (3,1),
        conv1_stride = 1,
        conv1_output_channels = 16,
        block1_conv_size = (9,1),
        block1_stride = 2,
        block1_output_channels = 24,
        block2_conv_size = (9,1),
        block2_stride = 2,
        block2_output_channels = 32,
        block3_conv_size = (9,1),
        block3_stride = 2,
        block3_output_channels = 48 
    ),
    ConfigType.TC_RES_14.value: dict(
        features="mel",
        dropout_prob = 0.5,
        n_labels = 12,
        fully_convolutional=False,
        width_multiplier = 1,
        clipping_value = 100000,
        conv1_size = (3,1),
        conv1_stride = 1,
        conv1_output_channels = 16,
        block1_conv_size = (9,1),
        block1_stride = 2,
        block1_output_channels = 24,
        block2_conv_size = (9,1),
        block2_stride = 1,
        block2_output_channels = 24,
        block3_conv_size = (9,1),
        block3_stride = 2,
        block3_output_channels = 32,
        block4_conv_size = (9,1),
        block4_stride = 1,
        block4_output_channels = 32,
        block5_conv_size = (9,1),
        block5_stride = 2,
        block5_output_channels = 48,
        block6_conv_size = (9,1),
        block6_stride = 1,
        block6_output_channels = 48 
    ),
    ConfigType.TC_RES_8_15.value: dict(
        features="mel",
        dropout_prob = 0.5,
        n_labels = 12,
        fully_convolutional=False,
        width_multiplier = 1.5,
        clipping_value = 100000,
        conv1_size = (3,1),
        conv1_stride = 1,
        conv1_output_channels = 16,
        block1_conv_size = (9,1),
        block1_stride = 2,
        block1_output_channels = 24,
        block2_conv_size = (9,1),
        block2_stride = 2,
        block2_output_channels = 32,
        block3_conv_size = (9,1),
        block3_stride = 2,
        block3_output_channels = 48 
    ),
    ConfigType.TC_RES_14_15.value: dict(
        features="mel",
        dropout_prob = 0.5,
        fully_convolutional=False,
        n_labels = 12,
        width_multiplier = 1.5,
        clipping_value = 100000,
        conv1_size = (3,1),
        conv1_stride = 1,
        conv1_output_channels = 16,
        block1_conv_size = (9,1),
        block1_stride = 2,
        block1_output_channels = 24,
        block2_conv_size = (9,1),
        block2_stride = 1,
        block2_output_channels = 24,
        block3_conv_size = (9,1),
        block3_stride = 2,
        block3_output_channels = 32,
        block4_conv_size = (9,1),
        block4_stride = 1,
        block4_output_channels = 32,
        block5_conv_size = (9,1),
        block5_stride = 2,
        block5_output_channels = 48,
        block6_conv_size = (9,1),
        block6_stride = 1,
        block6_output_channels = 48 
    )
}<|MERGE_RESOLUTION|>--- conflicted
+++ resolved
@@ -50,12 +50,9 @@
         height = config["height"]
         dropout_prob = config["dropout_prob"]
         width_multiplier = config["width_multiplier"]
-<<<<<<< HEAD
         self.fully_convolutional = config["fully_convolutional"]
-=======
         clipping_value = config["clipping_value"]
->>>>>>> 51767f3f
-        
+
         self.layers = nn.ModuleList()
   
         input_channels = height
@@ -107,6 +104,7 @@
             x = x.view(1,-1)
             
         shape = x.shape
+        
         self.dropout = nn.Dropout(dropout_prob)
 
         if self.fully_convolutional:
