from collections import ChainMap, OrderedDict
from .config import ConfigBuilder
import argparse
import os
import random
import sys
import json
import time
import math

from torch.autograd import Variable
import numpy as np
import torch
import torch.nn as nn
import torch.utils.data as data
import itertools

from . import models as mod
from . import dataset
from .utils import set_seed

sys.path.append(os.path.join(os.path.dirname(__file__), "distiller"))

import distiller
from distiller.data_loggers import *
import apputils
import torchnet.meter as tnt

from .summaries import *


msglogger = None

def get_output_dir(model_name, config):
    
    output_dir = os.path.join(config["output_dir"], model_name)

    if config["compress"]:
        compressed_name = config["compress"]
        compressed_name = os.path.splitext(os.path.basename(compressed_name))[0]
        output_dir = os.path.join(output_dir, compressed_name)

    output_dir = os.path.abspath(output_dir)
        
    return output_dir

def get_eval(scores, labels, loss):
    batch_size = labels.size(0)
    accuracy = (torch.max(scores, 1)[1].view(batch_size).data == labels.data).float().sum() / batch_size
    loss = loss.item()

    return accuracy.item(), loss

def validate(data_loader, model, criterion, config, loggers=[], epoch=-1):
    losses = {'objective_loss': tnt.AverageValueMeter()}
    classerr = tnt.ClassErrorMeter(accuracy=True, topk=(1, 5))
    batch_time = tnt.AverageValueMeter()
    total_samples = len(data_loader.sampler)
    batch_size = data_loader.batch_size
    confusion = tnt.ConfusionMeter(config["n_labels"])

    total_steps = total_samples // batch_size
    log_every = total_steps // 10


    msglogger.info('%d samples (%d per mini-batch)', total_samples, batch_size)

    model.eval()

    end = time.time()

    for validation_step, (inputs, target) in enumerate(data_loader):
        with torch.no_grad():
            if not config["no_cuda"]:
                inputs, target = inputs.cuda(), target.cuda()
            # compute output from model
            output = model(inputs)

            loss = criterion(output, target)
            # measure accuracy and record loss
            losses['objective_loss'].add(loss.item())
            classerr.add(output.data, target)
            confusion.add(output.data, target)

        batch_time.add(time.time() - end)
        end = time.time()
        
        steps_completed = (validation_step+1)
    
        stats = ('Performance/Validation/',
                 OrderedDict([('Loss', losses['objective_loss'].mean),
                              ('Top1', classerr.value(1)),
                              ('Top5', classerr.value(5))]))

        if steps_completed % log_every == 0:
            distiller.log_training_progress(stats, None, epoch, steps_completed,
                                            total_steps, log_every, loggers)

    msglogger.info('==> Top1: %.3f    Top5: %.3f    Loss: %.3f\n',
                   classerr.value()[0], classerr.value()[1], losses['objective_loss'].mean)

    msglogger.info('==> Confusion:\n%s\n', str(confusion.value()))

    return classerr.value(1), losses['objective_loss'].mean

def get_model(config, model=None):
    if not model:
        model = config["model_class"](config)
        if config["input_file"]:
            model.load(config["input_file"])
        
    return model

def evaluate(model_name, config, model=None, test_loader=None, loggers=[]):
    global msglogger
    if not msglogger:
        output_dir = get_output_dir(model_name, config)
        msglogger = apputils.config_pylogger('logging.conf', None, os.path.join(output_dir, "logs"))

    if not loggers:
        loggers = [PythonLogger(msglogger)]
        
    msglogger.info("Evaluating network")
    
    if not test_loader:
        _, _, test_set = dataset.SpeechDataset.splits(config)
        test_loader = data.DataLoader(test_set, batch_size=1)
        
    model = get_model(config, model)
        
    if not config["no_cuda"]:
        torch.cuda.set_device(config["gpu_no"])
        model.cuda()

    criterion = nn.CrossEntropyLoss()

    losses = {'objective_loss': tnt.AverageValueMeter()}
    classerr = tnt.ClassErrorMeter(accuracy=True, topk=(1, 5))
    batch_time = tnt.AverageValueMeter()
    total_samples = len(test_loader.sampler)
    batch_size = test_loader.batch_size
    confusion = tnt.ConfusionMeter(config["n_labels"])

    total_steps = total_samples // batch_size
    log_every = total_steps // 10

    msglogger.info('%d samples (%d per mini-batch)', total_samples, batch_size)
        
    model.eval()
    

    end = time.time()

    # Print network statistics
    dummy_input, _ = next(iter(test_loader))
    model.eval()
    if not config["no_cuda"]:
        dummy_input.cuda()
        model.cuda()
        
    performance_summary = model_summary(model, dummy_input, 'performance')

    
    for test_step, (model_in, target) in enumerate(test_loader):
        with torch.no_grad():
            model_in = Variable(model_in)
            target = Variable(target)
            if not config["no_cuda"]:
                model_in = model_in.cuda()
                target = target.cuda()
             
            output = model(model_in)
            
            loss = criterion(output, target)
            # measure accuracy and record loss
            losses['objective_loss'].add(loss.item())
            classerr.add(output.data, target)
            confusion.add(output.data, target)

        batch_time.add(time.time() - end)
        end = time.time()
        
        steps_completed = (test_step+1)
    
        stats = ('Performance/Test/',
                 OrderedDict([('Loss', losses['objective_loss'].mean),
                              ('Top1', classerr.value(1)),
                              ('Top5', classerr.value(5))]))

        if steps_completed % log_every == 0:
            distiller.log_training_progress(stats, None, 0, steps_completed,
                                            total_steps, log_every, loggers)

    summary = OrderedDict()
    summary["Model Name"] = model_name
    summary["Accuracy Top1"] = classerr.value()[0]
    summary["Accuracy Top5"] = classerr.value()[1]
    summary["Loss"] = losses['objective_loss'].mean 

    for key, val in performance_summary.items():
        summary[key] = val
    
    msglogger.info('==> Top1: %.3f    Top5: %.3f    Loss: %.3f\n',
                   classerr.value()[0], classerr.value()[1], losses['objective_loss'].mean)

    msglogger.info('==> Confusion:\n%s\n', str(confusion.value()))


    global_output_dir = config["output_dir"]
    test_summary_file = os.path.join(global_output_dir, "test_summary.xlsx")

    df = pd.DataFrame(columns=[k for k in summary.keys() if k != "Model Name"], index=["Model Name"])
    
    if os.path.exists(test_summary_file):
        df = pd.read_excel(test_summary_file, sheet_name="Network Performance", index_col=[0])
        
    new_row = pd.Series(summary)
    
    df.loc[new_row["Model Name"]] = new_row
    
    df.to_excel(test_summary_file, sheet_name="Network Performance")
    
    return summary

def dump_config(output_dir, config):
    with open(os.path.join(output_dir, 'config.json'), "w") as o:
              s = json.dumps(dict(config), default=lambda x: str(x), indent=4, sort_keys=True)
              o.write(s)

def train(model_name, config):
    global msglogger

    output_dir = get_output_dir(model_name, config)
    
    print("All information will be saved to: ", output_dir)
    
    if not os.path.exists(output_dir):
        os.makedirs(output_dir)
    
    train_set, dev_set, test_set = dataset.SpeechDataset.splits(config)

    config["width"] = train_set.width
    config["height"] = train_set.height

    dump_config(output_dir, config)

    model = get_model(config)
    
    if not config["no_cuda"]:
        torch.cuda.set_device(config["gpu_no"])
        model.cuda()

    # Setup optimizers
    optimizer = None
    if config["optimizer"] == "sgd":
        optimizer = torch.optim.SGD(model.parameters(), 
                                    lr=config["lr"], 
                                    nesterov=config["use_nesterov"],
                                    weight_decay=config["weight_decay"], 
                                    momentum=config["momentum"])
    elif config["optimizer"] == "adadelta":
        optimizer = torch.optim.Adadelta(model.parameters(),
                                         lr=config["lr"],
                                         rho=config["opt_rho"],
                                         eps=config["opt_eps"],
                                         weight_decay=config["weight_decay"])
    elif config["optimizer"] == "adagrad":
        optimizer = torch.optim.Adagrad(model.parameters(),
                                        lr=config["lr"],
                                        lr_decay=config["lr_decay"],
                                        weight_decay=config["weight_decay"])

    elif config["optimizer"] == "adam":
        optimizer = torch.optim.Adam(model.parameters(),
                                     lr=config["lr"],
                                     betas=config["opt_betas"],
                                     eps=config["opt_eps"],
                                     weight_decay=config["weight_decay"],
                                     amsgrad=config["use_amsgrad"])
    else:
        raise Exception("Unknown Optimizer: {}".format(config["optimizer"]))
        
    sched_idx = 0
    criterion = nn.CrossEntropyLoss()
    max_acc = 0

    n_epochs = config["n_epochs"]
    
    # Setup learning rate optimizer
    lr_scheduler = config["lr_scheduler"]
    scheduler = None
    if lr_scheduler == "step":
        gamma = config["lr_gamma"]
        stepsize = config["lr_stepsize"]
        if stepsize == 0:
            stepsize = max(10, n_epochs // 5)
        
        scheduler = torch.optim.lr_scheduler.StepLR(optimizer, step_size=stepsize, gamma=gamma)
        
    elif lr_scheduler == "multistep":
        gamma = config["lr_gamma"]
        steps = config["lr_steps"]
        if steps == [0]:
            steps = itertools.count(max(1, n_epochs//10), max(1, n_epochs//10))

        scheduler = torch.optim.lr_scheduler.MultiStepLR(optimizer,
                                                         steps,
                                                         gamma=gamma)
            
    elif lr_scheduler == "exponential":
        gamma = config["lr_gamma"]
        scheduler = torch.optim.lr_scheduler.ExponentialLR(optimizer, gamma)  
    elif lr_scheduler == "plateau":
        gamma = config["lr_gamma"]
        patience = config["lr_patience"]
        scheduler = torch.optim.lr_scheduler.ReduceLROnPlateau(optimizer,
                                                               mode='min',
                                                               factor=gamma,
                                                               patience=patience,
                                                               threshold=0.0001,
                                                               threshold_mode='rel',
                                                               cooldown=0,
                                                               min_lr=0,
                                                               eps=1e-08)

    else:
        raise Exception("Unknown learing rate scheduler: {}".format(lr_scheduler))
    
    # setup datasets
    train_batch_size = config["batch_size"]
    train_loader = data.DataLoader(train_set, batch_size=train_batch_size, shuffle=True, drop_last=True)
    dev_loader = data.DataLoader(dev_set, batch_size=min(len(dev_set), 16), shuffle=True)
    test_loader = data.DataLoader(test_set, batch_size=1, shuffle=True)

    # Setup distiller for model minimization
    msglogger = apputils.config_pylogger('logging.conf', None, os.path.join(output_dir, "logs"))
    tflogger = TensorBoardLogger(msglogger.logdir)
    tflogger.log_gradients = True
    pylogger = PythonLogger(msglogger)

    
    compression_scheduler = None
    if config["compress"]:
        print("Activating compression scheduler")

        compression_scheduler = distiller.file_config(model, optimizer, config["compress"])
        if not config["no_cuda"]:
            model.cuda()


    # Print network statistics
    dummy_input, _ = next(iter(test_loader))
    model.eval()
    if not config["no_cuda"]:
        dummy_input.cuda()
        model.cuda()

    draw_classifier_to_file(model,
                            os.path.join(output_dir, 'model.png'),
                            dummy_input)

    performance_summary = model_summary(model, dummy_input, 'performance')

    # iteration counters 
    step_no = 0
    batches_per_epoch = len(train_loader)
    log_every = max(1, batches_per_epoch // 15)
    last_log = 0
    
    for epoch_idx in range(n_epochs):
        msglogger.info("Training epoch {} of {}".format(epoch_idx, config["n_epochs"]))
        
        if compression_scheduler is not None:
            compression_scheduler.on_epoch_begin(epoch_idx)

        batch_time = tnt.AverageValueMeter()
        end = time.time()
        for batch_idx, (model_in, labels) in enumerate(train_loader):
            model.train()
            if compression_scheduler is not None:
                compression_scheduler.on_minibatch_begin(epoch_idx, batch_idx, batches_per_epoch)
                
            optimizer.zero_grad()
            if not config["no_cuda"]:
                model_in = model_in.cuda()
                labels = labels.cuda()
            model_in = Variable(model_in)
            scores = model(model_in)
            
            labels = Variable(labels)
            loss = criterion(scores, labels)
         
            if compression_scheduler is not None:
                compression_scheduler.before_backward_pass(epoch_idx, batch_idx, batches_per_epoch, loss)
            loss.backward()
            optimizer.step()
            if compression_scheduler is not None:
                compression_scheduler.on_minibatch_end(epoch_idx, batch_idx, batches_per_epoch)

            #Log statistics
            stats_dict = OrderedDict()
            batch_time.add(time.time() - end)
            step_no += 1
         
            scalar_accuracy, scalar_loss = get_eval(scores, labels, loss)

            if last_log + log_every <= step_no:
                last_log = step_no
                stats_dict["Accuracy"] = scalar_accuracy
                stats_dict["Loss"] = scalar_loss
                stats_dict["Time"] = batch_time.mean
                stats_dict['LR'] = optimizer.param_groups[0]['lr']
                stats = ('Peformance/Training/', stats_dict)
                params = model.named_parameters()
                distiller.log_training_progress(stats,
                                                params,
                                                epoch_idx,
                                                batch_idx,
                                                batches_per_epoch,
                                                log_every,
                                                [tflogger,pylogger])
                 
         
            end = time.time()

        avg_acc, avg_loss = validate(dev_loader, model, criterion, config, loggers=[tflogger,pylogger], epoch=epoch_idx)    
        

        if avg_acc > max_acc:
            msglogger.info("saving best model...")
            max_acc = avg_acc
            model.save(os.path.join(output_dir, "model.pt"))


            msglogger.info("saving onnx...")
            try:
                model_in, label = next(iter(test_loader), (None, None))
                if not config["no_cuda"]:
                    model_in = model_in.cuda()
                model.save_onnx(os.path.join(output_dir, "model.onnx"), model_in)
            except Exception as e:
                msglogger.error("Could not export onnx model ...\n {}".format(str(e)))
                
        if scheduler is not None:
            if type(lr_scheduler) == torch.optim.lr_scheduler.ReduceLROnPlateau:
                scheduler.step(avg_loss)
            else:
                scheduler.step()
                
        if compression_scheduler is not None:
            compression_scheduler.on_epoch_begin(epoch_idx)
            
    model.load(os.path.join(output_dir, "model.pt"))
    test_accuracy = evaluate(model_name, config, model, test_loader)

def build_config(extra_config={}):
    output_dir = os.path.join(os.path.dirname(os.path.realpath(__file__)), "..", "trained_models")
    parser = argparse.ArgumentParser()
    parser.add_argument("--model", choices=[x.value for x in list(mod.ConfigType)], default="ekut-raw-cnn3", type=str)
    parser.add_argument("--config", default="")
    config, _ = parser.parse_known_args()

    model_name = config.model

    default_config = {}
    if config.config:
        with open(config.config, 'r') as f:  
            default_config = json.load(f)
            model_name = default_config["model_name"]

            #Delete model from config for now to avoid showing
            #them as commandline otions
            if "model_name" in default_config:
                del default_config["model_name"]
            else:
                print("Your model config does not include a model_name")
                print(" these configurations are not loadable")
                sys.exit(-1)
            if "model_class" in default_config:
                del default_config["model_class"]
            if "type" in default_config:
                del default_config["type"]
            
    global_config = dict(no_cuda=False, n_epochs=500,
                         opt_rho = 0.9, opt_eps = 1e-06, lr_decay = 0,
                         use_amsgrad=False, opt_betas=[0.9, 0.999],
                         lr=0.1, lr_scheduler="step", lr_gamma=0.1,
                         lr_stepsize = 0, lr_steps = [0], lr_patience = 10, 
                         batch_size=64, seed=0, use_nesterov=False,
                         input_file="", output_dir=output_dir, gpu_no=0,
                         compress="", optimizer="sgd",
<<<<<<< HEAD
                         momentum=0.9, weight_decay=0.00001,
                         max_runtime="")
=======
                         cache_size=32768, momentum=0.9,
                         weight_decay=0.00001)
>>>>>>> 80eddf44
    
    mod_cls = mod.find_model(model_name)
    builder = ConfigBuilder(
        mod.find_config(model_name),
        dataset.SpeechDataset.default_config(),
        global_config,
        extra_config,
        default_config)
    parser = builder.build_argparse()
    parser.add_argument("--type", choices=["train", "eval"], default="train", type=str)
    config = builder.config_from_argparse(parser)
    config["model_class"] = mod_cls
    config["model_name"] = model_name
    
    return (model_name, config)
    
def main():
    model_name, config = build_config()
    
    #TODO: Check if results are actually reproducible when seeds are set
    set_seed(config)

    if config["type"] == "train":
        train(model_name, config)
    elif config["type"] == "check_sanity":
        print("TODO: Implement sanity check")
    elif config["type"] == "eval":
        evaluate(model_name, config)

if __name__ == "__main__":
    main()<|MERGE_RESOLUTION|>--- conflicted
+++ resolved
@@ -489,13 +489,7 @@
                          batch_size=64, seed=0, use_nesterov=False,
                          input_file="", output_dir=output_dir, gpu_no=0,
                          compress="", optimizer="sgd",
-<<<<<<< HEAD
-                         momentum=0.9, weight_decay=0.00001,
-                         max_runtime="")
-=======
-                         cache_size=32768, momentum=0.9,
-                         weight_decay=0.00001)
->>>>>>> 80eddf44
+                         momentum=0.9, weight_decay=0.00001)
     
     mod_cls = mod.find_model(model_name)
     builder = ConfigBuilder(
