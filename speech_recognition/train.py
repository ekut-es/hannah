--- conflicted
+++ resolved
@@ -1167,18 +1167,7 @@
         # else:
             # train(model_name, config)
 
-<<<<<<< HEAD
-        lit_trainer = Trainer(
-                            **kwargs,
-                            # limits in percent, 1.0 means 'full' training
-                            # use for debugging
-                            limit_train_batches=1.0,
-                            limit_val_batches=1.0,
-                            limit_test_batches=1.0)
-
-=======
         lit_trainer = Trainer(**kwargs)
->>>>>>> 69e0ba95
         lit_trainer.fit(lit_module)
         lit_trainer.test()
 
