--- conflicted
+++ resolved
@@ -15,10 +15,7 @@
 from pytorch_lightning.callbacks import LearningRateMonitor
 from pytorch_lightning.trainer import Trainer
 from pytorch_lightning.loggers import TensorBoardLogger, CSVLogger
-<<<<<<< HEAD
-=======
-from pytorch_lightning.callbacks import ModelCheckpoint, GPUStatsMonitor
->>>>>>> e39c7dae
+from pytorch_lightning.callbacks import GPUStatsMonitor
 from pytorch_lightning.core.memory import ModelSummary
 from pytorch_lightning.utilities.seed import seed_everything
 from hydra.utils import instantiate
@@ -31,258 +28,7 @@
     if not torch.cuda.is_available():
         config.trainer.gpus = None
 
-<<<<<<< HEAD
     log_execution_env_state()
-=======
-def build_config(extra_config={}):
-    output_dir = os.path.join(
-        os.path.dirname(os.path.realpath(__file__)), "..", "trained_models"
-    )
-    parser = argparse.ArgumentParser()
-    parser.add_argument(
-        "--model",
-        choices=[x.value for x in list(mod.ConfigType)],
-        default="ekut-raw-cnn3",
-        type=str,
-    )
-    parser.add_argument("--config", default="", type=str)
-    parser.add_argument("--config_vad", default="", type=str)
-    parser.add_argument("--config_keyword", default="", type=str)
-    parser.add_argument(
-        "--dataset",
-        choices=["keywords", "hotword", "vad", "keywords_and_noise"],
-        default="keywords",
-        type=str,
-    )
-    config, _ = parser.parse_known_args()
-
-    model_name = config.model
-    dataset_name = config.dataset
-
-    default_config = {}
-    if config.config:
-        with open(config.config, "r") as f:
-            default_config = json.load(f)
-            model_name = default_config["model_name"]
-
-            # Delete model from config for now to avoid showing
-            # them as commandline otions
-            if "model_name" in default_config:
-                del default_config["model_name"]
-            else:
-                print("Your model config does not include a model_name")
-                print(" these configurations are not loadable")
-                sys.exit(-1)
-            if "model_class" in default_config:
-                del default_config["model_class"]
-            if "type" in default_config:
-                del default_config["type"]
-            if "dataset" in default_config:
-                dataset_name = default_config["dataset"]
-                del default_config["dataset"]
-            if "dataset_cls" in default_config:
-                del default_config["dataset_cls"]
-            if "config" in default_config:
-                del default_config["config"]
-            if "config_vad" in default_config:
-                del default_config["config_vad"]
-            if "config_keyword" in default_config:
-                del default_config["config_keyword"]
-            if "model" in default_config:
-                del default_config["model"]
-
-    default_config_vad = {}
-    if config.config_vad:
-        with open(config.config_vad, "r") as f:
-            default_config_vad = json.load(f)
-            model_name = default_config_vad["model_name"]
-
-            # Delete model from config for now to avoid showing
-            # them as commandline otions
-            if "model_name" in default_config_vad:
-                del default_config_vad["model_name"]
-            else:
-                print("Your model config does not include a model_name")
-                print(" these configurations are not loadable")
-                sys.exit(-1)
-            if "model_class" in default_config_vad:
-                del default_config_vad["model_class"]
-            if "type" in default_config:
-                del default_config_vad["type"]
-
-    default_config_keyword = {}
-    if config.config_keyword:
-        with open(config.config_keyword, "r") as f:
-            default_config_keyword = json.load(f)
-            model_name = default_config_keyword["model_name"]
-
-            # Delete model from config for now to avoid showing
-            # them as commandline otions
-            if "model_name" in default_config_keyword:
-                del default_config_keyword["model_name"]
-            else:
-                print("Your model config does not include a model_name")
-                print(" these configurations are not loadable")
-                sys.exit(-1)
-            if "model_class" in default_config_keyword:
-                del default_config_keyword["model_class"]
-            if "type" in default_config_keyword:
-                del default_config_keyword["type"]
-
-    global_config = dict(
-        cuda=ConfigOption(
-            default=torch.cuda.is_available(), desc="Enable / disable cuda"
-        ),
-        n_epochs=ConfigOption(default=500, desc="Number of epochs for training"),
-        profile=ConfigOption(default=False, desc="Enable profiling"),
-        dump_test=ConfigOption(
-            default=False, desc="Dump test set to <output_directory>/test_data"
-        ),
-        num_workers=ConfigOption(
-            desc="Number of worker processes used for data loading (using a number > 0) makes results non reproducible",
-            default=0,
-        ),
-        fold_bn=ConfigOption(
-            default=-1, desc="Do BatchNorm folding at freeze at the given epoch"
-        ),
-        optimizer=ConfigOption(
-            default="sgd",
-            desc="Optimizer to choose",
-            category="Optimizer Config",
-            choices=["sgd", "adadelta", "adagrad", "adam", "rmsprop"],
-        ),
-        opt_rho=ConfigOption(
-            category="Optimizer Config",
-            desc="Parameter rho for Adadelta optimizer",
-            default=0.9,
-        ),
-        opt_eps=ConfigOption(
-            category="Optimizer Config",
-            desc="Paramter eps for Adadelta and Adam and SGD",
-            default=1e-06,
-        ),
-        opt_alpha=ConfigOption(
-            category="Optimizer Config",
-            desc="Parameter alpha for RMSprop",
-            default=0.99,
-        ),
-        lr_decay=ConfigOption(
-            category="Optimizer Config",
-            desc="Parameter lr_decay for optimizers",
-            default=0,
-        ),
-        use_amsgrad=ConfigOption(
-            category="Optimizer Config",
-            desc="Use amsgrad with Adam optimzer",
-            default=False,
-        ),
-        opt_betas=ConfigOption(
-            category="Optimizer Config",
-            desc="Parameter betas for Adam optimizer",
-            default=[0.9, 0.999],
-        ),
-        momentum=ConfigOption(
-            category="Optimizer Config", desc="Momentum for SGD optimizer", default=0.9
-        ),
-        weight_decay=ConfigOption(
-            category="Optimizer Config",
-            desc="Weight decay for optimizer",
-            default=0.00001,
-        ),
-        use_nesterov=ConfigOption(
-            category="Optimizer Config",
-            desc="Use nesterov momentum with SGD optimizer",
-            default=False,
-        ),
-        auto_lr=ConfigOption(
-            category="Learning Rate Config",
-            default=False,
-            desc="Determines the learning rate automatically",
-        ),
-        lr=ConfigOption(
-            category="Learning Rate Config", desc="Initial Learining Rate", default=0.1
-        ),
-        lr_scheduler=ConfigOption(
-            category="Learning Rate Config",
-            desc="Learning Rate Scheduler to use",
-            choices=["step", "multistep", "exponential", "plateau"],
-            default="step",
-        ),
-        lr_gamma=ConfigOption(
-            category="Learning Rate Config",
-            desc="Parameter gamma for lr scheduler",
-            default=0.75,
-        ),
-        lr_stepsize=ConfigOption(
-            category="Learning Rate Config",
-            desc="Stepsize for step scheduler",
-            default=0,
-        ),
-        lr_steps=ConfigOption(
-            category="Learning Rate Config",
-            desc="List of steps for multistep scheduler",
-            default=[0],
-        ),
-        lr_patience=ConfigOption(
-            category="Learning Rate Config",
-            desc="Parameter patience for plateau scheduler",
-            default=10,
-        ),
-        early_stopping=ConfigOption(
-            default=0,
-            desc="Stops the training if the validation loss has not improved for the last EARLY_STOPPING epochs",
-        ),
-        limits_datasets=ConfigOption(
-            default=[1.0, 1.0, 1.0],
-            desc="One value for train, validation and test dataset. Decimal number for percentage of dataset. Natural number for exact sample count.",
-        ),
-        fast_dev_run=ConfigOption(
-            default=False,
-            desc="Runs 1 batch of train, test and val to find any bugs (ie: a sort of unit test).",
-        ),
-        batch_size=ConfigOption(
-            default=128, desc="Default minibatch size for training"
-        ),
-        seed=ConfigOption(default=0, desc="Seed for Random number generators"),
-        input_file=ConfigOption(
-            default="", desc="Input model .ckpt file for finetuning or eval"
-        ),
-        input_file_vad=ConfigOption(
-            default="",
-            desc="Input vad model file for combined evaluation of vad and keyword spotting",
-        ),
-        input_file_keyword=ConfigOption(
-            default="",
-            desc="Input keyword model file for combined evaluation of vad and keyword spotting",
-        ),
-        output_dir=ConfigOption(
-            default=output_dir,
-            desc="Toplevel directory for output of trained models and logs",
-        ),
-        gpu_no=ConfigOption(default=0, desc="Number of GPU to use for training"),
-        compress=ConfigOption(
-            default="", desc="YAML config file for nervana distiller"
-        ),
-        tblogger=ConfigOption(
-            default=False,
-            desc="Enable logging of learning progress and network parameter statistics to Tensorboard",
-        ),
-        gpulogger=ConfigOption(
-            default=False,
-            desc="Enable logging of GPU usage to Tensorboard",
-        ),
-        experiment_id=ConfigOption(
-            default="test",
-            desc="Unique id to identify the experiment, overwrites all output files with same experiment id, output_dir, and model_name",
-        ),
-        backend=ConfigOption(
-            default="",
-            choices=["", "onnx-tf", "onnxrt", "torchmobile"],
-            category="Backend Options",
-            desc="Inference backend to use",
-        ),
-    )
->>>>>>> e39c7dae
 
     logging.info("Configuration: ")
     logging.info(OmegaConf.to_yaml(config))
@@ -313,23 +59,17 @@
 
     logging.info("Starting training")
 
-<<<<<<< HEAD
     profiler = None
     if "profiler" in config:
         profiler = instantiate(config.profiler)
-=======
-def build_trainer(model_name, config):
-    set_seed(config)
-    gpu_no = config["gpu_no"]
-    n_epochs = config["n_epochs"]  # max epochs
-    log_dir = get_config_logdir(model_name, config)  # path for logs and checkpoints
-    msglogger = config_pylogger("logging.conf", "training", log_dir)
->>>>>>> e39c7dae
 
     lr_monitor = LearningRateMonitor()
     callbacks.append(lr_monitor)
 
-<<<<<<< HEAD
+    if config.trainer.gpus:
+        gpu_stats = GPUStatsMonitor()
+        callbacks.append(gpu_stats)
+
     opt_callback = HydraOptCallback()
     callbacks.append(opt_callback)
 
@@ -353,125 +93,16 @@
         # recreate module with updated config
         suggested_lr = lr_finder.suggestion()
         config["lr"] = suggested_lr
-=======
-    # Configure checkpointing
-    checkpoint_callback = ModelCheckpoint(
-        filepath=log_dir,
-        save_top_k=1,
-        verbose=False,
-        monitor="train_loss",
-        mode="min",
-        prefix="",
-    )
-
-    if not config["input_file"]:
-        lit_module = SpeechClassifierModule(
-            config=dict(config), log_dir=log_dir, msglogger=msglogger
-        )  # passing logdir for custom json save after training omit double fnccall
-    else:
-        lit_module = SpeechClassifierModule.load_from_checkpoint(
-            config["input_file"],
-            config=dict(config),
-            log_dir=log_dir,
-            msglogger=msglogger,
-        )
-
-    kwargs = {
-        "max_epochs": n_epochs,
-        "default_root_dir": log_dir,
-        "log_every_n_steps": 1,  # enables logging of metrics per step/batch
-        "checkpoint_callback": checkpoint_callback,
-        "callbacks": [],
-    }
-
-    if config["gpulogger"]:
-        gpu_stats = GPUStatsMonitor()
-        callbacks = kwargs["callbacks"]
-        callbacks.append(gpu_stats)
-        kwargs.update({"callbacks": callbacks})
-
-    # TODO distiller only available without auto_lr because compatibility issues (issue #14)
-    if config["compress"] and not config["auto_lr"]:
-        callbacks = kwargs["callbacks"]
-        callbacks.append(
-            DistillerCallback(config["compress"], fold_bn=config["fold_bn"])
-        )
-        kwargs.update({"callbacks": callbacks})
-
-    if config["cuda"]:
-        torch.backends.cudnn.deterministic = True
-        torch.backends.cudnn.benchmark = False
-        kwargs.update({"gpus": [gpu_no]})
-
-    if "limits_datasets" in config:
-        limits = config["limits_datasets"]
-        kwargs.update(
-            {
-                "limit_train_batches": limits[0],
-                "limit_val_batches": limits[1],
-                "limit_test_batches": limits[2],
-            }
-        )
-
-    loggers = [
-        TensorBoardLogger(log_dir + "/tb_logs", version="", name=""),
-        CSVLogger(log_dir, version="", name=""),
-    ]
-    kwargs["logger"] = loggers
->>>>>>> e39c7dae
 
     # logging.info(ModelSummary(lit_module, "full"))
 
     # PL TRAIN
     lit_trainer.fit(lit_module)
 
-<<<<<<< HEAD
     # PL TEST
     lit_trainer.test(ckpt_path=None)
 
     return opt_callback.result()
-
-
-@hydra.main(config_name="config", config_path="conf")
-def main(config=DictConfig):
-
-    if config["type"] == "train":
-        train(config)
-=======
-    profiler = None
-    if config["profile"]:
-        profiler = AdvancedProfiler()
-        kwargs.update({"profiler": profiler})
-
-    # INIT PYTORCH-LIGHTNING
-    lit_trainer = Trainer(**kwargs)
-
-    return lit_trainer, lit_module, profiler
-
-
-def train(model_name, config):
-    lit_trainer, lit_module, profiler = build_trainer(model_name, config)
-
-    if config["auto_lr"]:
-        # run lr finder (counts as one epoch)
-        lr_finder = lit_trainer.lr_find(lit_module)
-        # inspect results
-        fig = lr_finder.plot()
-        log_dir = lit_trainer.default_root_dir
-        fig.savefig(f"{log_dir}/learning_rate.png")
-        # recreate module with updated config
-        suggested_lr = lr_finder.suggestion()
-        config["lr"] = suggested_lr
-
-    # PL TRAIN
-    logging.info(ModelSummary(lit_module, "full"))
-    lit_trainer.fit(lit_module)
-
-    # PL TEST
-    lit_trainer.test(ckpt_path=None)
-
-    if profiler:
-        logging.info(profiler.summary())
 
 
 def eval(model_name, config):
@@ -491,14 +122,13 @@
     return results
 
 
-def main():
-    model_name, config, config_vad, config_keyword = build_config()
+@hydra.main(config_name="config", config_path="conf")
+def main(config=DictConfig):
 
     if config["type"] == "train":
-        train(model_name, config)
->>>>>>> e39c7dae
+        return train(config)
     elif config["type"] == "eval":
-        eval(model_name, config)
+        return eval(config)
     elif config["type"] == "eval_vad_keyword":
         logging.error("eval_vad_keyword is not supported at the moment")
 
