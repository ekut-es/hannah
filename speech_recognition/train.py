--- conflicted
+++ resolved
@@ -2,6 +2,7 @@
 import sys
 import json
 import os
+import logging
 
 import torch
 
@@ -27,11 +28,8 @@
 from pytorch_lightning.profiler import AdvancedProfiler
 from pytorch_lightning.loggers import TensorBoardLogger, CSVLogger
 from pytorch_lightning.callbacks import ModelCheckpoint
-<<<<<<< HEAD
 from pytorch_lightning.core.memory import ModelSummary
-=======
-from pytorch_lightning.core.lightning import ModelSummary
->>>>>>> 6e488123
+
 
 msglogger = None
 
@@ -425,11 +423,9 @@
             msglogger.info(profiler.summary())
 
     elif config["type"] == "eval":
-        accuracy, _, _ = evaluate(model_name, config)
-        print("final accuracy is", accuracy)
+        logging.error("eval mode is not supported at the moment")
     elif config["type"] == "eval_vad_keyword":
-        accuracy, _, _ = evaluate(model_name, config, config_vad, config_keyword)
-        print("final accuracy is", accuracy)
+        logging.error("eval_vad_keyword is not supported at the moment")
 
 
 if __name__ == "__main__":
