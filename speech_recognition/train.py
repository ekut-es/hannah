import logging
import os
import pathlib
import shutil

from collections import defaultdict

import hydra
from omegaconf import DictConfig, OmegaConf
import torch
from torch.nn.modules import module

from pl_bolts.callbacks import ModuleDataMonitor, PrintTableMetricsCallback

from pytorch_lightning.callbacks import LearningRateMonitor
from pytorch_lightning.trainer import Trainer
from pytorch_lightning.loggers import TensorBoardLogger, CSVLogger
from pytorch_lightning.callbacks import GPUStatsMonitor
from pytorch_lightning.utilities.seed import reset_seed, seed_everything
from pytorch_lightning.utilities.distributed import rank_zero_only

from hydra.utils import instantiate
from omegaconf import DictConfig

from . import conf  # noqa
from .callbacks.summaries import MacSummaryCallback
from .callbacks.optimization import HydraOptCallback
from .callbacks.pruning import PruningAmountScheduler
from .utils import log_execution_env_state, auto_select_gpus


def handleDataset(config=DictConfig):
    lit_module = instantiate(
        config.module,
        dataset=config.dataset,
        model=config.model,
        optimizer=config.optimizer,
        features=config.features,
        scheduler=config.get("scheduler", None),
        normalizer=config.get("normalizer", None),
    )
    lit_module.prepare_data()


@rank_zero_only
def clear_outputs():
    current_path = pathlib.Path(".")
    for component in current_path.iterdir():
        if component.name == "checkpoints":
            shutil.rmtree(component)
        elif component.name.startswith("version_"):
            shutil.rmtree(component)
        elif component.name == "profile":
            shutil.rmtree(component)


def train(config=DictConfig):
    test_output = []
    results = []
    if isinstance(config.seed, int):
        config.seed = [config.seed]

    for seed in config.seed:
        seed_everything(seed, workers=True)
        if not torch.cuda.is_available():
            config.trainer.gpus = None

        if isinstance(config.trainer.gpus, int):
            config.trainer.gpus = auto_select_gpus(config.trainer.gpus)

        if not config.trainer.fast_dev_run:
            clear_outputs()

        log_execution_env_state()

        logging.info("Configuration: ")
        logging.info(OmegaConf.to_yaml(config))
        logging.info("Current working directory %s", os.getcwd())
        lit_module = instantiate(
            config.module,
            dataset=config.dataset,
            model=config.model,
            optimizer=config.optimizer,
            features=config.features,
            scheduler=config.get("scheduler", None),
            normalizer=config.get("normalizer", None),
        )
        callbacks = []
        checkpoint_callback = instantiate(config.checkpoint)
        callbacks.append(checkpoint_callback)

        checkpoint_callback = instantiate(config.checkpoint)
        callbacks.append(checkpoint_callback)

        logger = [
            TensorBoardLogger(".", version=None, name="", default_hp_metric=False)
        ]
        if config.trainer.get("stochastic_weight_avg", False):
            logging.critical(
                "CSVLogger is not compatible with logging with SWA, disabling csv logger"
            )
        else:
            logger.append(CSVLogger(".", version=None, name=""))

        if config.get("backend", None):
            backend = instantiate(config.backend)
            callbacks.append(backend)

        logging.info("Starting training")

        profiler = None
        if config.get("profiler", None):
            profiler = instantiate(config.profiler)

        lr_monitor = LearningRateMonitor()
        callbacks.append(lr_monitor)

        if config.get("gpu_stats", None):
            gpu_stats = GPUStatsMonitor()
            callbacks.append(gpu_stats)

        if config.get("data_monitor", False):
            data_monitor = ModuleDataMonitor(submodules=True)
            callbacks.append(data_monitor)

        if config.get("print_metrics", False):
            metrics_printer = PrintTableMetricsCallback()
            callbacks.append(metrics_printer)

        mac_summary_callback = MacSummaryCallback()
        callbacks.append(mac_summary_callback)

        opt_monitor = config.get("monitor", ["val_error"])
        opt_callback = HydraOptCallback(monitor=opt_monitor)
        callbacks.append(opt_callback)

        if config.get("early_stopping", None):
            stop_callback = instantiate(config.early_stopping)
            callbacks.append(stop_callback)

        if config.get("pruning", None):
            pruning_scheduler = PruningAmountScheduler(
                config.pruning.amount, config.trainer.max_epochs
            )
            pruning_config = dict(config.pruning)
            del pruning_config["amount"]
            pruning_callback = instantiate(pruning_config, amount=pruning_scheduler)
            callbacks.append(pruning_callback)

        # INIT PYTORCH-LIGHTNING
<<<<<<< HEAD
        lit_trainer = Trainer(
            **config.trainer,
            profiler=profiler,
            callbacks=callbacks,
            logger=logger,
            reload_dataloaders_every_epoch=True
=======
        lit_trainer = instantiate(
            config.trainer, profiler=profiler, callbacks=callbacks, logger=logger
>>>>>>> 62c07f81
        )

        if config["auto_lr"]:
            # run lr finder (counts as one epoch)
            lr_finder = lit_trainer.lr_find(lit_module)

            # inspect results
            fig = lr_finder.plot()
            fig.savefig("./learning_rate.png")

            # recreate module with updated config
            suggested_lr = lr_finder.suggestion()
            config["lr"] = suggested_lr

        lit_trainer.tune(lit_module)

        # PL TRAIN
        lit_trainer.fit(lit_module)
        ckpt_path = "best"

        if lit_trainer.fast_dev_run:
            logging.warning(
                "Trainer is in fast dev run mode, switching off loading of best model for test"
            )
            ckpt_path = None

        reset_seed()
        lit_trainer.validate(ckpt_path=ckpt_path, verbose=False)
        # PL TEST
        reset_seed()
        lit_trainer.test(ckpt_path=ckpt_path, verbose=False)
        if not lit_trainer.fast_dev_run:
            lit_module.save()
            if checkpoint_callback and checkpoint_callback.best_model_path:
                shutil.copy(checkpoint_callback.best_model_path, "best.ckpt")

        test_output.append(opt_callback.test_result())
        results.append(opt_callback.result())

    test_sum = defaultdict(int)
    for output in test_output:
        for k, v in output.items():
            if v.numel() == 1:
                test_sum[k] += v.item()
            else:
                test_sum[k] += v

    logging.info("Averaged Test Metrics:")

    for k, v in test_sum.items():
        logging.info(k + " : " + str(v / len(test_output)))

    if len(results) == 1:
        return results[0]
    else:
        return results


@hydra.main(config_name="config", config_path="conf")
def main(config: DictConfig):
    return train(config)


if __name__ == "__main__":
    main()<|MERGE_RESOLUTION|>--- conflicted
+++ resolved
@@ -148,17 +148,12 @@
             callbacks.append(pruning_callback)
 
         # INIT PYTORCH-LIGHTNING
-<<<<<<< HEAD
         lit_trainer = Trainer(
             **config.trainer,
             profiler=profiler,
             callbacks=callbacks,
             logger=logger,
             reload_dataloaders_every_epoch=True
-=======
-        lit_trainer = instantiate(
-            config.trainer, profiler=profiler, callbacks=callbacks, logger=logger
->>>>>>> 62c07f81
         )
 
         if config["auto_lr"]:
